# -*- coding: utf-8 -*-

""" Sahana Eden Project Model

    @copyright: 2011-2013 (c) Sahana Software Foundation
    @license: MIT

    Permission is hereby granted, free of charge, to any person
    obtaining a copy of this software and associated documentation
    files (the "Software"), to deal in the Software without
    restriction, including without limitation the rights to use,
    copy, modify, merge, publish, distribute, sublicense, and/or sell
    copies of the Software, and to permit persons to whom the
    Software is furnished to do so, subject to the following
    conditions:

    The above copyright notice and this permission notice shall be
    included in all copies or substantial portions of the Software.

    THE SOFTWARE IS PROVIDED "AS IS", WITHOUT WARRANTY OF ANY KIND,
    EXPRESS OR IMPLIED, INCLUDING BUT NOT LIMITED TO THE WARRANTIES
    OF MERCHANTABILITY, FITNESS FOR A PARTICULAR PURPOSE AND
    NONINFRINGEMENT. IN NO EVENT SHALL THE AUTHORS OR COPYRIGHT
    HOLDERS BE LIABLE FOR ANY CLAIM, DAMAGES OR OTHER LIABILITY,
    WHETHER IN AN ACTION OF CONTRACT, TORT OR OTHERWISE, ARISING
    FROM, OUT OF OR IN CONNECTION WITH THE SOFTWARE OR THE USE OR
    OTHER DEALINGS IN THE SOFTWARE.
"""

__all__ = ["S3ProjectModel",
           "S3ProjectActivityModel",
           "S3ProjectActivityTypeModel",
           "S3ProjectActivityOrganisationModel",
           "S3ProjectActivitySectorModel",
           "S3ProjectAnnualBudgetModel",
           "S3ProjectBeneficiaryModel",
           "S3ProjectCampaignModel",
           "S3ProjectFrameworkModel",
           "S3ProjectHazardModel",
           "S3ProjectLocationModel",
           "S3ProjectOrganisationModel",
           "S3ProjectOutputModel",
           "S3ProjectSectorModel",
           "S3ProjectStatusModel",
           "S3ProjectThemeModel",
           "S3ProjectDRRModel",
           "S3ProjectDRRPPModel",
           "S3ProjectTaskModel",
           "S3ProjectTaskHRMModel",
           "S3ProjectTaskIReportModel",
           "project_ActivityRepresent",
           "project_activity_year_options",
           "project_rheader",
           "project_task_controller",
           "project_theme_help_fields",
           "project_hazard_help_fields",
           "project_hfa_opts",
           "project_jnap_opts",
           "project_pifacc_opts",
           "project_rfa_opts",
           "project_project_filters",
           "project_project_list_layout",
           "project_task_list_layout",
           ]

import datetime

try:
    import json # try stdlib (Python 2.6)
except ImportError:
    try:
        import simplejson as json # try external module
    except:
        import gluon.contrib.simplejson as json # fallback to pure-Python module

try:
    # Python 2.7
    from collections import OrderedDict
except:
    # Python 2.6
    from gluon.contrib.simplejson.ordered_dict import OrderedDict

from gluon import *
from gluon.dal import Row
from gluon.storage import Storage

from ..s3 import *
from s3layouts import S3AddResourceLink

# Compact JSON encoding
SEPARATORS = (",", ":")

# =============================================================================
class S3ProjectModel(S3Model):
    """
        Project Model

        Note: This module can be extended by 2 different modes:
         - '3w':   "Who's doing What Where"
                    suitable for use by multinational organisations tracking
                    projects at a high level
            - sub-mode 'drr':   Disaster Risk Reduction extensions
         - 'task':  Suitable for use by a smaller organsiation tracking tasks
                    within projects

        There are also a number of other deployment_settings to control behaviour

        This class contains the tables common to all uses
        There are additional tables in other Models
    """

    names = ["project_project",
             "project_project_id",
             "project_project_represent",
             "project_human_resource",
            ]

    def model(self):

        T = current.T
        db = current.db
        auth = current.auth

        NONE = current.messages["NONE"]

        human_resource_id = self.hrm_human_resource_id

        settings = current.deployment_settings
        mode_3w = settings.get_project_mode_3w()
        mode_task = settings.get_project_mode_task()
        mode_drr = settings.get_project_mode_drr()
        use_codes = settings.get_project_codes()
        use_sectors = settings.get_project_sectors()
        multi_budgets = settings.get_project_multiple_budgets()
        multi_orgs = settings.get_project_multiple_organisations()

        add_components = self.add_components
        configure = self.configure
        crud_strings = current.response.s3.crud_strings
        define_table = self.define_table
        set_method = self.set_method

        # ---------------------------------------------------------------------
        # Projects
        #

        LEAD_ROLE = settings.get_project_organisation_lead_role()
        org_label = settings.get_project_organisation_roles()[LEAD_ROLE]

        tablename = "project_project"
        define_table(tablename,
                     self.super_link("doc_id", "doc_entity"),
                     # multi_orgs deployments use the separate project_organisation table
                     # - although Lead Org is still cached here to avoid the need for a virtual field to lookup
                     self.org_organisation_id(
                        label = org_label,
                        default = auth.root_org(),
                        requires = self.org_organisation_requires(
                                    required = True,
                                    # Only allowed to add Projects for Orgs
                                    # that the user has write access to
                                    updateable = True,
                                    ),
                        ),
                     Field("name", unique=True, length=255,
                           label = T("Project Name"),
                           # Require unique=True if using IS_NOT_ONE_OF like here (same table,
                           # no filter) in order to allow both automatic indexing (faster)
                           # and key-based de-duplication (i.e. before field validation)
                           requires = [IS_NOT_EMPTY(error_message=T("Please fill this!")),
                                       IS_NOT_ONE_OF(db, "project_project.name")]
                           ),
                     Field("code", length=128,
                           label = T("Short Title / ID"),
                           readable = use_codes,
                           writable = use_codes,
                           ),
                     Field("description", "text",
                           label = T("Description"),
                           ),
                     self.project_status_id(),
                     # NB There is additional client-side validation for start/end date in the Controller
                     s3_date("start_date",
                             label = T("Start Date")
                             ),
                     s3_date("end_date",
                             label = T("End Date")
                             ),
                     # Free-text field with no validation (used by OCHA template currently)
                     Field("duration",
                           label = T("Duration"),
                           readable=False,
                           writable=False,
                           ),
                     Field("calendar",
                           label = T("Calendar"),
                           readable = mode_task,
                           writable = mode_task,
                           requires = IS_EMPTY_OR(IS_URL()),
                           comment = DIV(_class="tooltip",
                                         _title="%s|%s" % (T("Calendar"),
                                                           T("URL to a Google Calendar to display on the project timeline.")))),
                     # multi_budgets deployments handle on the Budgets Tab
                     Field("budget", "double",
                           label = T("Budget"),
                           readable = False if multi_budgets else True,
                           represent = lambda v: \
                           IS_FLOAT_AMOUNT.represent(v, precision=2),
                           writable = False if multi_budgets else True,
                           ),
                     s3_currency(readable = False if multi_budgets else True,
                                 writable = False if multi_budgets else True,
                                 ),
                     Field("objectives", "text",
                           label = T("Objectives"),
                           readable = mode_3w,
                           represent = lambda v: v or NONE,
                           writable = mode_3w,
                           ),
                     human_resource_id(label=T("Contact Person")),
                     Field.Method("total_organisation_amount",
                                   self.project_total_organisation_amount),
                     Field.Method("total_annual_budget",
                                   self.project_total_annual_budget),
                     s3_comments(comment=DIV(_class="tooltip",
                                             _title="%s|%s" % (T("Comments"),
                                                               T("Outcomes, Impact, Challenges")))),
                     *s3_meta_fields())

        # CRUD Strings
        ADD_PROJECT = T("Create Project")
        crud_strings[tablename] = Storage(
            label_create = ADD_PROJECT,
            title_display = T("Project Details"),
            title_list = T("Projects"),
            title_update = T("Edit Project"),
            title_report = T("Project Report"),
            title_upload = T("Import Projects"),
            label_list_button = T("List Projects"),
            label_delete_button = T("Delete Project"),
            msg_record_created = T("Project added"),
            msg_record_modified = T("Project updated"),
            msg_record_deleted = T("Project deleted"),
            msg_list_empty = T("No Projects currently registered"))

        # Filter widgets
        filter_widgets = project_project_filters(org_label=org_label)

        # Resource Configuration
        if settings.get_project_theme_percentages():
            create_next = URL(c="project", f="project",
                              args=["[id]", "theme"])
        elif mode_task:
            if settings.get_project_milestones():
                create_next = URL(c="project", f="project",
                                  args=["[id]", "milestone"])
            else:
                create_next = URL(c="project", f="project",
                                  args=["[id]", "task"])
        else:
            # Default
            create_next = None

        list_fields = ["id"]
        append = list_fields.append
        if use_codes:
            append("code")
        append("name")
        append("organisation_id")
        if mode_3w:
            append((T("Locations"), "location.location_id"))
        if use_sectors:
            append((T("Sectors"), "sector.name"))
        if mode_drr:
            append((T("Hazards"), "hazard.name"))
            #append("drr.hfa")
        append((T("Themes"), "theme.name"))
        if multi_orgs:
            append((T("Total Funding Amount"), "total_organisation_amount"))
        if multi_budgets:
            append((T("Total Annual Budget"), "total_annual_budget"))
        list_fields += ["start_date",
                        "end_date",
                        "location.location_id",
                        ]

        report_fields = list_fields
        report_col_default = "location.location_id"
        report_fact_fields = [(field, "count") for field in report_fields]
        report_fact_default = "project.organisation_id"
        #report_fact_default = "theme.name"

        configure(tablename,
                  super_entity = "doc_entity",
                  filter_widgets = filter_widgets,
                  context = {"location": "location.location_id",
                             "organisation": "organisation_id",
                             },
                  list_fields = list_fields,
                  list_layout = project_project_list_layout,
                  create_next = create_next,
                  deduplicate = self.project_project_deduplicate,
                  onaccept = self.project_project_onaccept,
                  update_realm = True,
                  realm_components = ["human_resource",
                                      "task",
                                      "organisation",
                                      "activity",
                                      "activity_type",
                                      "annual_budget",
                                      "beneficiary",
                                      "location",
                                      "milestone",
                                      "theme_percentage",
                                      "document",
                                      "image",
                                      ],
                  report_options = Storage(
                    rows=report_fields,
                    cols=report_fields,
                    fact=report_fact_fields,
                    defaults=Storage(
                        rows="hazard.name",
                        cols=report_col_default,
                        fact=report_fact_default,
                        aggregate="count",
                        totals=True
                    )
                  ),
                 )

        # Reusable Field
        if use_codes:
            project_represent = S3Represent(lookup=tablename,
                                            field_sep = ": ",
                                            fields=["code", "name"])
        else:
            project_represent = S3Represent(lookup=tablename)
        project_id = S3ReusableField("project_id", "reference %s" % tablename,
            label = T("Project"),
            represent = project_represent,
            requires = IS_EMPTY_OR(
                        IS_ONE_OF(db, "project_project.id",
                                  project_represent,
                                  updateable = True,
                                  )
                        ),
            sortby = "name",
            comment = S3AddResourceLink(c="project", f="project",
                                        tooltip=T("If you don't see the project in the list, you can add a new one by clicking link 'Create Project'.")),
            ondelete = "CASCADE"
            )

        # Custom Methods
        set_method("project", "project",
                   method = "timeline",
                   action = self.project_timeline)

        set_method("project", "project",
                   method = "map",
                   action = self.project_map)

        # Components
        add_components(tablename,
                       # Sites
                       #project_site = "project_id",
                       # Activities
                       project_activity = "project_id",
                       # Activity Types
                       project_activity_type = {"link": "project_activity_type_project",
                                                "joinby": "project_id",
                                                "key": "activity_type_id",
                                                "actuate": "link",
                                                },
                       # Milestones
                       project_milestone = "project_id",
                       # Outputs
                       project_output = "project_id",
                       # Tasks
                       project_task = {"link": "project_task_project",
                                       "joinby": "project_id",
                                       "key": "task_id",
                                       "actuate": "replace",
                                       "autocomplete": "name",
                                       "autodelete": False,
                                       },
                       # Annual Budgets
                       project_annual_budget = "project_id",
                       # Beneficiaries
                       project_beneficiary = "project_id",
                       # Hazards
                       project_hazard = {"link": "project_hazard_project",
                                         "joinby": "project_id",
                                         "key": "hazard_id",
                                         "actuate": "hide",
                                         },
                       # Human Resources
                       project_human_resource = "project_id",
                       # Locations
                       project_location = "project_id",
                       # Sectors
                       org_sector = {"link": "project_sector_project",
                                     "joinby": "project_id",
                                     "key": "sector_id",
                                     "actuate": "hide",
                                     },
                       # Format needed by S3Filter
                       project_sector_project = "project_id",
                       # Themes
                       project_theme = {"link": "project_theme_project",
                                        "joinby": "project_id",
                                        "key": "theme_id",
                                        "actuate": "hide",
                                        },
                       # Format needed by S3Filter
                       project_theme_project = "project_id",
                       )

        if multi_orgs:
            add_components(tablename,
                           project_organisation=(# Organisations
                                                 "project_id",
                                                 # Donors
                                                 {"name": "donor",
                                                  "joinby": "project_id",
                                                  "filterby": "role",
                                                  # Works for IFRC & DRRPP:
                                                  "filterfor": (3,),
                                                 },
                                                 # Partners
                                                 {"name": "partner",
                                                  "joinby": "project_id",
                                                  "filterby": "role",
                                                  # Works for IFRC & DRRPP:
                                                  "filterfor": (2, 9),
                                                 },
                                                ),
                          )
        # DRR
        if mode_drr:
            add_components(tablename,
                           project_drr={"joinby": "project_id",
                                        "multiple": False,
                                       },
                          )

        # ---------------------------------------------------------------------
        # Project Human Resources
        #
        define_table("project_human_resource",
                     project_id(empty=False),
                     human_resource_id(empty=False),
                     *s3_meta_fields()
                     )

        configure("project_human_resource",
                  list_fields = [#"project_id",
                                 "human_resource_id$person_id",
                                 "human_resource_id$organisation_id",
                                 "human_resource_id$job_title",
                                 "human_resource_id$status"
                                 ],
                  onvalidation = self.project_human_resource_onvalidation,
                  )

        # ---------------------------------------------------------------------
        # Pass names back to global scope (s3.*)
        #
        return dict(project_project_id = project_id,
                    project_project_represent = project_represent,
                   )

    # -------------------------------------------------------------------------
    def defaults(self):
        """ Safe defaults for model-global names if module is disabled """

        dummy = S3ReusableField("dummy_id", "integer",
                                readable = False,
                                writable = False)

        return dict(project_project_id = lambda **attr: dummy("project_id"),
                    )

    # -------------------------------------------------------------------------
    @staticmethod
    def project_total_organisation_amount(row):
        """ Total of project_organisation amounts for project"""

        if not current.deployment_settings.get_project_multiple_organisations():
            return 0
        if "project_project" in row:
            project_id = row["project_project.id"]
        elif "id" in row:
            project_id = row["id"]
        else:
            return 0

        table = current.s3db.project_organisation
        query = (table.deleted != True) & \
                (table.project_id == project_id)
        sum_field = table.amount.sum()
        return current.db(query).select(sum_field).first()[sum_field]
        
    # -------------------------------------------------------------------------
    @staticmethod
    def project_total_annual_budget(row):
        """ Total of all annual budgets for project"""

        if not current.deployment_settings.get_project_multiple_budgets():
            return 0
        if "project_project" in row:
            project_id = row["project_project.id"]
        elif "id" in row:
            project_id = row["id"]
        else:
            return 0

        table = current.s3db.project_annual_budget
        query = (table.deleted != True) & \
                (table.project_id == project_id)
        sum_field = table.amount.sum()
        return current.db(query).select(sum_field).first()[sum_field] or \
               current.messages["NONE"]

    # -------------------------------------------------------------------------
    @staticmethod
    def project_project_onaccept(form):
        """
            After DB I/O tasks for Project records
        """

        settings = current.deployment_settings
        if settings.get_project_multiple_organisations():
            # Create/update project_organisation record from the organisation_id
            # (Not in form.vars if added via component tab)
            vars = form.vars
            id = vars.id
            organisation_id = vars.organisation_id or \
                              current.request.post_vars.organisation_id
            if organisation_id:
                lead_role = settings.get_project_organisation_lead_role()

                otable = current.s3db.project_organisation
                query = (otable.project_id == id) & \
                        (otable.role == lead_role)

                # Update the lead organisation
                count = current.db(query).update(organisation_id = organisation_id)
                if not count:
                    # If there is no record to update, then create a new one
                    otable.insert(project_id = id,
                                  organisation_id = organisation_id,
                                  role = lead_role,
                                  )

    # -------------------------------------------------------------------------
    @staticmethod
    def project_project_deduplicate(item):
        """ Import item de-duplication """

        if item.tablename == "project_project":
            data = item.data
            table = item.table
            # If we have a code, then assume this is unique, however the same
            # project name may be used in multiple locations
            if "code" in data and data.code:
                query = (table.code.lower() == data.code.lower())
            elif "name" in data and data.name:
                query = (table.name.lower() == data.name.lower())
            else:
                # Nothing we can work with
                return

            duplicate = current.db(query).select(table.id,
                                                 limitby=(0, 1)).first()
            if duplicate:
                item.id = duplicate.id
                item.method = item.METHOD.UPDATE
        return

    # -------------------------------------------------------------------------
    @staticmethod
    def project_map(r, **attr):
        """
            Display a filterable set of Projects on a Map
            - assumes mode_3w
            - currently assumes that theme_percentages=True

            @ToDo: Browse by Year
        """

        if r.representation == "html" and \
           r.name == "project":

            T = current.T
            db = current.db
            s3db = current.s3db
            response = current.response

            ptable = s3db.project_project
            ttable = s3db.project_theme
            tptable = s3db.project_theme_project
            ltable = s3db.gis_location

            # Search Widget
            themes_dropdown = SELECT(_multiple=True,
                                     _id="project_theme_id",
                                     _style="height:80px;")
            append = themes_dropdown.append
            table = current.s3db.project_theme
            themes = current.db(table.deleted == False).select(table.id,
                                                               table.name,
                                                               orderby=table.name)
            for theme in themes:
                append(OPTION(theme.name,
                              _value=theme.id,
                              _selected="selected"))

            form = FORM(themes_dropdown)

            # Map
            # The Layer of Projects to show on the Map
            # @ToDo: Create a URL to the project_polygons custom method & use that
            # @ToDo: Pass through attributes that we don't need for the 1st level of mapping
            #        so that they can be used without a screen refresh
            url = URL(f="location", extension="geojson")
            layer = {"name"      : T("Projects"),
                     "id"        : "projects",
                     "tablename" : "project_location",
                     "url"       : url,
                     "active"    : True,
                     #"marker"   : None,
                     }

            map = current.gis.show_map(collapsed = True,
                                       feature_resources = [layer],
                                       )

            output = dict(title = T("Projects Map"),
                          form = form,
                          map = map,
                          )

            # Add Static JS
            response.s3.scripts.append(URL(c="static",
                                           f="scripts",
                                           args=["S3", "s3.project_map.js"]))

            response.view = "map.html"
            return output
        else:
            raise HTTP(501, current.ERROR.BAD_METHOD)

    # -------------------------------------------------------------------------
    @staticmethod
    def project_polygons(r, **attr):
        """
            Export Projects as GeoJSON Polygons to view on the map
            - currently assumes that theme_percentages=True

            @ToDo: complete
        """

        db = current.db
        s3db = current.s3db
        ptable = s3db.project_project
        ttable = s3db.project_theme
        tptable = s3db.project_theme_project
        pltable = s3db.project_location
        ltable = s3db.gis_location

        vars = current.request.get_vars

        themes = db(ttable.deleted == False).select(ttable.id,
                                                    ttable.name,
                                                    orderby = ttable.name)

        # Total the Budget spent by Theme for each country
        countries = {}
        query = (ptable.deleted == False) & \
                (tptable.project_id == ptable.id) & \
                (ptable.id == pltable.project_id) & \
                (ltable.id == pltable.location_id)

        #if "theme_id" in vars:
        #    query = query & (tptable.id.belongs(vars.theme_id))
        projects = db(query).select()
        for project in projects:
            # Only show those projects which are only within 1 country
            # @ToDo
            _countries = project.location_id
            if len(_countries) == 1:
                country = _countries[0]
                if country in countries:
                    budget = project.project_project.total_annual_budget()
                    theme = project.project_theme_project.theme_id
                    percentage = project.project_theme_project.percentage
                    countries[country][theme] += budget * percentage
                else:
                    name = db(ltable.id == country).select(ltable.name).first().name
                    countries[country] = dict(name = name)
                    # Init all themes to 0
                    for theme in themes:
                        countries[country][theme.id] = 0
                    # Add value for this record
                    budget = project.project_project.total_annual_budget()
                    theme = project.project_theme_project.theme_id
                    percentage = project.project_theme_project.percentage
                    countries[country][theme] += budget * percentage

        query = (ltable.id.belongs(countries))
        locations = db(query).select(ltable.id,
                                     ltable.wkt)
        for location in locations:
            pass

        # Convert to GeoJSON
        output = json.dumps({})

        current.response.headers["Content-Type"] = "application/json"
        return output

    # -------------------------------------------------------------------------
    @staticmethod
    def project_timeline(r, **attr):
        """
            Display the project on a Simile Timeline

            http://www.simile-widgets.org/wiki/Reference_Documentation_for_Timeline

            Currently this just displays a Google Calendar

            @ToDo: Add Milestones
            @ToDo: Filters for different 'layers'
            @ToDo: export milestones/tasks as .ics
        """

        if r.representation == "html" and r.name == "project":

            appname = current.request.application
            response = current.response
            s3 = response.s3

            calendar = r.record.calendar

            # Add core Simile Code
            s3.scripts.append("/%s/static/scripts/simile/timeline/timeline-api.js" % appname)

            # Pass vars to our JS code
            s3.js_global.append('''S3.timeline.calendar="%s"''' % calendar)

            # Add our control script
            if s3.debug:
                s3.scripts.append("/%s/static/scripts/S3/s3.timeline.js" % appname)
            else:
                s3.scripts.append("/%s/static/scripts/S3/s3.timeline.min.js" % appname)

            # Create the DIV
            item = DIV(_id="s3timeline",
                       _style="s3-timeline")

            output = dict(item=item)

            output["title"] = current.T("Project Calendar")

            # Maintain RHeader for consistency
            if "rheader" in attr:
                rheader = attr["rheader"](r)
                if rheader:
                    output["rheader"] = rheader

            response.view = "timeline.html"
            return output

        else:
            raise HTTP(501, current.ERROR.BAD_METHOD)

    # -------------------------------------------------------------------------
    @staticmethod
    def project_human_resource_onvalidation(form):
        """
            Prevent the same hrm_human_resource record being added more than
            once.
        """

        # The project human resource table
        hr = current.s3db.project_human_resource

        # Fetch the first row that has the same project and human resource ids
        query = (hr.human_resource_id == form.vars.human_resource_id) & \
                (hr.project_id == form.request_vars.project_id)
        row = current.db(query).select(hr.id,
                                       limitby=(0, 1)).first()

        # If we found a row we have a duplicate. Return an error to the user.
        if row:
            form.errors.human_resource_id = current.T("Record already exists")

        return

# =============================================================================
class S3ProjectActivityModel(S3Model):
    """
        Project Activity Model

        This model holds the specific Activities for Projects
        - currently used in mode_task but not mode_3w
    """

    names = ["project_activity",
             "project_activity_id",
             "project_activity_activity_type",
             ]

    def model(self):

        T = current.T
        db = current.db
        s3 = current.response.s3

        add_components = self.add_components
        crud_strings = s3.crud_strings
        define_table = self.define_table

        settings = current.deployment_settings
        mode_task = settings.get_project_mode_task()

        # ---------------------------------------------------------------------
        # Project Activity
        #
        tablename = "project_activity"
        define_table(tablename,
                     # Instance
                     self.super_link("doc_id", "doc_entity"),
                     # Component (each Activity can link to a single Project)
                     self.project_project_id(),
                     Field("name",
                           label = T("Description"),
                           # Activity can simply be a Distribution
                           #requires = IS_NOT_EMPTY(),
                           ),
                     self.project_status_id(),
                     # An Activity happens at a single Location
                     self.gis_location_id(readable = not mode_task,
                                          writable = not mode_task,
                                          ),
                     s3_date("date",
                             label = T("Start Date"),
                             ),
                     s3_date("end_date",
                             label = T("End Date"),
                             ),
                     # Which contact is this?
                     # Implementing Org should be a human_resource_id
                     # Beneficiary could be a person_id
                     # Either way label should be clear
                     self.pr_person_id(label = T("Contact Person"),
                                       requires = IS_EMPTY_OR(
                                                    IS_ADD_PERSON_WIDGET2()
                                                    ),
                                       widget = S3AddPersonWidget2(controller="pr"),
                                       ),
                     Field("time_estimated", "double",
                           label = "%s (%s)" % (T("Time Estimate"),
                                                T("hours")),
                           readable = mode_task,
                           writable = mode_task,
                           ),
                     Field("time_actual", "double",
                           label = "%s (%s)" % (T("Time Taken"),
                                                T("hours")),
                           readable = mode_task,
                           # Gets populated from constituent Tasks
                           writable = False,
                           ),
                     # @ToDo: Move to compute using stats_year
                     Field.Method("year", self.project_activity_year),
                     #Field("year", "list:integer",
                     #      compute = lambda row: \
                     #        self.stats_year(row, "project_activity"),
                     #      label = T("Year"),
                     #      ),
                     s3_comments(),
                     *s3_meta_fields())

        # CRUD Strings
        ACTIVITY_TOOLTIP = T("If you don't see the activity in the list, you can add a new one by clicking link 'Create Activity'.")
        ADD_ACTIVITY = T("Create Activity")
        crud_strings[tablename] = Storage(
            label_create = ADD_ACTIVITY,
            title_display = T("Activity Details"),
            title_list = T("Activities"),
            title_update = T("Edit Activity"),
            title_upload = T("Import Activity Data"),
            title_report = T("Activity Report"),
            label_list_button = T("List Activities"),
            msg_record_created = T("Activity Added"),
            msg_record_modified = T("Activity Updated"),
            msg_record_deleted = T("Activity Deleted"),
            msg_list_empty = T("No Activities Found")
        )

        # Search Method
        filter_widgets = [S3OptionsFilter("status_id",
                                          label = T("Status"),
                                          # Doesn't support translation
                                          #represent = "%(name)s",
                                          # @ToDo: Introspect cols
                                          cols = 3,
                                          ),
                          ]

        # Resource Configuration
        use_projects = settings.get_project_projects()
        list_fields = ["id",
                       "name",
                       "comments",
                       ]

        default_row = "project_id"
        default_col = "name"
        default_fact = "count(id)"
        report_fields = [(T("Activity"), "name"),
                         (T("Year"), "year"),
                         ]
        rappend = report_fields.append
        
        fact_fields = [(T("Number of Activities"), "count(id)"),
                       ]

        if settings.get_project_activity_types():
            list_fields.insert(1, "activity_type.name")
            rappend((T("Activity Type"), "activity_type.name"))
            default_col = "activity_type.name"
            filter_widgets.append(
                S3OptionsFilter("activity_activity_type.activity_type_id",
                                label = T("Type"),
                                # Doesn't support translation
                                #represent="%(name)s",
                                ))
        if use_projects:
            list_fields.insert(0, "project_id")
            rappend((T("Project"), "project_id"))
            filter_widgets.insert(1,
                S3OptionsFilter("project_id",
                                represent = "%(name)s",
                                ))
        if settings.get_project_sectors():
            rappend("sector_activity.sector_id")
            default_col = "sector_activity.sector_id"
            filter_widgets.append(
                S3OptionsFilter("sector_activity.sector_id",
                                # Doesn't support translation
                                #represent = "%(name)s",
                                ))
        if settings.get_project_themes():
            rappend("theme_activity.theme_id")
            filter_widgets.append(
                S3OptionsFilter("theme_activity.theme_id",
                                # Doesn't support translation
                                #represent = "%(name)s",
                                ))
        # @ToDo: deployment_setting
        if settings.has_module("stats"):
            rappend("beneficiary.parameter_id")
            fact_fields.insert(0,
                               (T("Number of Beneficiaries"), "sum(beneficiary.value)")
                               )
            default_fact = "sum(beneficiary.value)"
            filter_widgets.append(
                    S3OptionsFilter("beneficiary.parameter_id",
                                    # Doesn't support translation
                                    #represent = "%(name)s",
                                    ))
        # @ToDo: deployment_setting
        filter_widgets.append(
            S3OptionsFilter("year",
                            label = T("Year"),
                            #operator = "anyof",
                            #options = lambda: \
                            #    self.stats_year_options("project_activity"),
                            options = project_activity_year_options,
                            ),
            )
            
        if use_projects and settings.get_project_mode_drr():
            rappend(("project_id$hazard_project.hazard_id"))
            rappend((T("HFA"), "project_id$drr.hfa"))
        if mode_task:
            list_fields.insert(3, "time_estimated")
            list_fields.insert(4, "time_actual")
            rappend((T("Time Estimated"), "time_estimated"))
            rappend((T("Time Actual"), "time_actual"))
            default_fact = "sum(time_actual)"
            #create_next = URL(c="project", f="activity",
            #                  args=["[id]", "task"])
        else:
            #create_next = URL(c="project", f="activity", args=["[id]"])
            # Which levels of Hierarchy are we using?
            hierarchy = current.gis.get_location_hierarchy()
            levels = hierarchy.keys()
            if len(settings.get_gis_countries()) == 1 or \
               s3.gis.config.region_location_id:
                levels.remove("L0")

            filter_widgets.insert(0,
                S3LocationFilter("location_id",
                                 levels = levels,
                                 ))

            posn = 2
            for level in levels:
                lfield = "location_id$%s" % level
                list_fields.insert(posn, lfield)
                report_fields.append(lfield)
                posn += 1

            # Highest-level of Hierarchy
            default_row = "location_id$%s" % levels[0]

        report_options = Storage(rows = report_fields,
                                 cols = report_fields,
                                 fact = fact_fields,
                                 defaults = Storage(rows = default_row,
                                                    cols = default_col,
                                                    fact = default_fact,
                                                    totals = True,
                                                    )
                                 )
        self.configure(tablename,
                       # Leave these workflows for Templates
                       #create_next = create_next,
                       deduplicate = self.project_activity_deduplicate,
                       filter_widgets = filter_widgets,
                       list_fields = list_fields,
                       #onaccept = self.project_activity_onaccept,
                       report_options = report_options,
                       super_entity = "doc_entity",
                       )

        # Reusable Field
        represent = project_ActivityRepresent()
        activity_id = S3ReusableField("activity_id", "reference %s" % tablename,
                        comment = S3AddResourceLink(ADD_ACTIVITY,
                                                    c="project", f="activity",
                                                    tooltip=ACTIVITY_TOOLTIP),
                        label = T("Activity"),
                        ondelete = "CASCADE",
                        represent = represent,
                        requires = IS_EMPTY_OR(
                                    IS_ONE_OF(db, "project_activity.id",
                                              represent,
                                              sort=True)),
                        sortby="name",
                        )

        # Also use this Represent for Report drilldowns
        # @todo: make lazy_table
        table = db[tablename]
        table.id.represent = represent

        # Components
        add_components(tablename,
                       # Activity Types
                       project_activity_type = {"link": "project_activity_activity_type",
                                                "joinby": "activity_id",
                                                "key": "activity_type_id",
                                                "actuate": "replace",
                                                "autocomplete": "name",
                                                "autodelete": False,
                                                },
                       # Format for InlineComponent/filter_widget
                       project_activity_activity_type = "activity_id",
                       # Beneficiaries
                       project_beneficiary = {"link": "project_beneficiary_activity",
                                              "joinby": "activity_id",
                                              "key": "beneficiary_id",
                                              "actuate": "hide",
                                              },
                       # Format for InlineComponent/filter_widget
                       project_beneficiary_activity = "activity_id",
                       # Distributions
                       supply_distribution = "activity_id",
                       # Events
                       event_event = {"link": "event_activity",
                                      "joinby": "activity_id",
                                      "key": "event_id",
                                      "actuate": "hide",
                                      },
                       # Organisations
                       org_organisation = {"link": "project_activity_organisation",
                                           "joinby": "activity_id",
                                           "key": "organisation_id",
                                           "actuate": "hide",
                                           },
                       # Format for InlineComponent/filter_widget
                       project_activity_organisation = "activity_id",
                       # Organisation Groups (Coalitions/Networks)
                       org_group = {"link": "project_activity_group",
                                    "joinby": "activity_id",
                                    "key": "group_id",
                                    "actuate": "hide",
                                    },
                       # Format for InlineComponent/filter_widget
                       project_activity_group = "activity_id",
                       # Sectors
                       org_sector = {"link": "project_sector_activity",
                                     "joinby": "activity_id",
                                     "key": "sector_id",
                                     "actuate": "hide",
                                     },
                       # Format for InlineComponent/filter_widget
                       project_sector_activity = "activity_id",
                       # Tasks
                       project_task = {"link": "project_task_activity",
                                       "joinby": "activity_id",
                                       "key": "task_id",
                                       "actuate": "replace",
                                       "autocomplete": "name",
                                       "autodelete": False,
                                       },
                       # Themes
                       project_theme = {"link": "project_theme_activity",
                                        "joinby": "activity_id",
                                        "key": "theme_id",
                                        "actuate": "hide",
                                        },
                       # Format for InlineComponent/filter_widget
                       project_theme_activity = "activity_id",
                       )

        # ---------------------------------------------------------------------
        # Activity Type - Activity Link Table
        #
        tablename = "project_activity_activity_type"
        define_table(tablename,
                     activity_id(empty=False),
                     self.project_activity_type_id(empty=False),
                     *s3_meta_fields())

        crud_strings[tablename] = Storage(
            label_create = T("New Activity Type"),
            title_display = T("Activity Type"),
            title_list = T("Activity Types"),
            title_update = T("Edit Activity Type"),
            title_upload = T("Import Activity Type data"),
            label_list_button = T("List Activity Types"),
            msg_record_created = T("Activity Type added to Activity"),
            msg_record_modified = T("Activity Type Updated"),
            msg_record_deleted = T("Activity Type removed from Activity"),
            msg_list_empty = T("No Activity Types found for this Activity")
        )
        
        # Pass names back to global scope (s3.*)
        return dict(project_activity_id = activity_id,
                    )

    # -------------------------------------------------------------------------
    def defaults(self):
        """ Safe defaults for model-global names if module is disabled """

        dummy = S3ReusableField("dummy_id", "integer",
                                readable = False,
                                writable = False)

        return dict(project_activity_id = lambda **attr: dummy("activity_id"),
                    )

    # -------------------------------------------------------------------------
    @staticmethod
    def project_activity_deduplicate(item):
        """ Import item de-duplication """

        if item.tablename != "project_activity":
            return
        data = item.data
        project_id = data.get("project_id", None)
        name = data.get("name", None)
        # Match activity by project_id and name
        if project_id and name:
            table = item.table
            query = (table.project_id == project_id) & \
                    (table.name == name)
            duplicate = current.db(query).select(table.id,
                                                 limitby=(0, 1)).first()
            if duplicate:
                item.id = duplicate.id
                item.method = item.METHOD.UPDATE

    # ---------------------------------------------------------------------
    @staticmethod
    def project_activity_year(row):
        """
            Virtual field for the project_activity table
            @ToDo: Deprecate: replace with computed field
        """

        if hasattr(row, "project_activity"):
            row = row.project_activity

        try:
            activity_id = row.id
        except AttributeError:
            return []

        if hasattr(row, "date"):
            start_date = row.date
        else:
            start_date = False
        if hasattr(row, "end_date"):
            end_date = row.end_date
        else:
            end_date = False

        if start_date is False or end_date is False:
            s3db = current.s3db
            table = s3db.project_activity
            activity = current.db(table.id == activity_id).select(table.date,
                                                                  table.end_date,
                                                                  cache=s3db.cache,
                                                                  limitby=(0, 1)
                                                                  ).first()
            if activity:
                start_date = activity.date
                end_date = activity.end_date

        if not start_date and not end_date:
            return []
        elif not end_date:
            return [start_date.year]
        elif not start_date:
            return [end_date.year]
        else:
            return list(xrange(start_date.year, end_date.year + 1))

# =============================================================================
class S3ProjectActivityTypeModel(S3Model):
    """
        Project Activity Type Model

        This model holds the Activity Types for Projects
        - it is useful where we don't have the details on the actual Activities,
          but just this summary of Types
    """

    names = ["project_activity_type",
             "project_activity_type_location",
             "project_activity_type_project",
             "project_activity_type_sector",
             "project_activity_type_id",
             ]

    def model(self):

        T = current.T
        db = current.db

        crud_strings = current.response.s3.crud_strings
        define_table = self.define_table

        # ---------------------------------------------------------------------
        # Activity Types
        #
        tablename = "project_activity_type"
        define_table(tablename,
                     Field("name", length=128, notnull=True, unique=True,
                           label = T("Name"),
                           ),
                     s3_comments(),
                     *s3_meta_fields())

        # CRUD Strings
        ADD_ACTIVITY_TYPE = T("Create Activity Type")
        crud_strings[tablename] = Storage(
            label_create = ADD_ACTIVITY_TYPE,
            title_display = T("Activity Type"),
            title_list = T("Activity Types"),
            title_update = T("Edit Activity Type"),
            label_list_button = T("List Activity Types"),
            msg_record_created = T("Activity Type Added"),
            msg_record_modified = T("Activity Type Updated"),
            msg_record_deleted = T("Activity Type Deleted"),
            msg_list_empty = T("No Activity Types Found")
        )

        # Reusable Fields
        represent = S3Represent(lookup=tablename, translate=True)
        activity_type_id = S3ReusableField("activity_type_id", "reference %s" % tablename,
                                           sortby = "name",
                                           requires = IS_EMPTY_OR(
                                                        IS_ONE_OF(db, "project_activity_type.id",
                                                                  represent,
                                                                  sort=True)),
                                           represent = represent,
                                           label = T("Activity Type"),
                                           comment = S3AddResourceLink(title=ADD_ACTIVITY_TYPE,
                                                                       c="project",
                                                                       f="activity_type",
                                                                       tooltip=T("If you don't see the type in the list, you can add a new one by clicking link 'Create Activity Type'.")),
                                           ondelete = "SET NULL")

        if current.deployment_settings.get_project_sectors():
            # Component (for Custom Form)
            self.add_components(tablename,
                                project_activity_type_sector = "activity_type_id",
                                )

            crud_form = S3SQLCustomForm(
                            "name",
                            # Sectors
                            S3SQLInlineComponent(
                                "activity_type_sector",
                                label=T("Sectors to which this Activity Type can apply"),
                                fields=["sector_id"],
                            ),
                            "comments",
                        )

            self.configure(tablename,
                           crud_form = crud_form,
                           list_fields = ["id",
                                          "name",
                                          (T("Sectors"), "activity_type_sector.sector_id"),
                                          "comments",
                                          ],
                           )

        # ---------------------------------------------------------------------
        # Activity Type - Sector Link Table
        #
        tablename = "project_activity_type_sector"
        define_table(tablename,
                     activity_type_id(empty=False),
                     self.org_sector_id(label="",
                                        empty=False),
                     *s3_meta_fields())

        # ---------------------------------------------------------------------
        # Activity Type - Project Location Link Table
        #
        tablename = "project_activity_type_location"
        define_table(tablename,
                     activity_type_id(empty=False),
                     self.project_location_id(empty=False),
                     *s3_meta_fields())
        
        # ---------------------------------------------------------------------
        # Activity Type - Project Link Table
        #
        tablename = "project_activity_type_project"
        define_table(tablename,
                     activity_type_id(empty=False),
                     self.project_project_id(empty=False),
                     *s3_meta_fields())

        crud_strings[tablename] = Storage(
            label_create = T("New Activity Type"),
            title_display = T("Activity Type"),
            title_list = T("Activity Types"),
            title_update = T("Edit Activity Type"),
            title_upload = T("Import Activity Type data"),
            label_list_button = T("List Activity Types"),
            msg_record_created = T("Activity Type added to Project Location"),
            msg_record_modified = T("Activity Type Updated"),
            msg_record_deleted = T("Activity Type removed from Project Location"),
            msg_list_empty = T("No Activity Types found for this Project Location")
        )

        # Pass names back to global scope (s3.*)
        return dict(project_activity_type_id = activity_type_id,
                    )

# =============================================================================
class S3ProjectActivityOrganisationModel(S3Model):
    """
        Project Activity Organization Model

        This model links Organisations with Activities
        - useful when we don't have the details of the Projects
    """

    names = ["project_activity_organisation",
             "project_activity_group",
             ]

    def model(self):

        T = current.T

        configure = self.configure
        define_table = self.define_table
        project_activity_id = self.project_activity_id

        # ---------------------------------------------------------------------
        # Activities <> Organisations - Link table
        #
        tablename = "project_activity_organisation"
        define_table(tablename,
                     project_activity_id(empty=False),
                     self.org_organisation_id(empty=False),
                     *s3_meta_fields())

        # CRUD Strings
        current.response.s3.crud_strings[tablename] = Storage(
            label_create = T("Add Organization to Activity"),
            title_display = T("Activity Organization"),
            title_list = T("Activity Organizations"),
            title_update = T("Edit Activity Organization"),
            label_list_button = T("List Activity Organizations"),
            msg_record_created = T("Activity Organization Added"),
            msg_record_modified = T("Activity Organization Updated"),
            msg_record_deleted = T("Activity Organization Deleted"),
            msg_list_empty = T("No Activity Organizations Found")
        )

        configure(tablename,
                  deduplicate = self.project_activity_organisation_deduplicate,
                  )

        # ---------------------------------------------------------------------
        # Activities <> Organisation Groups - Link table
        #
        tablename = "project_activity_group"
        define_table(tablename,
                     project_activity_id(empty=False),
                     self.org_group_id(empty=False),
                     *s3_meta_fields())

        configure(tablename,
                  deduplicate = self.project_activity_group_deduplicate,
                  )

        # Pass names back to global scope (s3.*)
        return dict()

    # -------------------------------------------------------------------------
    @staticmethod
    def project_activity_organisation_deduplicate(item):
        """ Import item de-duplication """

        if item.tablename != "project_activity_organisation":
            return

        data = item.data
        activity_id = data.get("activity_id", None)
        organisation_id = data.get("organisation_id", None)
        if activity_id and organisation_id:
            table = item.table
            query = (table.activity_id == activity_id) & \
                    (table.organisation_id == organisation_id)
            duplicate = current.db(query).select(table.id,
                                                 limitby=(0, 1)).first()

            if duplicate:
                item.id = duplicate.id
                item.method = item.METHOD.UPDATE

    # -------------------------------------------------------------------------
    @staticmethod
    def project_activity_group_deduplicate(item):
        """ Import item de-duplication """

        if item.tablename != "project_activity_group":
            return

        data = item.data
        activity_id = data.get("activity_id", None)
        group_id = data.get("group_id", None)
        if activity_id and group_id:
            table = item.table
            query = (table.activity_id == activity_id) & \
                    (table.group_id == group_id)
            duplicate = current.db(query).select(table.id,
                                                 limitby=(0, 1)).first()

            if duplicate:
                item.id = duplicate.id
                item.method = item.METHOD.UPDATE

# =============================================================================
class S3ProjectActivitySectorModel(S3Model):
    """
        Project Activity Sector Model

        An Activity can be classified to 1 or more Sectors
    """

    names = ["project_sector_activity",
             ]

    def model(self):

        # ---------------------------------------------------------------------
        # Project Activities <> Sectors Link Table
        #
        # @ToDo" When Activity is linked to a Project, ensure these stay in sync
        #
        tablename = "project_sector_activity"
        self.define_table(tablename,
                          self.org_sector_id(empty=False),
                          self.project_activity_id(empty=False),
                          *s3_meta_fields())

        self.configure(tablename,
                       deduplicate = self.project_sector_activity_deduplicate,
                       )

        # Pass names back to global scope (s3.*)
        return dict()

    # -------------------------------------------------------------------------
    @staticmethod
    def project_sector_activity_deduplicate(item):
        """ Import item de-duplication """

        if item.tablename != "project_sector_activity":
            return

        data = item.data
        activity_id = data.get("activity_id", None)
        sector_id = data.get("sector_id", None)
        if activity_id and sector_id:
            table = item.table
            query = (table.activity_id == activity_id) & \
                    (table.sector_id == sector_id)
            duplicate = current.db(query).select(table.id,
                                                 limitby=(0, 1)).first()

            if duplicate:
                item.id = duplicate.id
                item.method = item.METHOD.UPDATE

# =============================================================================
class S3ProjectAnnualBudgetModel(S3Model):
    """
        Project Budget Model

        This model holds the annual budget entries for projects
    """

    names = ["project_annual_budget"]

    def model(self):

        T = current.T
        db = current.db

        # ---------------------------------------------------------------------
        # Annual Budgets
        #
        tablename = "project_annual_budget"
        self.define_table(tablename,
                          self.project_project_id(
                                # Override requires so that update access to the projects isn't required
                                requires = IS_ONE_OF(db, "project_project.id",
                                                     self.project_project_represent
                                                     )
                                ),
                          Field("year", "integer", notnull=True,
                                default = None, # make it current year
                                label = T("Year"),
                                requires = IS_INT_IN_RANGE(1950, 3000),
                                ),
                          Field("amount", "double", notnull=True,
                                default = 0.00,
                                label = T("Amount"),
                                requires = IS_FLOAT_AMOUNT(),
                                ),
                          s3_currency(required=True),
                          *s3_meta_fields())


        # CRUD Strings
        current.response.s3.crud_strings[tablename] = Storage(
            label_create = T("Add Annual Budget"),
            title_display = T("Annual Budget"),
            title_list = T("Annual Budgets"),
            title_update = T("Edit Annual Budget"),
            title_upload = T("Import Annual Budget data"),
            title_report = T("Report on Annual Budgets"),
            label_list_button = T("List Annual Budgets"),
            msg_record_created = T("New Annual Budget created"),
            msg_record_modified = T("Annual Budget updated"),
            msg_record_deleted = T("Annual Budget deleted"),
            msg_list_empty = T("No annual budgets found")
        )

        self.configure(tablename,
                       list_fields=["id",
                                    "year",
                                    "amount",
                                    "currency",
                                    ]
                       )

        # Pass names back to global scope (s3.*)
        return dict()

# =============================================================================
class S3ProjectBeneficiaryModel(S3Model):
    """
        Project Beneficiary Model
        - depends on Stats module
    """

    names = ["project_beneficiary_type",
             "project_beneficiary",
             ]

    def model(self):

        if not current.deployment_settings.has_module("stats"):
            current.log.warning("Project Beneficiary Model needs Stats module enabling")
            return dict()

        T = current.T
        db = current.db
        s3 = current.response.s3
        settings = current.deployment_settings

        configure = self.configure
        crud_strings = s3.crud_strings
        define_table = self.define_table
        super_link = self.super_link

        # ---------------------------------------------------------------------
        # Project Beneficiary Type
        #
        tablename = "project_beneficiary_type"
        define_table(tablename,
                     super_link("parameter_id", "stats_parameter"),
                     Field("name", length=128, unique=True,
                           label = T("Name"),
                           requires = IS_NOT_IN_DB(db,
                                                   "project_beneficiary_type.name"),
                           ),
                     s3_comments("description",
                                 label = T("Description"),
                                 ),
                     *s3_meta_fields())

        # CRUD Strings
        ADD_BNF_TYPE = T("Create Beneficiary Type")
        crud_strings[tablename] = Storage(
            label_create = ADD_BNF_TYPE,
            title_display = T("Beneficiary Type"),
            title_list = T("Beneficiary Types"),
            title_update = T("Edit Beneficiary Type"),
            label_list_button = T("List Beneficiary Types"),
            msg_record_created = T("Beneficiary Type Added"),
            msg_record_modified = T("Beneficiary Type Updated"),
            msg_record_deleted = T("Beneficiary Type Deleted"),
            msg_list_empty = T("No Beneficiary Types Found")
        )

        # Resource Configuration
        configure(tablename,
                  super_entity = "stats_parameter",
                  )

        # ---------------------------------------------------------------------
        # Project Beneficiary
        #
        # @ToDo: Split project_id & project_location_id to separate Link Tables
        #
        tablename = "project_beneficiary"
        define_table(tablename,
                     # Instance
                     super_link("data_id", "stats_data"),
                     # Link Fields
                     # populated automatically
                     self.project_project_id(readable=False,
                                             writable=False),
                     self.project_location_id(comment=None),
                     # This is a component, so needs to be a super_link
                     # - can't override field name, ondelete or requires
                     super_link("parameter_id", "stats_parameter",
                                empty = False,
                                instance_types = ("project_beneficiary_type",),
                                label = T("Beneficiary Type"),
                                represent = S3Represent(lookup="stats_parameter",
                                                        translate=True,
                                                        ),
                                readable = True,
                                writable = True,
                                comment = S3AddResourceLink(c="project",
                                                            f="beneficiary_type",
                                                            vars = dict(child = "parameter_id"),
                                                            title=ADD_BNF_TYPE,
                                                            tooltip=T("Please record Beneficiary according to the reporting needs of your project")),
                                ),
                     # Populated automatically from project_location
                     self.gis_location_id(readable = False,
                                          writable = False),
                     Field("value", "integer",
                           label = T("Number"),
                           represent = lambda v: \
                            IS_INT_AMOUNT.represent(v),
                           requires = IS_INT_IN_RANGE(0, 99999999),
                           ),
                     s3_date("date",
                             #empty = False,
                             label = T("Start Date"),
                             ),
                     s3_date("end_date",
                             #empty = False,
                             label = T("End Date"),
                             ),
                     Field("year", "list:integer",
                           compute = lambda row: \
                             self.stats_year(row, "project_beneficiary"),
                           label = T("Year"),
                           ),
                     #self.stats_source_id(),
                     s3_comments(),
                     *s3_meta_fields())

        # CRUD Strings
        ADD_BNF = T("Add Beneficiaries")
        crud_strings[tablename] = Storage(
            label_create = ADD_BNF,
            title_display = T("Beneficiaries Details"),
            title_list = T("Beneficiaries"),
            title_update = T("Edit Beneficiaries"),
            title_report = T("Beneficiary Report"),
            label_list_button = T("List Beneficiaries"),
            msg_record_created = T("Beneficiaries Added"),
            msg_record_modified = T("Beneficiaries Updated"),
            msg_record_deleted = T("Beneficiaries Deleted"),
            msg_list_empty = T("No Beneficiaries Found")
        )

        # Which levels of Hierarchy are we using?
        hierarchy = current.gis.get_location_hierarchy()
        levels = hierarchy.keys()
        if len(settings.get_gis_countries()) == 1 or \
           s3.gis.config.region_location_id:
            levels.remove("L0")

        # Normally only used in Report
        filter_widgets = [
            #S3TextFilter(["project_id$name",
            #              "project_id$code",
            #              "project_id$description",
            #              "project_id$organisation.name",
            #              "project_id$organisation.acronym",
            #              ],
            #             label = T("Search"),
            #             _class = "filter-search",
            #             ),
            #S3OptionsFilter("project_id",
            #                hidden = True,
            #                ),
            S3OptionsFilter("parameter_id",
                            label = T("Beneficiary Type"),
                            #hidden = True,
                            ),
<<<<<<< HEAD
            # Can't co-exist with any other filter yet
            S3OptionsFilter("year",
                            operator = "anyof",
                            options = lambda: \
                                      self.stats_year_options("project_beneficiary"),
=======
            S3OptionsFilter("year",
                            operator = "anyof",
                            options = lambda: \
                                self.stats_year_options("project_beneficiary"),
>>>>>>> 8e4e7b9b
                            hidden = True,
                            ),
            S3LocationFilter("location_id",
                             levels = levels,
                             #hidden = True,
                             ),
            ]

        list_fields = ["project_id",
                       (T("Beneficiary Type"), "parameter_id"),
                       "value",
                       "year",
                       ]

        report_fields = [(T("Beneficiary Type"), "parameter_id"),
                         "project_id",
                         #"project_location_id",
<<<<<<< HEAD
                         # Can't work as a Report Axis yet
=======
>>>>>>> 8e4e7b9b
                         "year",
                         ]

        if settings.get_project_sectors():
            report_fields.append("project_id$sector_project.sector_id")
            filter_widgets.insert(0,
                S3OptionsFilter("project_id$sector_project.sector_id",
                                # Doesn't allow translation
                                #represent = "%(name)s",
                                #hidden = True,
                                ))

        if settings.get_project_hazards():
            report_fields.append("project_id$hazard_project.hazard_id")

        if settings.get_project_themes():
            report_fields.append("project_id$theme_project.theme_id")
            filter_widgets.append(
                S3OptionsFilter("project_id$theme_project.theme_id",
                                # Doesn't allow translation
                                #represent = "%(name)s",
                                #hidden = True,
                                ))

        for level in levels:
            lfield = "location_id$%s" % level
            list_fields.append(lfield)
            report_fields.append(lfield)

        if "L0" in levels:
            default_row = "location_id$L0"
        elif "L1" in levels:
            default_row = "location_id$L1"
        else:
            default_row = "beneficiary.project_id"

        report_options = Storage(rows = report_fields,
                                 cols = report_fields,
                                 fact = [(T("Number of Beneficiaries"),
                                          "sum(value)"),
                                         ],
                                 defaults = Storage(rows=default_row,
                                                    cols="beneficiary.parameter_id",
                                                    fact="sum(beneficiary.value)",
                                                    totals=True
                                                    ),
                                 )

        configure(tablename,
                  deduplicate = self.project_beneficiary_deduplicate,
                  filter_widgets = filter_widgets,
                  list_fields = list_fields,
                  onaccept = self.project_beneficiary_onaccept,
                  report_options = report_options,
                  super_entity = "stats_data",
                  )

        # Reusable Field
        beneficiary_id = S3ReusableField("beneficiary_id", "reference %s" % tablename,
            label = T("Beneficiaries"),
            ondelete = "SET NULL",
            represent = self.project_beneficiary_represent,
            requires = IS_EMPTY_OR(
                        IS_ONE_OF(db, "project_beneficiary.id",
                                  self.project_beneficiary_represent,
                                  sort=True)),
            sortby = "name",
            comment = S3AddResourceLink(c="project", f="beneficiary",
                                        title=ADD_BNF,
                                        tooltip=\
                T("If you don't see the beneficiary in the list, you can add a new one by clicking link 'Add Beneficiary'.")),
            )

        # ---------------------------------------------------------------------
        # Beneficiary <> Activity Link Table
        #
        tablename = "project_beneficiary_activity"
        define_table(tablename,
                     self.project_activity_id(),
                     beneficiary_id(),
                     #s3_comments(),
                     *s3_meta_fields())

        configure(tablename,
                  deduplicate = self.project_beneficiary_activity_deduplicate,
                  )

        # Pass names back to global scope (s3.*)
        return dict()

    # -------------------------------------------------------------------------
    @staticmethod
    def project_beneficiary_represent(id, row=None):
        """
            FK representation
            @ToDo: Bulk
        """

        if row:
            return row.type
        if not id:
            return current.messages["NONE"]

        db = current.db
        table = db.project_beneficiary
        ttable = db.project_beneficiary_type
        query = (table.id == id) & \
                (table.parameter_id == ttable.id)
        r = db(query).select(table.value,
                             ttable.name,
                             limitby = (0, 1)).first()
        try:
            return "%s %s" % (r["project_beneficiary.value"],
                              r["project_beneficiary_type.name"])
        except:
            return current.messages.UNKNOWN_OPT

    # ---------------------------------------------------------------------
    @staticmethod
    def project_beneficiary_onaccept(form):
        """
            Update project_beneficiary project & location from project_location_id
        """

        db = current.db
        btable = db.project_beneficiary
        ltable = db.project_location

        record_id = form.vars.id
        query = (btable.id == record_id) & \
                (ltable.id == btable.project_location_id)
        project_location = db(query).select(ltable.project_id,
                                            ltable.location_id,
                                            limitby=(0, 1)).first()
        if project_location:
            db(btable.id == record_id).update(
                    project_id = project_location.project_id,
                    location_id = project_location.location_id
                )

    # ---------------------------------------------------------------------
    @staticmethod
    def project_beneficiary_deduplicate(item):
        """ Import item de-duplication """

        if item.tablename != "project_beneficiary":
            return

        data = item.data
        parameter_id = data.get("parameter_id", None)
        project_location_id = data.get("project_location_id", None)
        # Match beneficiary by type and project_location
        if parameter_id and project_location_id:
            table = item.table
            query = (table.parameter_id == parameter_id) & \
                    (table.project_location_id == project_location_id)
            duplicate = current.db(query).select(table.id,
                                                 limitby=(0, 1)).first()
            if duplicate:
                item.id = duplicate.id
                item.method = item.METHOD.UPDATE

    # ---------------------------------------------------------------------
    @staticmethod
    def project_beneficiary_activity_deduplicate(item):
        """ Import item de-duplication """

        if item.tablename != "project_beneficiary_activity":
            return

        data = item.data
        parameter_id = data.get("parameter_id", None)
        activity_id = data.get("activity_id", None)
        # Match beneficiary by type and project_location
        if parameter_id and activity_id:
            table = item.table
            query = (table.parameter_id == parameter_id) & \
                    (table.activity_id == activity_id)
            duplicate = current.db(query).select(table.id,
                                                 limitby=(0, 1)).first()
            if duplicate:
                item.id = duplicate.id
                item.method = item.METHOD.UPDATE

# =============================================================================
class S3ProjectCampaignModel(S3Model):
    """
        Project Campaign Model
        - used for TERA integration:
          http://www.ifrc.org/en/what-we-do/beneficiary-communications/tera/
        - depends on Stats module
    """

    names = ["project_campaign",
             "project_campaign_message",
             "project_campaign_keyword",
             #"project_campaign_response",
             "project_campaign_response_summary",
             ]

    def model(self):

        if not current.deployment_settings.has_module("stats"):
            # Campaigns Model needs Stats module enabling
            return dict()

        T = current.T
        db = current.db

        add_components = self.add_components
        configure = self.configure
        crud_strings = current.response.s3.crud_strings
        define_table = self.define_table
        super_link = self.super_link

        location_id = self.gis_location_id

        # ---------------------------------------------------------------------
        # Project Campaign
        #
        tablename = "project_campaign"
        define_table(tablename,
                     #self.project_project_id(),
                     Field("name", length=128, #unique=True,
                           label = T("Name"),
                           #requires = IS_NOT_IN_DB(db,
                           #                        "project_campaign.name")
                           ),
                     s3_comments("description",
                                 label = T("Description"),
                                 ),
                     *s3_meta_fields())

        # CRUD Strings
        ADD_CAMPAIGN = T("Create Campaign")
        crud_strings[tablename] = Storage(
            label_create = ADD_CAMPAIGN,
            title_display = T("Campaign"),
            title_list = T("Campaigns"),
            title_update = T("Edit Campaign"),
            label_list_button = T("List Campaigns"),
            msg_record_created = T("Campaign Added"),
            msg_record_modified = T("Campaign Updated"),
            msg_record_deleted = T("Campaign Deleted"),
            msg_list_empty = T("No Campaigns Found")
        )

        # Reusable Field
        represent = S3Represent(lookup=tablename)
        campaign_id = S3ReusableField("campaign_id", "reference %s" % tablename,
                                      sortby="name",
                                      requires = IS_EMPTY_OR(
                                                    IS_ONE_OF(db, "project_campaign.id",
                                                              represent,
                                                              sort=True)),
                                      represent = represent,
                                      label = T("Campaign"),
                                      comment = S3AddResourceLink(c="project",
                                                                  f="campaign",
                                                                  title=ADD_CAMPAIGN,
                                                                  tooltip=\
                                        T("If you don't see the campaign in the list, you can add a new one by clicking link 'Add Campaign'.")),
                                      ondelete = "CASCADE")

        add_components(tablename,
                       project_campaign_message="campaign_id",
                      )

        # ---------------------------------------------------------------------
        # Project Campaign Message
        # - a Message to broadcast to a geographic location (Polygon)
        #
        tablename = "project_campaign_message"
        define_table(tablename,
                     campaign_id(),
                     Field("name", length=128, #unique=True,
                           #requires = IS_NOT_IN_DB(db,
                           #                        "project_campaign.name")
                           ),
                     s3_comments("message",
                                 label = T("Message")),
                     location_id(
                        widget = S3LocationSelectorWidget2(
                           catalog_layers=True,
                           polygons=True
                        )
                     ),
                     # @ToDo: Allow selection of which channel message should be sent out on
                     #self.msg_channel_id(),
                     # @ToDo: Record the Message sent out
                     #self.msg_message_id(),
                     s3_comments(),
                     *s3_meta_fields())

        # CRUD Strings
        crud_strings[tablename] = Storage(
            label_create = T("Add Campaign Message"),
            title_display = T("Campaign Message"),
            title_list = T("Campaign Messages"),
            title_update = T("Edit Campaign Message"),
            label_list_button = T("List Campaign Messages"),
            msg_record_created = T("Campaign Message Added"),
            msg_record_modified = T("Campaign Message Updated"),
            msg_record_deleted = T("Campaign Message Deleted"),
            msg_list_empty = T("No Campaign Messages Found")
        )

        # Reusable Field
        represent = S3Represent(lookup=tablename)
        message_id = S3ReusableField("campaign_message_id", "reference %s" % tablename,
                                     sortby="name",
                                     requires = IS_EMPTY_OR(
                                                    IS_ONE_OF(db, "project_campaign_message.id",
                                                              represent,
                                                              sort=True)),
                                     represent = represent,
                                     label = T("Campaign Message"),
                                     ondelete = "CASCADE")

        # Components
        add_components(tablename,
                       # Responses
                       #project_campaign_response = "campaign_message_id",
                       # Summary
                       project_campaign_response_summary = "campaign_message_id",
                       )

        # ---------------------------------------------------------------------
        # Project Campaign Keyword
        # - keywords in responses which are used in Stats reporting
        #
        tablename = "project_campaign_keyword"
        define_table(tablename,
                     super_link("parameter_id", "stats_parameter"),
                     Field("name", length=128, unique=True,
                           label = T("Name"),
                           requires = IS_NOT_IN_DB(db,
                                                   "project_campaign_keyword.name"),
                           ),
                     s3_comments("description",
                                 label = T("Description"),
                                 ),
                     *s3_meta_fields())

        # CRUD Strings
        ADD_CAMPAIGN_KW = T("Add Keyword")
        crud_strings[tablename] = Storage(
            label_create = ADD_CAMPAIGN_KW,
            title_display = T("Keyword"),
            title_list = T("Keywords"),
            title_update = T("Edit Keyword"),
            label_list_button = T("List Keywords"),
            msg_record_created = T("Keyword Added"),
            msg_record_modified = T("Keyword Updated"),
            msg_record_deleted = T("Keyword Deleted"),
            msg_list_empty = T("No Keywords Found")
        )

        # Resource Configuration
        configure(tablename,
                  super_entity = "stats_parameter",
                  )

        # ---------------------------------------------------------------------
        # Project Campaign Response
        # - individual response (unused for TERA)
        # - this can be populated by parsing raw responses
        # - these are aggregated into project_campaign_response_summary
        #
        #tablename = "project_campaign_response"
        #define_table(tablename,
        #             message_id(),
                      # This is a component, so needs to be a super_link
                      # - can't override field name, ondelete or requires
        #             super_link("parameter_id", "stats_parameter",
        #                        label = T("Keyword"),
        #                        instance_types = ("project_campaign_keyword",),
        #                        represent = S3Represent(lookup="stats_parameter"),
        #                        readable = True,
        #                        writable = True,
        #                        empty = False,
        #                        ),
                      # Getting this without TERA may be hard!
                      #location_id(writable = False),
                      # @ToDo: Link to the raw Message received
                      #self.msg_message_id(),
        #             s3_datetime(),
        #             s3_comments(),
        #             *s3_meta_fields())

        # CRUD Strings
        #ADD_CAMPAIGN_RESP = T("Add Response")
        #crud_strings[tablename] = Storage(
        #    label_create = ADD_CAMPAIGN_RESP,
        #    title_display = T("Response Details"),
        #    title_list = T("Responses"),
        #    title_update = T("Edit Response"),
        #    title_report = T("Response Report"),
        #    label_list_button = T("List Responses"),
        #    msg_record_created = T("Response Added"),
        #    msg_record_modified = T("Response Updated"),
        #    msg_record_deleted = T("Response Deleted"),
        #    msg_list_empty = T("No Responses Found")
        #)

        # ---------------------------------------------------------------------
        # Project Campaign Response Summary
        # - aggregated responses (by Keyword/Location)
        # - TERA data comes in here
        #
        tablename = "project_campaign_response_summary"
        define_table(tablename,
                     message_id(),
                     # Instance
                     super_link("data_id", "stats_data"),
                     # This is a component, so needs to be a super_link
                     # - can't override field name, ondelete or requires
                     super_link("parameter_id", "stats_parameter",
                                label = T("Keyword"),
                                instance_types = ("project_campaign_keyword",),
                                represent = S3Represent(lookup="stats_parameter"),
                                readable = True,
                                writable = True,
                                empty = False,
                                ),
                     # Populated automatically (by TERA)
                     # & will be a msg_basestation?
                     location_id(writable = False),
                     Field("value", "integer",
                           label = T("Number of Responses"),
                           represent = lambda v: \
                            IS_INT_AMOUNT.represent(v),
                           requires = IS_INT_IN_RANGE(0, 99999999),
                           ),
                     # @ToDo: Populate automatically from time Message is sent?
                     s3_date("date",
                             label = T("Start Date"),
                             #empty = False,
                             ),
                     s3_date("end_date",
                             label = T("End Date"),
                             #empty = False,
                             ),
                     s3_comments(),
                     *s3_meta_fields())

        # CRUD Strings
        ADD_CAMPAIGN_RESP_SUMM = T("Add Response Summary")
        crud_strings[tablename] = Storage(
            label_create = ADD_CAMPAIGN_RESP_SUMM,
            title_display = T("Response Summary Details"),
            title_list = T("Response Summaries"),
            title_update = T("Edit Response Summary"),
            title_report = T("Response Summary Report"),
            label_list_button = T("List Response Summaries"),
            msg_record_created = T("Response Summary Added"),
            msg_record_modified = T("Response Summary Updated"),
            msg_record_deleted = T("Response Summary Deleted"),
            msg_list_empty = T("No Response Summaries Found")
        )

        # Pass names back to global scope (s3.*)
        return dict()

# =============================================================================
class S3ProjectFrameworkModel(S3Model):
    """
        Project Framework Model
    """

    names = ["project_framework",
             "project_framework_organisation",
             ]

    def model(self):

        T = current.T
        db = current.db

        crud_strings = current.response.s3.crud_strings
        define_table = self.define_table
        messages = current.messages
        ORGANISATION = messages.ORGANISATION
        ORGANISATIONS = T("Organization(s)")

        # ---------------------------------------------------------------------
        # Project Frameworks
        #
        tablename = "project_framework"
        define_table(tablename,
                     self.super_link("doc_id", "doc_entity"),
                     Field("name", length=255, unique=True,
                           label = T("Name"),
                           ),
                      s3_comments("description",
                                  label = T("Description"),
                                  comment = None,
                                  ),
                      Field("time_frame",
                            label = T("Time Frame"),
                            represent = lambda v: v or messages.NONE,
                            ),
                      *s3_meta_fields())

        # CRUD Strings
        if current.deployment_settings.get_auth_record_approval():
            msg_record_created = T("Policy or Strategy added, awaiting administrator's approval")
        else:
            msg_record_created = T("Policy or Strategy added")
        crud_strings[tablename] = Storage(
            label_create = T("Create Policy or Strategy"),
            title_display = T("Policy or Strategy"),
            title_list = T("Policies & Strategies"),
            title_update = T("Edit Policy or Strategy"),
            title_upload = T("Import Policies & Strategies"),
            label_list_button = T("List Policies & Strategies"),
            msg_record_created = msg_record_created,
            msg_record_modified = T("Policy or Strategy updated"),
            msg_record_deleted = T("Policy or Strategy deleted"),
            msg_list_empty = T("No Policies or Strategies found")
        )

        crud_form = S3SQLCustomForm(
            "name",
            S3SQLInlineComponent(
                "framework_organisation",
                label = ORGANISATIONS,
                fields = ["organisation_id"],
            ),
            "description",
            "time_frame",
            S3SQLInlineComponent(
                "document",
                label = T("Files"),
                fields = ["file"],
                filterby = dict(field = "file",
                                options = "",
                                invert = True,
                                )
            ),
        )

        #filter_widgets = [
        #    S3TextFilter(["name",
        #                  "description",
        #                 ],
        #                 label = T("Name"),
        #                 comment = T("Search for a Policy or Strategy by name or description."),
        #                ),
        #]
        
        self.configure(tablename,
                       super_entity="doc_entity",
                       crud_form = crud_form,
                       #filter_widgets = filter_widgets,
                       list_fields = ["name",
                                      (ORGANISATIONS, "framework_organisation.organisation_id"),
                                      "description",
                                      "time_frame",
                                      (T("Files"), "document.file"),
                                      ]
                       )

        represent = S3Represent(lookup=tablename)
        framework_id = S3ReusableField("framework_id", "reference %s" % tablename,
                                       label = ORGANISATION,
                                       requires = IS_EMPTY_OR(
                                                    IS_ONE_OF(db, "project_framework.id",
                                                              represent
                                                              )),
                                       represent = represent,
                                       ondelete = "CASCADE",
                                       )

        self.add_components(tablename,
                            project_framework_organisation="framework_id",
                           )

        # ---------------------------------------------------------------------
        # Project Framework Organisations
        #
        tablename = "project_framework_organisation"
        define_table(tablename,
                     framework_id(),
                     self.org_organisation_id(),
                     *s3_meta_fields()
                     )

        # CRUD Strings
        crud_strings[tablename] = Storage(
            label_create = T("New Organization"),
            title_display = ORGANISATION,
            title_list = T("Organizations"),
            title_update = T("Edit Organization"),
            label_list_button = T("List Organizations"),
            msg_record_created = T("Organization added to Policy/Strategy"),
            msg_record_modified = T("Organization updated"),
            msg_record_deleted = T("Organization removed from Policy/Strategy"),
            msg_list_empty = T("No Organizations found for this Policy/Strategy")
        )

        # Pass names back to global scope (s3.*)
        return dict()

# =============================================================================
class S3ProjectHazardModel(S3Model):
    """
        Project Hazard Model
    """

    names = ["project_hazard",
             "project_hazard_project",
             ]

    def model(self):

        T = current.T
        db = current.db

        crud_strings = current.response.s3.crud_strings
        define_table = self.define_table
        NONE = current.messages["NONE"]

        # ---------------------------------------------------------------------
        # Hazard
        #
        tablename = "project_hazard"
        define_table(tablename,
                     Field("name", length=128, notnull=True, unique=True,
                           label = T("Name"),
                           represent = lambda v: T(v) if v is not None \
                                                      else NONE,
                           ),
                     s3_comments(),
                     *s3_meta_fields())

        # CRUD Strings
        ADD_HAZARD = T("Create Hazard")
        crud_strings[tablename] = Storage(
            label_create = ADD_HAZARD,
            title_display = T("Hazard Details"),
            title_list = T("Hazards"),
            title_update = T("Edit Hazard"),
            title_upload = T("Import Hazards"),
            label_list_button = T("List Hazards"),
            label_delete_button = T("Delete Hazard"),
            msg_record_created = T("Hazard added"),
            msg_record_modified = T("Hazard updated"),
            msg_record_deleted = T("Hazard deleted"),
            msg_list_empty = T("No Hazards currently registered"))

        # Reusable Field
        represent = S3Represent(lookup=tablename, translate=True)
        hazard_id = S3ReusableField("hazard_id", "reference %s" % tablename,
                                    sortby = "name",
                                    label = T("Hazards"),
                                    requires = IS_EMPTY_OR(
                                                IS_ONE_OF(db, "project_hazard.id",
                                                          represent,
                                                          sort=True)),
                                    represent = represent,
                                    ondelete = "CASCADE",
                                    )

        # Field settings for project_project.hazard field in friendly_string_from_field_query function
        # - breaks Action Buttons, so moved to inside the fn which calls them
        #table = db[tablename]
        #table.id.represent = represent
        #table.id.label = T("Hazard")

        # ---------------------------------------------------------------------
        # Projects <> Hazards Link Table
        #
        tablename = "project_hazard_project"
        define_table(tablename,
                     hazard_id(),
                     self.project_project_id(),
                     *s3_meta_fields()
                     )

        # CRUD Strings
        crud_strings[tablename] = Storage(
            label_create = T("New Hazard"),
            title_display = T("Hazard"),
            title_list = T("Hazards"),
            title_update = T("Edit Hazard"),
            title_upload = T("Import Hazard data"),
            label_list_button = T("List Hazards"),
            msg_record_created = T("Hazard added to Project"),
            msg_record_modified = T("Hazard updated"),
            msg_record_deleted = T("Hazard removed from Project"),
            msg_list_empty = T("No Hazards found for this Project"))

        self.configure(tablename,
                       deduplicate = self.project_hazard_project_deduplicate,
                       )

        # Pass names back to global scope (s3.*)
        return dict()

    # -------------------------------------------------------------------------
    @staticmethod
    def project_hazard_project_deduplicate(item):
        """ Import item de-duplication """

        if item.tablename != "project_hazard_project":
            return

        data = item.data
        project_id = data.get("project_id", None)
        hazard_id = data.get("hazard_id", None)
        if project_id and hazard_id:
            table = item.table
            query = (table.project_id == project_id) & \
                    (table.hazard_id == hazard_id)
            duplicate = current.db(query).select(table.id,
                                                 limitby=(0, 1)).first()

            if duplicate:
                item.id = duplicate.id
                item.method = item.METHOD.UPDATE

# =============================================================================
class S3ProjectLocationModel(S3Model):
    """
        Project Location Model
        - these can simply be ways to display a Project on the Map
          or these can be 'Communities'
    """

    names = ["project_location",
             "project_location_id",
             "project_location_contact",
             "project_location_represent",
             ]

    def model(self):

        T = current.T
        db = current.db
        s3 = current.response.s3

        settings = current.deployment_settings
        community = settings.get_project_community()
        mode_3w = settings.get_project_mode_3w()

        messages = current.messages
        NONE = messages["NONE"]
        COUNTRY = messages.COUNTRY

        add_components = self.add_components
        configure = self.configure
        crud_strings = s3.crud_strings
        define_table = self.define_table

         # Which levels of Hierarchy are we using?
        hierarchy = current.gis.get_location_hierarchy()
        levels = hierarchy.keys()
        if len(settings.get_gis_countries()) == 1 or \
           s3.gis.config.region_location_id:
            levels.remove("L0")

        # ---------------------------------------------------------------------
        # Project Location ('Community')
        #
        tablename = "project_location"
        define_table(tablename,
                     self.super_link("doc_id", "doc_entity"),
                     # Populated onaccept - used for map popups
                     Field("name",
                           writable=False),
                     self.project_project_id(),
                     self.gis_location_id(
                     widget = S3LocationAutocompleteWidget(),
                     requires = IS_LOCATION(),
                     represent = self.gis_LocationRepresent(sep=", "),
                     comment = S3AddResourceLink(c="gis",
                                                 f="location",
                                                 label = T("Create Location"),
                                                 title=T("Location"),
                                                 tooltip=messages.AUTOCOMPLETE_HELP),
                     ),
                     # % breakdown by location
                     Field("percentage", "decimal(3,2)",
                           comment = T("Amount of the Project Budget spent at this location"),
                           default = 0,
                           label = T("Percentage"),
                           readable = mode_3w,
                           requires = IS_DECIMAL_IN_RANGE(0, 1),
                           writable = mode_3w,
                           ),
                     s3_comments(),
                     *s3_meta_fields())

        # CRUD Strings
        if community:
            LOCATION = T("Community")
            LOCATION_TOOLTIP = T("If you don't see the community in the list, you can add a new one by clicking link 'Create Community'.")
            ADD_LOCATION = T("Create Community")
            crud_strings[tablename] = Storage(
                    label_create = ADD_LOCATION,
                    title_display = T("Community Details"),
                    title_list = T("Communities"),
                    title_update = T("Edit Community Details"),
                    title_upload = T("Import Community Data"),
                    title_report = T("3W Report"),
                    title_map = T("Map of Communities"),
                    label_list_button = T("List Communities"),
                    msg_record_created = T("Community Added"),
                    msg_record_modified = T("Community Updated"),
                    msg_record_deleted = T("Community Deleted"),
                    msg_list_empty = T("No Communities Found")
            )
        else:
            LOCATION = T("Location")
            LOCATION_TOOLTIP = T("If you don't see the location in the list, you can add a new one by clicking link 'Create Location'.")
            ADD_LOCATION = T("Create Location")
            crud_strings[tablename] = Storage(
                    label_create = ADD_LOCATION,
                    title_display = T("Location Details"),
                    title_list = T("Locations"),
                    title_update = T("Edit Location Details"),
                    title_upload = T("Import Location Data"),
                    title_report = T("3W Report"),
                    title_map = T("Map of Projects"),
                    label_list_button = T("List Locations"),
                    msg_record_created = T("Location Added"),
                    msg_record_modified = T("Location updated"),
                    msg_record_deleted = T("Location Deleted"),
                    msg_list_empty = T("No Locations Found")
            )

        # Fields to search by Text
        text_fields = []
        tappend = text_fields.append

        # List fields
        list_fields = ["location_id",
                       ]
        lappend = list_fields.append

        # Report options
        report_fields = []
        rappend = report_fields.append

        for level in levels:
            loc_field = "location_id$%s" % level
            lappend(loc_field)
            rappend(loc_field)
            tappend(loc_field)

        lappend("project_id")
        if settings.get_project_theme_percentages():
            lappend((T("Themes"), "project_id$theme_project.theme_id"))
        else:
            lappend((T("Activity Types"), "activity_type.activity_type_id"))
        lappend("comments")

        # Filter widgets
        if community:
            filter_widgets = [
                S3TextFilter(text_fields,
                             label = T("Name"),
                             comment = T("Search for a Project Community by name."),
                             )
                ]
        else:
            text_fields.extend(("project_id$name",
                                "project_id$code",
                                "project_id$description",
                                ))
            filter_widgets = [
                S3TextFilter(text_fields,
                             label = T("Text"),
                             comment = T("Search for a Project by name, code, location, or description."),
                             )
                ]

        if settings.get_project_sectors():
            filter_widgets.append(S3OptionsFilter("project_id$sector.name",
                                                  label = T("Sector"),
                                                  hidden = True,
                                                  ))
            
        filter_widgets.extend((
            # This is only suitable for deployments with a few projects
            #S3OptionsFilter("project_id",
            #                label = T("Project"),
            #                hidden = True,
            #                ),
            S3OptionsFilter("project_id$theme_project.theme_id",
                            label = T("Theme"),
                            options = lambda: \
                                get_s3_filter_opts("project_theme",
                                                   translate=True),
                            hidden = True,
                            ),
            S3LocationFilter("location_id",
                             levels = levels,
                             hidden = True,
                             ),
            ))

        report_fields.extend(((messages.ORGANISATION, "project_id$organisation_id"),
                              (T("Project"), "project_id"),
                              (T("Activity Types"), "activity_type.activity_type_id"),
                              ))

        report_options = Storage(rows=report_fields,
                                 cols=report_fields,
                                 fact=report_fields,
                                 defaults=Storage(rows="location.location_id$%s" % levels[0], # Highest-level of Hierarchy
                                                  cols="location.project_id",
                                                  fact="activity_type.activity_type_id",
                                                  aggregate="list",
                                                  totals=True
                                                  )
                                 )

        # Resource Configuration
        configure(tablename,
                  create_next = URL(c="project", f="location",
                                    args=["[id]", "beneficiary"]),
                  deduplicate = self.project_location_deduplicate,
                  filter_widgets = filter_widgets,
                  list_fields = list_fields,
                  onaccept = self.project_location_onaccept,
                  report_options = report_options,
                  super_entity = "doc_entity",
                  )

        # Components
        add_components(tablename,
                       # Activity Types
                       project_activity_type={"link": "project_activity_type_location",
                                              "joinby": "project_location_id",
                                              "key": "activity_type_id",
                                              "actuate": "hide",
                                              },
                       # Beneficiaries
                       project_beneficiary="project_location_id",
                       # Contacts
                       pr_person={"name": "contact",
                                  "link": "project_location_contact",
                                  "joinby": "project_location_id",
                                  "key": "person_id",
                                  "actuate": "hide",
                                  "autodelete": False,
                                  },
                       # Distributions
                       supply_distribution="project_location_id",
                       # Themes
                       project_theme={"link": "project_theme_location",
                                      "joinby": "project_location_id",
                                      "key": "theme_id",
                                      "actuate": "hide",
                                      },
                      )

        # Reusable Field
        project_location_represent = project_LocationRepresent()
        project_location_id = S3ReusableField("project_location_id", "reference %s" % tablename,
            requires = IS_EMPTY_OR(
                        IS_ONE_OF(db, "project_location.id",
                                  project_location_represent,
                                  updateable = True,
                                  sort=True)),
            represent = project_location_represent,
            label = LOCATION,
            comment = S3AddResourceLink(ADD_LOCATION,
                                        c="project", f="location",
                                        tooltip=LOCATION_TOOLTIP),
            ondelete = "CASCADE"
            )

        # ---------------------------------------------------------------------
        # Project Community Contact Person
        #
        tablename = "project_location_contact"
        define_table(tablename,
                     project_location_id(),
                     self.pr_person_id(
                        comment=None,
                        requires=IS_ADD_PERSON_WIDGET2(),
                        widget=S3AddPersonWidget2(controller="pr"),
                     ),
                     *s3_meta_fields())

        # CRUD Strings
        ADD_CONTACT = T("Create Contact")
        LIST_OF_CONTACTS = T("Community Contacts")
        crud_strings[tablename] = Storage(
            label_create = ADD_CONTACT,
            title_display = T("Contact Details"),
            title_list = T("Contacts"),
            title_update = T("Edit Contact Details"),
            label_list_button = T("List Contacts"),
            msg_record_created = T("Contact Added"),
            msg_record_modified = T("Contact Updated"),
            msg_record_deleted = T("Contact Deleted"),
            msg_list_empty = T("No Contacts Found"))

        # Filter Widgets
        filter_widgets = [
            S3TextFilter(["person_id$first_name",
                          "person_id$middle_name",
                          "person_id$last_name"
                         ],
                         label = T("Name"),
                         comment = T("You can search by person name - enter any of the first, middle or last names, separated by spaces. You may use % as wildcard. Press 'Search' without input to list all persons."),
                        ),
            S3LocationFilter("project_location_id$location_id",
                             levels = levels,
                             hidden = True,
                             ),
            ]

        # Resource configuration
        configure(tablename,
                  filter_widgets = filter_widgets,
                  list_fields = ["person_id",
                                 (T("Email"), "email.value"),
                                 (T("Mobile Phone"), "phone.value"),
                                 "project_location_id",
                                 (T("Project"), "project_location_id$project_id"),
                                 ],
                  )

        # Components
        add_components(tablename,
                       # Contact Information
                       pr_contact = (# Email
                                     {"name": "email",
                                      "link": "pr_person",
                                      "joinby": "id",
                                      "key": "pe_id",
                                      "fkey": "pe_id",
                                      "pkey": "person_id",
                                      "filterby": "contact_method",
                                      "filterfor": ("EMAIL",),
                                      },
                                     # Mobile Phone
                                     {"name": "phone",
                                      "link": "pr_person",
                                      "joinby": "id",
                                      "key": "pe_id",
                                      "fkey": "pe_id",
                                      "pkey": "person_id",
                                      "filterby": "contact_method",
                                      "filterfor": ("SMS",),
                                      },
                                     ),
                       )

        # ---------------------------------------------------------------------
        # Pass names back to global scope (s3.*)
        #
        return dict(project_location_id = project_location_id,
                    project_location_represent = project_location_represent,
                    )

    # -------------------------------------------------------------------------
    def defaults(self):
        """ Safe defaults for model-global names if module is disabled """

        project_location_id = S3ReusableField("dummy_id", "integer",
                                              readable = False,
                                              writable = False)

        return dict(project_location_id = lambda **attr: dummy("project_location_id"),
                    project_location_represent = lambda v, row=None: "",
                    )

    # -------------------------------------------------------------------------
    @staticmethod
    def project_location_onaccept(form):
        """
            Calculate the 'name' field used by Map popups
        """

        vars = form.vars
        id = vars.id
        if vars.location_id and vars.project_id:
            name = current.s3db.project_location_represent(None, vars)
        elif id:
            name = current.s3db.project_location_represent(id)
        else:
            return None
        if len(name) > 512:
            # Ensure we don't break limits of SQL field
            name = name[:509] + "..."
        db = current.db
        db(db.project_location.id == id).update(name=name)

    # -------------------------------------------------------------------------
    @staticmethod
    def project_location_deduplicate(item):
        """ Import item de-duplication """

        if item.tablename != "project_location":
            return

        data = item.data
        if "project_id" in data and \
           "location_id" in data:
            project_id = data.project_id
            location_id = data.location_id
            table = item.table
            query = (table.project_id == project_id) & \
                    (table.location_id == location_id)
            duplicate = current.db(query).select(table.id,
                                                 limitby=(0, 1)).first()

            if duplicate:
                item.id = duplicate.id
                item.method = item.METHOD.UPDATE

# =============================================================================
class S3ProjectOrganisationModel(S3Model):
    """
        Project Organisation Model
    """

    names = ["project_organisation"]

    def model(self):

        T = current.T

        messages = current.messages
        NONE = messages["NONE"]

        # ---------------------------------------------------------------------
        # Project Organisations
        # for multi_orgs=True
        #
        project_organisation_roles = current.deployment_settings.get_project_organisation_roles()

        organisation_help = T("Add all organizations which are involved in different roles in this project")

        tablename = "project_organisation"
        self.define_table(tablename,
                          self.project_project_id(),
                          self.org_organisation_id(
                          requires = self.org_organisation_requires(
                                         required=True,
                                         # Need to be able to add Partners/Donors not just Lead org
                                         #updateable=True,
                                         ),
                          widget = None,
                          comment=S3AddResourceLink(c="org",
                                                    f="organisation",
                                                    label=T("Create Organization"),
                                                    title=messages.ORGANISATION,
                                                    tooltip=organisation_help)
                          ),
                          Field("role", "integer",
                                label = T("Role"),
                                requires = IS_EMPTY_OR(
                                             IS_IN_SET(project_organisation_roles)
                                           ),
                                represent = lambda opt: \
                                            project_organisation_roles.get(opt,
                                                                           NONE)),
                          Field("amount", "double",
                                requires = IS_EMPTY_OR(
                                             IS_FLOAT_AMOUNT()),
                                represent = lambda v: \
                                            IS_FLOAT_AMOUNT.represent(v, precision=2),
                                widget = IS_FLOAT_AMOUNT.widget,
                                label = T("Funds Contributed")),
                          s3_currency(),
                          s3_comments(),
                          *s3_meta_fields())

        # CRUD Strings
        ADD_PROJECT_ORG = T("Add Organization to Project")
        current.response.s3.crud_strings[tablename] = Storage(
            label_create = ADD_PROJECT_ORG,
            title_display = T("Project Organization Details"),
            title_list = T("Project Organizations"),
            title_update = T("Edit Project Organization"),
            title_upload = T("Import Project Organizations"),
            title_report = T("Funding Report"),
            label_list_button = T("List Project Organizations"),
            label_delete_button = T("Remove Organization from Project"),
            msg_record_created = T("Organization added to Project"),
            msg_record_modified = T("Project Organization updated"),
            msg_record_deleted = T("Organization removed from Project"),
            msg_list_empty = T("No Organizations for Project(s)"))

        # Report Options
        report_fields = ["project_id",
                         "organisation_id",
                         "role",
                         "amount",
                         "currency",
                         ]
        report_options = Storage(rows = report_fields,
                                 cols = report_fields,
                                 fact = report_fields,
                                 defaults = Storage(rows = "organisation_id",
                                                    cols = "currency",
                                                    fact = "sum(amount)",
                                                    totals = False
                                                    )
                                 )

        # Resource Configuration
        self.configure(tablename,
                       report_options = report_options,
                       deduplicate=self.project_organisation_deduplicate,
                       onvalidation=self.project_organisation_onvalidation,
                       onaccept=self.project_organisation_onaccept,
                       ondelete=self.project_organisation_ondelete,
                       )

        # Pass names back to global scope (s3.*)
        return dict()

    # -------------------------------------------------------------------------
    @staticmethod
    def project_organisation_onvalidation(form, lead_role=None):
        """ Form validation """

        if lead_role is None:
            lead_role = current.deployment_settings.get_project_organisation_lead_role()

        vars = form.vars
        project_id = vars.project_id
        organisation_id = vars.organisation_id
        if str(vars.role) == str(lead_role) and project_id:
            db = current.db
            otable = db.project_organisation
            query = (otable.deleted != True) & \
                    (otable.project_id == project_id) & \
                    (otable.role == lead_role) & \
                    (otable.organisation_id != organisation_id)
            row = db(query).select(otable.id,
                                   limitby=(0, 1)).first()
            if row:
                form.errors.role = \
                    current.T("Lead Implementer for this project is already set, please choose another role.")

    # -------------------------------------------------------------------------
    @staticmethod
    def project_organisation_onaccept(form):
        """
            Record creation post-processing

            If the added organisation is the lead role, set the
            project.organisation to point to the same organisation
            & update the realm_entity.
        """

        vars = form.vars

        if str(vars.role) == \
             str(current.deployment_settings.get_project_organisation_lead_role()):

            # Read the record
            # (safer than relying on vars which might be missing on component tabs)
            db = current.db
            ltable = db.project_organisation
            record = db(ltable.id == vars.id).select(ltable.project_id,
                                                     ltable.organisation_id,
                                                     limitby=(0, 1)
                                                     ).first()

            # Set the Project's organisation_id to the new lead organisation
            organisation_id = record.organisation_id
            ptable = db.project_project
            db(ptable.id == record.project_id).update(
                                organisation_id = organisation_id,
                                realm_entity = \
                                    current.s3db.pr_get_pe_id("org_organisation",
                                                              organisation_id)
                                )

    # -------------------------------------------------------------------------
    @staticmethod
    def project_organisation_ondelete(row):
        """
            Executed when a project organisation record is deleted.

            If the deleted organisation is the lead role on this project,
            set the project organisation to None.
        """

        db = current.db
        potable = db.project_organisation
        ptable = db.project_project
        query = (potable.id == row.get("id"))
        deleted_row = db(query).select(potable.deleted_fk,
                                       potable.role,
                                       limitby=(0, 1)).first()

        if str(deleted_row.role) == \
           str(current.deployment_settings.get_project_organisation_lead_role()):
            # Get the project_id
            deleted_fk = json.loads(deleted_row.deleted_fk)
            project_id = deleted_fk["project_id"]

            # Set the project organisation_id to NULL (using None)
            db(ptable.id == project_id).update(organisation_id=None)

    # ---------------------------------------------------------------------
    @staticmethod
    def project_organisation_deduplicate(item):
        """ Import item de-duplication """

        if item.tablename != "project_organisation":
            return
        data = item.data
        if "project_id" in data and \
           "organisation_id" in data:
            table = item.table
            project_id = data.project_id
            organisation_id = data.organisation_id
            query = (table.project_id == project_id) & \
                    (table.organisation_id == organisation_id)
            duplicate = current.db(query).select(table.id,
                                                 limitby=(0, 1)).first()
            if duplicate:
                item.id = duplicate.id
                item.method = item.METHOD.UPDATE

# =============================================================================
class S3ProjectOutputModel(S3Model):
    """
        Project Output Model
    """

    names = ["project_output"]

    def model(self):

        T = current.T
        db = current.db

        NONE = current.messages["NONE"]

        # ---------------------------------------------------------------------
        # Outputs
        #
        tablename = "project_output"
        self.define_table(tablename,
                          self.project_project_id(
                            # Override requires so that update access to the projects isn't required
                            requires = IS_ONE_OF(db, "project_project.id",
                                                 self.project_project_represent
                                                 )
                            ),
                          Field("name",
                                represent = lambda v: v or NONE,
                                label = T("Output")),
                          Field("status",
                                represent = lambda v: v or NONE,
                                label = T("Status")),
                          *s3_meta_fields())

        # CRUD Strings
        current.response.s3.crud_strings[tablename] = Storage(
            label_create = T("New Output"),
            title_display = T("Output"),
            title_list = T("Outputs"),
            title_update = T("Edit Output"),
            label_list_button = T("List Outputs"),
            msg_record_created = T("Output added"),
            msg_record_modified = T("Output updated"),
            msg_record_deleted = T("Output removed"),
            msg_list_empty = T("No outputs found")
        )

        self.configure(tablename,
                       deduplicate = self.project_output_deduplicate,
                       )

        # Pass names back to global scope (s3.*)
        return dict()

    # -------------------------------------------------------------------------
    @staticmethod
    def project_output_deduplicate(item):
        """ Import item de-duplication """

        if item.tablename != "project_output":
            return
        data = item.data
        name = data.get("name", None)
        project_id = data.get("project_id", None)
        if name:
            table = item.table
            query = (table.name == name)
            if project_id:
                query &= ((table.project_id == project_id) | \
                          (table.project_id == None))

            duplicate = current.db(query).select(table.id,
                                                 limitby=(0, 1)).first()
            if duplicate:
                item.id = duplicate.id
                item.method = item.METHOD.UPDATE

# =============================================================================
class S3ProjectSectorModel(S3Model):
    """
        Project Sector Model
    """

    names = ["project_sector_project"]

    def model(self):

        T = current.T

        # ---------------------------------------------------------------------
        # Projects <> Sectors Link Table
        #
        tablename = "project_sector_project"
        self.define_table(tablename,
                          self.org_sector_id(empty=False),
                          self.project_project_id(empty=False),
                          *s3_meta_fields()
                          )

        # CRUD Strings
        current.response.s3.crud_strings[tablename] = Storage(
            label_create = T("New Sector"),
            title_display = T("Sector"),
            title_list = T("Sectors"),
            title_update = T("Edit Sector"),
            title_upload = T("Import Sector data"),
            label_list_button = T("List Sectors"),
            msg_record_created = T("Sector added to Project"),
            msg_record_modified = T("Sector updated"),
            msg_record_deleted = T("Sector removed from Project"),
            msg_list_empty = T("No Sectors found for this Project")
        )

        # Pass names back to global scope (s3.*)
        return dict()

# =============================================================================
class S3ProjectStatusModel(S3Model):
    """
        Project Status Model
        - used by both Projects & Activities
    """

    names = ["project_status",
             "project_status_id",
             ]

    def model(self):

        T = current.T

        # ---------------------------------------------------------------------
        # Project Statuses
        #
        tablename = "project_status"
        self.define_table(tablename,
                          Field("name", length=128, notnull=True, unique=True,
                                label = T("Name"),
                                ),
                          s3_comments(),
                          *s3_meta_fields())

        # CRUD Strings
        ADD_STATUS = T("Create Status")
        current.response.s3.crud_strings[tablename] = Storage(
            label_create = ADD_STATUS,
            title_display = T("Status Details"),
            title_list = T("Statuses"),
            title_update = T("Edit Status"),
            #title_upload = T("Import Statuses"),
            label_list_button = T("List Statuses"),
            label_delete_button = T("Delete Status"),
            msg_record_created = T("Status added"),
            msg_record_modified = T("Status updated"),
            msg_record_deleted = T("Status deleted"),
            msg_list_empty = T("No Statuses currently registered"))

        # Reusable Field
        represent = S3Represent(lookup=tablename, translate=True)
                                #none = T("Unknown"))
        status_id = S3ReusableField("status_id", "reference %s" % tablename,
                        comment = S3AddResourceLink(title=ADD_STATUS,
                                                    c="project",
                                                    f="status"),
                        label = T("Status"),
                        ondelete = "SET NULL",
                        represent = represent,
                        requires = IS_EMPTY_OR(
                                    IS_ONE_OF(current.db, "project_status.id",
                                              represent,
                                              sort=True)),
                        sortby = "name",
                        )

        # Pass names back to global scope (s3.*)
        return dict(project_status_id = status_id,
                    )

# =============================================================================
class S3ProjectThemeModel(S3Model):
    """
        Project Theme Model
    """

    names = ["project_theme",
             "project_theme_id",
             "project_theme_sector",
             "project_theme_project",
             "project_theme_activity",
             "project_theme_location",
             ]

    def model(self):

        T = current.T
        db = current.db

        add_components = self.add_components
        configure = self.configure
        crud_strings = current.response.s3.crud_strings
        define_table = self.define_table
        theme_percentages = current.deployment_settings.get_project_theme_percentages()

        NONE = current.messages["NONE"]

        # ---------------------------------------------------------------------
        # Themes
        #
        tablename = "project_theme"
        define_table(tablename,
                     Field("name", length=128, notnull=True, unique=True,
                           label = T("Name"),
                           represent = lambda v: T(v) if v is not None \
                                                      else NONE,
                           ),
                     s3_comments(),
                     *s3_meta_fields())

        # CRUD Strings
        ADD_THEME = T("Create Theme")
        crud_strings[tablename] = Storage(
            label_create = ADD_THEME,
            title_display = T("Theme Details"),
            title_list = T("Themes"),
            title_update = T("Edit Theme"),
            #title_upload = T("Import Themes"),
            label_list_button = T("List Themes"),
            label_delete_button = T("Delete Theme"),
            msg_record_created = T("Theme added"),
            msg_record_modified = T("Theme updated"),
            msg_record_deleted = T("Theme deleted"),
            msg_list_empty = T("No Themes currently registered"))

        # Reusable Field
        represent = S3Represent(lookup=tablename, translate=True)
        theme_id = S3ReusableField("theme_id", "reference %s" % tablename,
                                   label = T("Theme"),
                                   sortby = "name",
                                   requires = IS_EMPTY_OR(
                                                IS_ONE_OF(db, "project_theme.id",
                                                          represent,
                                                          sort=True)),
                                   represent = represent,
                                   ondelete = "CASCADE")

        # Field settings for project_project.theme field in friendly_string_from_field_query function
        # - breaks Action Buttons, so moved to inside the fn which calls them
        #table = db[tablename]
        #table.id.represent = represent
        #table.id.label = T("Theme")

        # Components
        add_components(tablename,
                       # Projects
                       project_theme_project="theme_id",
                       # Sectors
                       project_theme_sector="theme_id",
                       # For Sync Filter
                       org_sector={"link": "project_theme_sector",
                                   "joinby": "theme_id",
                                   "key": "sector_id",
                                  },
                      )

        crud_form = S3SQLCustomForm(
                        "name",
                        # Project Sectors
                        S3SQLInlineComponent(
                            "theme_sector",
                            label=T("Sectors to which this Theme can apply"),
                            fields=["sector_id"],
                        ),
                        "comments"
                    )

        configure(tablename,
                  crud_form=crud_form,
                  list_fields=["id",
                               "name",
                               (T("Sectors"), "theme_sector.sector_id"),
                               "comments",
                               ])

        # ---------------------------------------------------------------------
        # Theme <> Sector Link Table
        #
        tablename = "project_theme_sector"
        define_table(tablename,
                     theme_id(empty=False),
                     self.org_sector_id(label="",
                                        empty=False),
                     *s3_meta_fields())

        crud_strings[tablename] = Storage(
            label_create = T("New Sector"),
            title_display = T("Sector"),
            title_list = T("Sectors"),
            title_update = T("Edit Sector"),
            title_upload = T("Import Sector data"),
            label_list_button = T("List Sectors"),
            msg_record_created = T("Sector added to Theme"),
            msg_record_modified = T("Sector updated"),
            msg_record_deleted = T("Sector removed from Theme"),
            msg_list_empty = T("No Sectors found for this Theme")
        )

        # ---------------------------------------------------------------------
        # Theme <> Project Link Table
        #
        tablename = "project_theme_project"
        define_table(tablename,
                     theme_id(empty=False),
                     self.project_project_id(empty=False),
                     # % breakdown by theme (sector in IATI)
                     Field("percentage", "integer",
                           label = T("Percentage"),
                           default = 0,
                           requires = IS_INT_IN_RANGE(0, 101),
                           readable = theme_percentages,
                           writable = theme_percentages,
                           ),
                     *s3_meta_fields())

        crud_strings[tablename] = Storage(
            label_create = T("New Theme"),
            title_display = T("Theme"),
            title_list = T("Themes"),
            title_update = T("Edit Theme"),
            #title_upload = T("Import Theme data"),
            label_list_button = T("List Themes"),
            msg_record_created = T("Theme added to Project"),
            msg_record_modified = T("Theme updated"),
            msg_record_deleted = T("Theme removed from Project"),
            msg_list_empty = T("No Themes found for this Project")
        )

        configure(tablename,
                  deduplicate=self.project_theme_project_deduplicate,
                  onaccept = self.project_theme_project_onaccept,
                  )

        # ---------------------------------------------------------------------
        # Theme <> Activity Link Table
        #
        tablename = "project_theme_activity"
        define_table(tablename,
                     theme_id(empty=False),
                     self.project_activity_id(empty=False),
                     # % breakdown by theme (sector in IATI)
                     #Field("percentage", "integer",
                     #      label = T("Percentage"),
                     #      default = 0,
                     #      requires = IS_INT_IN_RANGE(0, 101),
                     #      readable = theme_percentages,
                     #      writable = theme_percentages,
                     #      ),
                     *s3_meta_fields())

        crud_strings[tablename] = Storage(
            label_create = T("New Theme"),
            title_display = T("Theme"),
            title_list = T("Themes"),
            title_update = T("Edit Theme"),
            #title_upload = T("Import Theme data"),
            label_list_button = T("List Themes"),
            msg_record_created = T("Theme added to Activity"),
            msg_record_modified = T("Theme updated"),
            msg_record_deleted = T("Theme removed from Activity"),
            msg_list_empty = T("No Themes found for this Activity")
        )

        configure(tablename,
                  deduplicate=self.project_theme_activity_deduplicate,
                  #onaccept = self.project_theme_activity_onaccept,
                  )

        # ---------------------------------------------------------------------
        # Theme <> Project Location Link Table
        #
        tablename = "project_theme_location"
        define_table(tablename,
                     theme_id(empty=False),
                     self.project_location_id(empty=False),
                     # % breakdown by theme (sector in IATI)
                     Field("percentage", "integer",
                           label = T("Percentage"),
                           default = 0,
                           requires = IS_INT_IN_RANGE(0, 101),
                           readable = theme_percentages,
                           writable = theme_percentages,
                           ),
                     *s3_meta_fields())

        crud_strings[tablename] = Storage(
            label_create = T("New Theme"),
            title_display = T("Theme"),
            title_list = T("Themes"),
            title_update = T("Edit Theme"),
            title_upload = T("Import Theme data"),
            label_list_button = T("List Themes"),
            msg_record_created = T("Theme added to Project Location"),
            msg_record_modified = T("Theme updated"),
            msg_record_deleted = T("Theme removed from Project Location"),
            msg_list_empty = T("No Themes found for this Project Location")
        )

        # Pass names back to global scope (s3.*)
        return dict()

    # -------------------------------------------------------------------------
    @staticmethod
    def project_theme_project_onaccept(form):
        """
            Record creation post-processing

            Update the percentages of all the Project's Locations.
        """

        # Check for prepop
        project_id = form.vars.get("project_id", None)
        if not project_id and form.request_vars:
            # Interactive form
            project_id = form.request_vars.get("project_id", None)
        if not project_id:
            return

        # Calculate the list of Percentages for this Project
        percentages = {}
        db = current.db
        table = db.project_theme_project
        query = (table.deleted == False) & \
                (table.project_id == project_id)
        rows = db(query).select(table.theme_id,
                                table.percentage)
        for row in rows:
            percentages[row.theme_id] = row.percentage

        # Update the Project's Locations
        s3db = current.s3db
        table = s3db.project_location
        ltable = s3db.project_theme_location
        update_or_insert = ltable.update_or_insert
        query = (table.deleted == False) & \
                (table.project_id == project_id)
        rows = db(query).select(table.id)
        for row in rows:
            for theme_id in percentages:
                update_or_insert(project_location_id = row.id,
                                 theme_id = theme_id,
                                 percentage = percentages[theme_id])

    # -------------------------------------------------------------------------
    @staticmethod
    def project_theme_project_deduplicate(item):
        """ Import item de-duplication """

        if item.tablename != "project_theme_project":
            return

        data = item.data
        project_id = data.get("project_id", None)
        theme_id = data.get("theme_id", None)
        if project_id and theme_id:
            table = item.table
            query = (table.project_id == project_id) & \
                    (table.theme_id == theme_id)
            duplicate = current.db(query).select(table.id,
                                                 limitby=(0, 1)).first()

            if duplicate:
                item.id = duplicate.id
                item.method = item.METHOD.UPDATE

    # -------------------------------------------------------------------------
    @staticmethod
    def project_theme_activity_deduplicate(item):
        """ Import item de-duplication """

        if item.tablename != "project_theme_activity":
            return

        data = item.data
        activity_id = data.get("activity_id", None)
        theme_id = data.get("theme_id", None)
        if activity_id and theme_id:
            table = item.table
            query = (table.activity_id == activity_id) & \
                    (table.theme_id == theme_id)
            duplicate = current.db(query).select(table.id,
                                                 limitby=(0, 1)).first()

            if duplicate:
                item.id = duplicate.id
                item.method = item.METHOD.UPDATE

# =============================================================================
class S3ProjectDRRModel(S3Model):
    """
        Models for DRR (Disaster Risk Reduction) extensions
    """

    names = ["project_drr"]

    def model(self):

        T = current.T

        hfa_opts = project_hfa_opts()
        hfa_opts = dict([(opt, "HFA %s" % opt) for opt in hfa_opts])

        tablename = "project_drr"
        self.define_table(tablename,
                          self.project_project_id(empty=False),
                          Field("hfa", "list:integer",
                                label = T("HFA Priorities"),
                                represent = S3Represent(options=hfa_opts,
                                                        multiple=True),
                                requires = IS_EMPTY_OR(IS_IN_SET(
                                            hfa_opts,
                                            multiple = True)),
                                widget = S3GroupedOptionsWidget(
                                            cols=1,
                                            help_field=hfa_opts
                                         ),
                                ),
                          *s3_meta_fields())

        # Pass names back to global scope (s3.*)
        return dict()

    # -------------------------------------------------------------------------
    @staticmethod
    def hfa_opts_represent(opt):
        """ Option representation """

        if not opt:
            return current.messages["NONE"]
        if isinstance(opt, int):
            opts = [opt]
        elif not isinstance(opt, (list, tuple)):
            return current.messages["NONE"]
        else:
            opts = opt
        if opts[0] is None:
            return current.messages["NONE"]
        vals = ["HFA %s" % o for o in opts]
        return ", ".join(vals)

# =============================================================================
class S3ProjectDRRPPModel(S3Model):
    """
        Models for DRR Project Portal extensions
        - injected into custom Project CRUD forms
    """

    names = ["project_drrpp"]

    def model(self):

        T = current.T
        db = current.db

        NONE = current.messages["NONE"]

        local_currencies = current.deployment_settings.get_fin_currencies().keys()
        local_currencies.remove("USD")

        project_rfa_opts = self.project_rfa_opts()
        project_pifacc_opts = self.project_pifacc_opts()
        project_jnap_opts = self.project_jnap_opts()

        tablename = "project_drrpp"
        self.define_table(tablename,
                          self.project_project_id(
                                # Override requires so that update access to the projects isn't required
                                requires = IS_ONE_OF(db, "project_project.id",
                                                     self.project_project_represent
                                                     )
                                ),
                          Field("parent_project",
                                represent = lambda v: v or NONE,
                                label =  T("Name of a programme or another project which this project is implemented as part of"),
                                #comment = DIV(_class="tooltip",
                                #              _title="%s|%s" % (T("Parent Project"),
                                #                                T("The parent project or programme which this project is implemented under"))),
                                ), 
                          Field("duration", "integer",
                                represent = lambda v: v or NONE,
                                label = T("Duration (months)")),
                          Field("local_budget", "double",
                                label = T("Total Funding (Local Currency)"),
                                represent = lambda v: \
                                    IS_FLOAT_AMOUNT.represent(v, precision=2)),
                          s3_currency("local_currency",
                                      label = T("Local Currency"),
                                      requires = IS_IN_SET(local_currencies,
                                                           zero=None)
                                      ),
                          Field("activities", "text",
                                represent = lambda v: v or NONE,
                                label = T("Activities")),
                          Field("rfa", "list:integer",
                                label = T("RFA Priorities"),
                                requires = IS_EMPTY_OR(
                                            IS_IN_SET(project_rfa_opts.keys(),
                                                      labels = ["RFA %s" % \
                                                                rfa for rfa in project_rfa_opts.keys()],
                                                      multiple = True)),
                                represent = lambda opt: \
                                    self.opts_represent(opt, "RFA"),
                                widget = S3GroupedOptionsWidget(help_field = project_rfa_opts,
                                                                cols = 1,
                                                                ),
                                comment = DIV(_class="tooltip",
                                              _title="%s|%s" % (T("RFA Priorities"),
                                                                T("Applicable to projects in Pacific countries only")))),
                          Field("pifacc", "list:integer",
                                label = T("PIFACC Priorities"),
                                requires = IS_EMPTY_OR(
                                            IS_IN_SET(project_pifacc_opts.keys(),
                                                      labels = ["PIFACC %s" % \
                                                                pifacc for pifacc in project_pifacc_opts.keys()],
                                                      multiple = True)),
                                represent = lambda opt: \
                                    self.opts_represent(opt, "PIFACC"),
                                widget = S3GroupedOptionsWidget(help_field = project_pifacc_opts,
                                                                cols = 1,
                                                                ),
                                comment = DIV(_class="tooltip",
                                              _title="%s|%s" % (T("PIFACC Priorities"),
                                                                T("Pacific Islands Framework for Action on Climate Change. Applicable to projects in Pacific countries only")))),
                          Field("jnap", "list:integer",
                                label = T("JNAP Priorities"),
                                requires = IS_EMPTY_OR(
                                            IS_IN_SET(project_jnap_opts.keys(),
                                                      labels = ["JNAP %s" % \
                                                                jnap for jnap in project_jnap_opts.keys()],
                                                      multiple = True)),
                                represent = lambda opt: \
                                    self.opts_represent(opt, "JNAP"),
                                widget = S3GroupedOptionsWidget(help_field = project_jnap_opts,
                                                                cols = 1,
                                                                ),
                                comment = DIV(_class="tooltip",
                                              _title="%s|%s" % (T("JNAP Priorities"),
                                                                T("Joint National Action Plan for Disaster Risk Management and Climate Change Adaptation. Applicable to Cook Islands only")))),
                          Field("L1", "list:integer",
                                label = T("Cook Islands"),
                                requires = IS_EMPTY_OR(
                                            IS_ONE_OF(db, "gis_location.id",
                                                      S3Represent(lookup="gis_location"),
                                                      filterby = "L0",
                                                      filter_opts = ("Cook Islands",),
                                                      not_filterby = "name",
                                                      not_filter_opts = ("Cook Islands",),
                                                      multiple=True)),
                                represent = S3Represent(lookup="gis_location",
                                                        multiple=True),
                                widget = S3GroupedOptionsWidget(size = None, # do not group by letter
                                                                cols = 4,
                                                                ),
                                ),
                          Field("outputs", "text",
                                label = "%s (Old - do NOT use)" % T("Outputs"),
                                represent = lambda v: v or NONE,
                                readable = False,
                                writable = False,
                                ),
                          Field("focal_person",
                                represent = lambda v: v or NONE,
                                requires = IS_NOT_EMPTY(),
                                label = T("Focal Person")),
                          self.org_organisation_id(label = T("Organization")),
                          Field("email",
                                requires=IS_EMPTY_OR(IS_EMAIL()),
                                represent = lambda v: v or NONE,
                                label = T("Email")),
                          *s3_meta_fields())

        # CRUD Strings
        current.response.s3.crud_strings[tablename] = Storage(
            title_display = T("DRRPP Extensions"),
            title_update = T("Edit DRRPP Extensions"),
        )

        self.configure(tablename,
                       onaccept = self.project_drrpp_onaccept,
                       )

        # Pass names back to global scope (s3.*)
        return dict()

    # -------------------------------------------------------------------------
    @staticmethod
    def project_drrpp_onaccept(form):
        """
            After DB I/O tasks for Project DRRPP records
        """

        db = current.db
        vars = form.vars
        id = vars.id
        project_id = vars.project_id

        dtable = db.project_drrpp

        if not project_id:
            # Most reliable way to get the project_id is to read the record
            project_id = db(dtable.id == id).select(dtable.project_id,
                                                    limitby=(0, 1)
                                                    ).first().project_id

        table = db.project_project
        hr_id = db(table.id == project_id).select(table.human_resource_id,
                                                  limitby=(0, 1)
                                                  ).first().human_resource_id
        if hr_id:
            s3db = current.s3db
            htable = db.hrm_human_resource
            ctable = s3db.pr_contact
            ptable = db.pr_person
            query = (htable.id == hr_id) & \
                    (ptable.id == htable.person_id)
            left = ctable.on((ctable.pe_id == ptable.pe_id) & \
                             (ctable.contact_method == "EMAIL"))
            row = db(query).select(htable.organisation_id,
                                   ptable.first_name,
                                   ptable.middle_name,
                                   ptable.last_name,
                                   ctable.value,
                                   left=left,
                                   limitby=(0, 1)).first()
            focal_person = s3_fullname(row[ptable])
            organisation_id = row[htable].organisation_id
            email = row[ctable].value
            db(dtable.id == id).update(focal_person = focal_person,
                                       organisation_id = organisation_id,
                                       email = email,
                                       )

    # -------------------------------------------------------------------------
    @staticmethod
    def opts_represent(opt, prefix):
        """ Option representation """

        if isinstance(opt, int):
            opts = [opt]
        if isinstance(opt, (list, tuple)):
            if not opt or opt[0] is None:
                return current.messages["NONE"]
            else:
                return ", ".join(["%s %s" % (prefix, o) for o in opt])
        else:
            return current.messages["NONE"]

# =============================================================================
class S3ProjectTaskModel(S3Model):
    """
        Project Task Model

        This class holds the tables used for an Organisation to manage
        their Tasks in detail.
    """

    names = ["project_milestone",
             "project_task",
             "project_task_id",
             "project_time",
             "project_comment",
             "project_task_project",
             "project_task_activity",
             "project_task_milestone",
             "project_task_represent_w_project",
             ]

    def model(self):

        db = current.db
        T = current.T
        auth = current.auth
        request = current.request
        s3 = current.response.s3
        settings = current.deployment_settings

        project_id = self.project_project_id

        messages = current.messages
        UNKNOWN_OPT = messages.UNKNOWN_OPT

        add_components = self.add_components
        configure = self.configure
        crud_strings = s3.crud_strings
        define_table = self.define_table
        set_method = self.set_method
        super_link = self.super_link

        # ---------------------------------------------------------------------
        # Project Milestone
        #
        tablename = "project_milestone"
        define_table(tablename,
                     # Stage Report
                     super_link("doc_id", "doc_entity"),
                     project_id(),
                     Field("name",
                           label = T("Short Description"),
                           requires = IS_NOT_EMPTY()
                           ),
                     s3_date(),
                     s3_comments(),
                     *s3_meta_fields())

        # CRUD Strings
        ADD_MILESTONE = T("Create Milestone")
        crud_strings[tablename] = Storage(
            label_create = ADD_MILESTONE,
            title_display = T("Milestone Details"),
            title_list = T("Milestones"),
            title_update = T("Edit Milestone"),
            #title_upload = T("Import Milestones"),
            label_list_button = T("List Milestones"),
            msg_record_created = T("Milestone Added"),
            msg_record_modified = T("Milestone Updated"),
            msg_record_deleted = T("Milestone Deleted"),
            msg_list_empty = T("No Milestones Found")
        )

        # Reusable Field
        represent = S3Represent(lookup=tablename,
                                fields=["name", "date"],
                                labels="%(name)s: %(date)s",
                                )
        milestone_id = S3ReusableField("milestone_id", "reference %s" % tablename,
                                       label = T("Milestone"),
                                       ondelete = "RESTRICT",
                                       represent = represent,
                                       requires = IS_EMPTY_OR(
                                                    IS_ONE_OF(db, "project_milestone.id",
                                                              represent)),
                                       sortby = "name",
                                       comment = S3AddResourceLink(c="project",
                                                                   f="milestone",
                                                                   title=ADD_MILESTONE,
                                                                   tooltip=T("A project milestone marks a significant date in the calendar which shows that progress towards the overall objective is being made.")),
                                       )

        configure(tablename,
                  orderby = "project_milestone.date",
                  )

        # ---------------------------------------------------------------------
        # Tasks
        #
        # Tasks can be linked to Activities or directly to Projects
        # - they can also be used by the Event/Scenario modules
        #
        # @ToDo: Task templates
        # @ToDo: Recurring tasks
        #

        project_task_priority_opts = settings.get_project_task_priority_opts()
        project_task_status_opts = settings.get_project_task_status_opts()
        # Which options for the Status for a Task count as the task being 'Active'
        project_task_active_statuses = [2, 3, 4, 11]

        #staff = auth.s3_has_role("STAFF")
        staff = auth.is_logged_in()

        tablename = "project_task"
        define_table(tablename,
                     super_link("doc_id", "doc_entity"),
                     Field("template", "boolean",
                           default = False,
                           readable = False,
                           writable = False,
                           ),
                     Field("name", length=100, notnull=True,
                           label = T("Short Description"),
                           requires = IS_LENGTH(maxsize=100, minsize=1),
                           ),
                     Field("description", "text",
                           label = T("Detailed Description/URL"),
                           comment = DIV(_class="tooltip",
                                         _title="%s|%s" % (T("Detailed Description/URL"),
                                                           T("Please provide as much detail as you can, including the URL(s) where the bug occurs or you'd like the new feature to go."))),
                           ),
                     self.org_site_id,
                     self.gis_location_id(
                            # Can be enabled & labelled within a Template as-required
                            #label = T("Deployment Location"),
                            readable = False,
                            writable = False
                            ),
                     Field("source",
                           label = T("Source"),
                           ),
                     Field("source_url",
                           label = T("Source Link"),
                           represent = s3_url_represent,
                           requires = IS_EMPTY_OR(IS_URL()),
                           ),
                     Field("priority", "integer",
                           default = 3,
                           label = T("Priority"),
                           represent = lambda opt: \
                                       project_task_priority_opts.get(opt,
                                                                      UNKNOWN_OPT),
                           requires = IS_IN_SET(project_task_priority_opts,
                                                zero=None),
                           ),
                     # Could be a Person, Team or Organisation
                     super_link("pe_id", "pr_pentity",
                                readable = staff,
                                writable = staff,
                                label = T("Assigned to"),
                                filterby = "instance_type",
                                filter_opts = ("pr_person", "pr_group", "org_organisation"),
                                represent = self.project_assignee_represent,
                                # @ToDo: Widget
                                #widget = S3PentityWidget(),
                                #comment = DIV(_class="tooltip",
                                #              _title="%s|%s" % (T("Assigned to"),
                                #                                messages.AUTOCOMPLETE_HELP))
                                ),
                     s3_datetime("date_due",
                                 label = T("Date Due"),
                                 represent = "date",
                                 readable = staff,
                                 writable = staff,
                                 ),
                     Field("time_estimated", "double",
                           label = "%s (%s)" % (T("Time Estimate"),
                                                T("hours")),
                           represent = lambda v: v or "",
                           readable = staff,
                           writable = staff,
                           ),
                     Field("time_actual", "double",
                           label = "%s (%s)" % (T("Time Taken"),
                                                T("hours")),
                           readable = staff,
                           # This comes from the Time component
                           writable = False,
                           ),
                     Field("status", "integer",
                           default = 2,
                           label = T("Status"),
                           represent = lambda opt: \
                                    project_task_status_opts.get(opt,
                                                                 UNKNOWN_OPT),
                           requires = IS_IN_SET(project_task_status_opts,
                                                zero=None),
                           readable = staff,
                           writable = staff,
                           ),
                     Field.Method("task_id", self.project_task_task_id),
                     *s3_meta_fields())

        # Field configurations
        # Comment these if you don't need a Site associated with Tasks
        #table.site_id.readable = table.site_id.writable = True
        #table.site_id.label = T("Check-in at Facility") # T("Managing Office")
        # @todo: make lazy_table
        table = db[tablename]
        table.created_on.represent = lambda dt: \
                                        S3DateTime.date_represent(dt, utc=True)

        # CRUD Strings
        ADD_TASK = T("Create Task")
        crud_strings[tablename] = Storage(
            label_create = ADD_TASK,
            title_display = T("Task Details"),
            title_list = T("All Tasks"),
            title_update = T("Edit Task"),
            title_upload = T("Import Tasks"),
            label_list_button = T("List Tasks"),
            msg_record_created = T("Task added"),
            msg_record_modified = T("Task updated"),
            msg_record_deleted = T("Task deleted"),
            msg_list_empty = T("No tasks currently registered"))

        list_fields = ["id",
                       (T("ID"), "task_id"),
                       "priority",
                       ]
        lappend = list_fields.append

        filter_widgets = [S3TextFilter(["name",
                                        "description",
                                        ],
                                       label = T("Search"),
                                       _class = "filter-search",
                                       ),
                          S3OptionsFilter("priority",
                                          options = project_task_priority_opts,
                                          cols = 4,
                                          ),
                          ]
        fappend = filter_widgets.append

        crud_fields = []
        cappend = crud_fields.append

        use_projects = settings.get_project_projects()
        if use_projects:
            jquery_ready_append = s3.jquery_ready.append
            lappend("task_project.project_id")
            fappend(S3OptionsFilter("task_project.project_id",
                                    options = self.project_task_project_opts,
                                    ))
            cappend(S3SQLInlineComponent("task_project",
                                         label = T("Project"),
                                         fields = [("", "project_id")],
                                         multiple = False,
                                         ))

        if settings.get_project_activities():
            lappend("task_activity.activity_id")
            fappend(S3OptionsFilter("task_activity.activity_id",
                                    options = self.project_task_activity_opts,
                                    ))
            cappend(S3SQLInlineComponent("task_activity",
                                         label = T("Activity"),
                                         fields = [("", "activity_id")],
                                         multiple = False,
                                         ))
            if use_projects:
                # Filter Activity List to just those for the Project
                options = {"triggerName": "project_id",
                           "targetName": "activity_id",
                           "lookupPrefix": "project",
                           "lookupResource": "activity",
                           "optional": True,
                           }
                jquery_ready_append('''S3OptionsFilter(%s)''' % \
                    json.dumps(options, separators=SEPARATORS))

        crud_fields.extend(("name",
                            "description",
                            "source",
                            "priority",
                            "pe_id",
                            "date_due",
                            ))

        if settings.get_project_milestones():
            # Use the field in this format to get the custom represent
            lappend("task_milestone.milestone_id")
            fappend(S3OptionsFilter("task_milestone.milestone_id",
                                    options = self.project_task_milestone_opts,
                                    ))
            cappend(S3SQLInlineComponent("task_milestone",
                                         label = T("Milestone"),
                                         fields = [("", "milestone_id")],
                                         multiple = False,
                                         ))
            if use_projects:
                # Filter Milestone List to just those for the Project
                options = {"triggerName": "project_id",
                           "targetName": "milestone_id",
                           "lookupPrefix": "project",
                           "lookupResource": "milestone",
                           "optional": True,
                           }
                jquery_ready_append('''S3OptionsFilter(%s)''' % \
                    json.dumps(options, separators=SEPARATORS))

        list_fields.extend(("name",
                            "pe_id",
                            "date_due",
                            "time_estimated",
                            "time_actual",
                            "created_on",
                            "status",
                            #"site_id"
                            ))

        filter_widgets.extend((S3OptionsFilter("pe_id",
                                               label = T("Assigned To"),
                                               none = T("Unassigned"),
                                               ),
                               S3OptionsFilter("created_by",
                                               label = T("Created By"),
                                               hidden = True,
                                               ),
                               S3DateFilter("created_on",
                                            label = T("Date Created"),
                                            hide_time = True,
                                            hidden = True,
                                            ),
                               S3DateFilter("date_due",
                                            hide_time = True,
                                            hidden = True,
                                            ),
                               S3DateFilter("modified_on",
                                            label = T("Date Modified"),
                                            hide_time = True,
                                            hidden = True,
                                            ),
                               S3OptionsFilter("status",
                                               options = project_task_status_opts,
                                               ),
                               ))

        crud_fields.extend(("time_estimated",
                            "status",
                            S3SQLInlineComponent("time",
                                                 label = T("Time Log"),
                                                 fields = ["date",
                                                           "person_id",
                                                           "hours",
                                                           "comments"
                                                           ],
                                                 orderby = "date"
                                                 ),
                            "time_actual",
                            ))

        # Custom Form
        crud_form = S3SQLCustomForm(*crud_fields)

        report_options = Storage(rows = list_fields,
                                 cols = list_fields,
                                 fact = list_fields,
                                 defaults = Storage(rows = "task.project",
                                                    cols = "task.pe_id",
                                                    fact = "sum(task.time_estimated)",
                                                    totals = True
                                                    ),
                                 )

        # Resource Configuration
        configure(tablename,
                  context = {#"event": "event.event_id",
                             "incident": "incident.incident_id",
                             "location": "location_id",
                             # Assignee instead?
                             "organisation": "created_by$organisation_id",
                             },
                  copyable = True,
                  #create_next = URL(f="task", args=["[id]"]),
                  create_onaccept = self.project_task_create_onaccept,
                  crud_form = crud_form,
                  extra = "description",
                  extra_fields = ["id"],
                  filter_widgets = filter_widgets,
                  list_fields = list_fields,
                  list_layout = project_task_list_layout,
                  onvalidation = self.project_task_onvalidation,
                  orderby = "project_task.priority,project_task.date_due asc",
                  realm_entity = self.project_task_realm_entity,
                  report_options = report_options,
                  super_entity = "doc_entity",
                  update_onaccept = self.project_task_update_onaccept,
                  )

        # Reusable field
        represent = self.project_task_represent
        task_id = S3ReusableField("task_id", "reference %s" % tablename,
                                  label = T("Task"),
                                  sortby="name",
                                  requires = IS_EMPTY_OR(
                                                IS_ONE_OF(db, "project_task.id",
                                                          represent)),
                                  represent = represent,
                                  comment = S3AddResourceLink(c="project",
                                                              f="task",
                                                              title=ADD_TASK,
                                                              tooltip=T("A task is a piece of work that an individual or team can do in 1-2 days.")),
                                  ondelete = "CASCADE")

        # Custom Methods
        set_method("project", "task",
                   method = "dispatch",
                   action = self.project_task_dispatch)

        # Components
        add_components(tablename,
                       # Projects (for imports)
                       project_project = {"link": "project_task_project",
                                          "joinby": "task_id",
                                          "key": "project_id",
                                          "actuate": "embed",
                                          "autocomplete": "name",
                                          "autodelete": False,
                                          },
                       # Format for S3SQLInlineComponent
                       project_task_project = "task_id",
                       #project_activity_group = "activity_id",
                       # Activities
                       project_activity = {"link": "project_task_activity",
                                           "joinby": "task_id",
                                           "key": "activity_id",
                                           "actuate": "embed",
                                           "autocomplete": "name",
                                           "autodelete": False,
                                           },
                       # Format for S3SQLInlineComponent
                       project_task_activity = "task_id",
                       # Incidents
                       #event_incident = {"link": "event_task",
                       #                  "joinby": "task_id",
                       #                  "key": "incident_id",
                       #                  "actuate": "embed",
                       #                  "autocomplete": "name",
                       #                  "autodelete": False,
                       #                  },
                       # Format for InlineComponent
                       event_task = {"name": "incident",
                                     "joinby": "task_id",
                                     },
                       # Milestones
                       project_milestone = {"link": "project_task_milestone",
                                            "joinby": "task_id",
                                            "key": "milestone_id",
                                            "actuate": "embed",
                                            "autocomplete": "name",
                                            "autodelete": False,
                                            },
                       # Format for S3SQLInlineComponent
                       project_task_milestone = "task_id",
                       # Job titles
                       hrm_job_title = {"link": "project_task_job_title",
                                        "joinby": "task_id",
                                        "key": "job_title_id",
                                        "actuate": "embed",
                                        "autocomplete": "name",
                                        "autodelete": False,
                                        },
                       # Human Resources (assigned)
                       hrm_human_resource = {"link": "project_task_human_resource",
                                             "joinby": "task_id",
                                             "key": "human_resource_id",
                                             "actuate": "embed",
                                             "autocomplete": "name",
                                             "autodelete": False
                                             },
                       # Requests
                       req_req = {"link": "project_task_req",
                                  "joinby": "task_id",
                                  "key": "req_id",
                                  "actuate": "embed",
                                  "autocomplete": "request_number",
                                  "autodelete": False,
                                  },
                       # Time
                       project_time = "task_id",
                       # Comments (for imports))
                       project_comment = "task_id",
                       )

        # ---------------------------------------------------------------------
        # Link Tasks <-> Projects
        #
        tablename = "project_task_project"
        define_table(tablename,
                     task_id(),
                     project_id(
                     # Override requires so that update access to the projects isn't required
                     requires = IS_ONE_OF(db, "project_project.id",
                                          self.project_project_represent
                                          )
                      ),
                      *s3_meta_fields())

        # ---------------------------------------------------------------------
        # Link task <-> activity
        #
        # Tasks <> Activities
        tablename = "project_task_activity"
        define_table(tablename,
                     task_id(),
                     self.project_activity_id(),
                     *s3_meta_fields())

        # ---------------------------------------------------------------------
        # Link task <-> milestone
        #
        # Tasks <> Milestones
        tablename = "project_task_milestone"
        define_table(tablename,
                     task_id(),
                     milestone_id(),
                     *s3_meta_fields())

        # ---------------------------------------------------------------------
        # Project comment
        #
        # @ToDo: Attachments?
        #
        # Parent field allows us to:
        #  * easily filter for top-level threads
        #  * easily filter for next level of threading
        #  * hook a new reply into the correct location in the hierarchy
        #
        tablename = "project_comment"
        define_table(tablename,
                     Field("parent", "reference project_comment",
                           readable = False,
                           requires = IS_EMPTY_OR(
                                        IS_ONE_OF(db, "project_comment.id"
                                       )),
                           ),
                     task_id(),
                     Field("body", "text", notnull=True,
                           label = T("Comment"),
                           ),
                     *s3_meta_fields())

        # Resource Configuration
        configure(tablename,
                  list_fields = ["id",
                                 "task_id",
                                 "created_by",
                                 "modified_on"
                                 ],
                  )

        # ---------------------------------------------------------------------
        # Project Time
        # - used to Log hours spent on a Task
        #
        tablename = "project_time"
        define_table(tablename,
                     task_id(
                       requires = IS_ONE_OF(db, "project_task.id",
                                            self.project_task_represent_w_project,
                                            ),
                     ),
                     self.pr_person_id(default=auth.s3_logged_in_person(),
                                       widget = SQLFORM.widgets.options.widget
                                       ),
                     s3_datetime(default="now",
                                 past=8760, # Hours, so 1 year
                                 future=0
                                 ),
                     Field("hours", "double",
                           label = "%s (%s)" % (T("Time"),
                                                T("hours")),
                           represent=lambda v: \
                                     IS_FLOAT_AMOUNT.represent(v, precision=2)),
                     Field.Method("day", project_time_day),
                     Field.Method("week", project_time_week),
                     s3_comments(),
                     *s3_meta_fields())

        # CRUD Strings
        ADD_TIME = T("Log Time Spent")
        crud_strings[tablename] = Storage(
            label_create = ADD_TIME,
            title_display = T("Logged Time Details"),
            title_list = T("Logged Time"),
            title_update = T("Edit Logged Time"),
            title_upload = T("Import Logged Time data"),
            title_report = T("Project Time Report"),
            label_list_button = T("List Logged Time"),
            msg_record_created = T("Time Logged"),
            msg_record_modified = T("Time Log Updated"),
            msg_record_deleted = T("Time Log Deleted"),
            msg_list_empty = T("No Time Logged")
        )
        if "rows" in request.get_vars and request.get_vars.rows == "project":
            crud_strings[tablename].title_report = T("Project Time Report")

        list_fields = ["id",
                       (T("Project"), "task_id$task_project.project_id"),
                       (T("Activity"), "task_id$task_activity.activity_id"),
                       "task_id",
                       "person_id",
                       "date",
                       "hours",
                       "comments",
                       ]

        filter_widgets = [
            S3OptionsFilter("person_id",
                            #label = T("Person"),
                            ),
            S3OptionsFilter("task_id$task_project.project_id",
                            #label = T("Project"),
                            options = self.project_task_project_opts,
                            ),
            S3OptionsFilter("task_id$task_activity.activity_id",
                            #label = T("Activity"),
                            options = self.project_task_activity_opts,
                            hidden = True,
                            ),
            S3DateFilter("date",
                         #label = T("Date"),
                         hide_time = True,
                         hidden = True,
                         ),
            ]

        if settings.get_project_milestones():
            # Use the field in this format to get the custom represent
            list_fields.insert(3, (T("Milestone"), "task_id$task_milestone.milestone_id"))
            filter_widgets.insert(3, S3OptionsFilter("task_id$task_milestone.milestone_id",
                                                     #label = T("Milestone"),
                                                     hidden = True,
                                                     ))

        report_fields = list_fields + \
                        [(T("Day"), "day"),
                         (T("Week"), "week")]

        if settings.get_project_sectors():
            report_fields.insert(3, (T("Sector"),
                                     "task_id$task_project.project_id$sector_project.sector_id"))
            filter_widgets.insert(1, S3OptionsFilter("task_id$task_project.project_id$sector_project.sector_id",
                                                     #label = T("Sector"),
                                                     ))

        # Custom Methods
        set_method("project", "time",
                   method = "effort",
                   action = self.project_time_effort_report)

        report_options = Storage(rows = report_fields,
                                 cols = report_fields,
                                 fact = report_fields,
                                 defaults = Storage(
                                    rows = "task_id$task_project.project_id",
                                    cols = "person_id",
                                    fact = "sum(hours)",
                                    totals = True,
                                    ),
                                 )

        configure(tablename,
                  filter_widgets = filter_widgets,
                  list_fields = list_fields,
                  onaccept = self.project_time_onaccept,
                  report_fields = ["date"],
                  report_options = report_options,
                  )

        # ---------------------------------------------------------------------
        # Pass names back to global scope (s3.*)
        #
        return dict(
            project_task_id = task_id,
            project_task_active_statuses = project_task_active_statuses,
            project_task_represent_w_project = self.project_task_represent_w_project,
        )

    # -------------------------------------------------------------------------
    def defaults(self):
        """ Safe defaults for model-global names if module is disabled """

        dummy = S3ReusableField("dummy_id", "integer",
                                readable = False,
                                writable = False)

        return dict(project_task_id = lambda **attr: dummy("task_id"),
                    project_task_active_statuses = [],
                    )

    # -------------------------------------------------------------------------
    @staticmethod
    def project_task_task_id(row):
        """ The record ID of a task as separate column in the data table """
        
        if hasattr(row, "project_task"):
            row = row.project_task
        try:
            return row.id
        except AttributeError:
            return None
            
    # -------------------------------------------------------------------------
    @staticmethod
    def project_task_project_opts():
        """
            Provide the options for the Project search filter
            - all Projects with Tasks
        """

        db = current.db
        ptable = db.project_project
        ttable = db.project_task
        ltable = db.project_task_project
        query = (ttable.deleted != True) & \
                (ltable.task_id == ttable.id) & \
                (ltable.project_id == ptable.id)
        rows = db(query).select(ptable.id, ptable.name)
        return dict([(row.id, row.name) for row in rows])

    # -------------------------------------------------------------------------
    @staticmethod
    def project_task_activity_opts():
        """
            Provide the options for the Activity search filter
            - all Activities with Tasks
        """

        db = current.db
        atable = db.project_activity
        ttable = db.project_task
        ltable = db.project_task_activity
        query = (ttable.deleted == False) & \
                (ltable.task_id == ttable.id) & \
                (ltable.activity_id == atable.id)
        opts = db(query).select(atable.name)
        _dict = {}
        for opt in opts:
            _dict[opt.name] = opt.name
        return _dict

    # -------------------------------------------------------------------------
    @staticmethod
    def project_task_milestone_opts():
        """
            Provide the options for the Milestone search filter
            - all Milestones with Tasks
        """

        db = current.db
        mtable = db.project_milestone
        ttable = db.project_task
        ltable = db.project_task_milestone
        query = (ttable.deleted == False) & \
                (ltable.task_id == ttable.id) & \
                (ltable.milestone_id == mtable.id)
        opts = db(query).select(mtable.name)
        _dict = {}
        for opt in opts:
            _dict[opt.name] = opt.name
        return _dict

    # -------------------------------------------------------------------------
    @staticmethod
    def project_assignee_represent(id, row=None):
        """
            FK representation

            @ToDo: Migrate to S3Represent
        """

        if row:
            id = row.pe_id
            instance_type = row.instance_type
        elif id:
            if isinstance(id, Row):
                instance_type = id.instance_type
                id = id.pe_id
            else:
                instance_type = None
        else:
            return current.messages["NONE"]

        db = current.db
        s3db = current.s3db
        if not instance_type:
            table = s3db.pr_pentity
            r = db(table._id == id).select(table.instance_type,
                                           limitby=(0, 1)).first()
            instance_type = r.instance_type

        if instance_type == "pr_person":
            # initials?
            return s3_fullname(pe_id=id) or current.messages.UNKNOWN_OPT
        elif instance_type in ("pr_group", "org_organisation"):
            # Team or Organisation
            table = s3db[instance_type]
            r = db(table.pe_id == id).select(table.name,
                                             limitby=(0, 1)).first()
            try:
                return r.name
            except:
                return current.messages.UNKNOWN_OPT
        else:
            return current.messages.UNKNOWN_OPT

    # ---------------------------------------------------------------------
    @staticmethod
    def project_task_represent(id, row=None, show_link=True,
                               show_project=False):
        """
            FK representation

            @ToDo: Migrate to S3Represent
        """

        if row:
            represent = row.name
            if show_project:
                db = current.db
                ltable = db.project_task_project
                ptable = db.project_project
                query = (ltable.task_id == row.id) & \
                        (ltable.project_id == ptable.id)
                project = db(query).select(ptable.name,
                                           limitby=(0, 1)).first()
                if project:
                    represent = "%s (%s)" % (represent, project.name)

            if show_link:
                return A(represent,
                         _href=URL(c="project", f="task", extension="html",
                                   args=[row.id]))
            return represent
        elif not id:
            return current.messages["NONE"]

        db = current.db
        table = db.project_task
        r = db(table.id == id).select(table.name,
                                      limitby=(0, 1)).first()
        try:
            represent = r.name
        except:
            return current.messages.UNKNOWN_OPT
        else:
            if show_project:
                ltable = db.project_task_project
                ptable = db.project_project
                query = (ltable.task_id == id) & \
                        (ltable.project_id == ptable.id)
                project = db(query).select(ptable.name,
                                           limitby=(0, 1)).first()
                if project:
                    represent = "%s (%s)" % (represent, project.name)

            if show_link:
                return A(represent,
                         _href=URL(c="project", f="task", extension="html",
                                   args=[id]))
            return represent

    # ---------------------------------------------------------------------
    @staticmethod
    def project_task_represent_w_project(id, row=None):
        """
            FK representation
            The show_project=True in the normal represent doesn't work as a lambda in IS_ONE_OF

            @ToDo: Migrate to S3Represent
        """

        if row:
            db = current.db
            ltable = db.project_task_project
            ptable = db.project_project
            query = (ltable.task_id == row.id) & \
                    (ltable.project_id == ptable.id)
            project = db(query).select(ptable.name,
                                       limitby=(0, 1)).first()
            if project:
                represent = "%s: %s" % (project.name, row.name)
            else:
                represent = represent = "- %s" % row.name
            return represent
        elif not id:
            return current.messages["NONE"]

        db = current.db
        table = db.project_task
        r = db(table.id == id).select(table.name,
                                      limitby=(0, 1)).first()
        try:
            name = r.name
        except:
            return current.messages.UNKNOWN_OPT
        else:
            ltable = db.project_task_project
            ptable = db.project_project
            query = (ltable.task_id == id) & \
                    (ltable.project_id == ptable.id)
            project = db(query).select(ptable.name,
                                       limitby=(0, 1)).first()
            if project:
                represent = "%s: %s" % (project.name, name)
            else:
                represent = "- %s" % name
            return represent

    # -------------------------------------------------------------------------
    @staticmethod
    def project_task_realm_entity(table, record):
        """ Set the task realm entity to the project's realm entity """

        task_id = record.id
        db = current.db
        ptable = db.project_project
        ltable = db.project_task_project
        query = (ltable.task_id == task_id) & \
                (ltable.project_id == ptable.id)
        project = db(query).select(ptable.realm_entity,
                                   limitby=(0, 1)).first()
        if project:
            return project.realm_entity
        else:
            return None

    # -------------------------------------------------------------------------
    @staticmethod
    def project_task_onvalidation(form):
        """ Task form validation """

        vars = form.vars
        if str(vars.status) == "3" and not vars.pe_id:
            form.errors.pe_id = \
                current.T("Status 'assigned' requires the %(fieldname)s to not be blank") % \
                    dict(fieldname=current.db.project_task.pe_id.label)
        elif vars.pe_id and str(vars.status) == "2":
            # Set the Status to 'Assigned' if left at default 'New'
            vars.status = 3

    # -------------------------------------------------------------------------
    @staticmethod
    def project_task_create_onaccept(form):
        """
            When a Task is created:
                * Process the additional fields: Project/Activity/Milestone
                * create associated Link Table records
                * notify assignee
        """

        db = current.db
        s3db = current.s3db
        session = current.session

        id = form.vars.id

        if session.s3.event:
            # Create a link between this Task & the active Event
            etable = s3db.event_task
            etable.insert(event_id=session.s3.event,
                          task_id=id)

        ltp = db.project_task_project

        vars = current.request.post_vars
        project_id = vars.get("project_id", None)
        if project_id:
            # Create Link to Project
            link_id = ltp.insert(task_id = id,
                                 project_id = project_id)

        activity_id = vars.get("activity_id", None)
        if activity_id:
            # Create Link to Activity
            lta = db.project_task_activity
            link_id = lta.insert(task_id = id,
                                 activity_id = activity_id)

        milestone_id = vars.get("milestone_id", None)
        if milestone_id:
            # Create Link to Milestone
            ltable = db.project_task_milestone
            link_id = ltable.insert(task_id = id,
                                    milestone_id = milestone_id)

        # Make sure the task is also linked to the project
        # when created under an activity
        row = db(ltp.task_id == id).select(ltp.project_id,
                                           limitby=(0, 1)).first()
        if not row:
            lta = db.project_task_activity
            ta = db.project_activity
            query = (lta.task_id == id) & \
                    (lta.activity_id == ta.id)
            row = db(query).select(ta.project_id,
                                   limitby=(0, 1)).first()
            if row and row.project_id:
                ltp.insert(task_id=id,
                           project_id=row.project_id)

        # Notify Assignee
        task_notify(form)

    # -------------------------------------------------------------------------
    @staticmethod
    def project_task_update_onaccept(form):
        """
            * Process the additional fields: Project/Activity/Milestone
            * Log changes as comments
            * If the task is assigned to someone then notify them
        """

        db = current.db
        s3db = current.s3db

        vars = form.vars
        id = vars.id
        record = form.record

        table = db.project_task

        changed = {}
        if record: # Not True for a record merger
            for var in vars:
                vvar = vars[var]
                rvar = record[var]
                if vvar != rvar:
                    type = table[var].type
                    if type == "integer" or \
                       type.startswith("reference"):
                        if vvar:
                            vvar = int(vvar)
                        if vvar == rvar:
                            continue
                    represent = table[var].represent
                    if not represent:
                        represent = lambda o: o
                    if rvar:
                        changed[var] = "%s changed from %s to %s" % \
                            (table[var].label, represent(rvar), represent(vvar))
                    else:
                        changed[var] = "%s changed to %s" % \
                            (table[var].label, represent(vvar))

        if changed:
            table = db.project_comment
            text = s3_auth_user_represent(current.auth.user.id)
            for var in changed:
                text = "%s\n%s" % (text, changed[var])
            table.insert(task_id=id,
                         body=text)

        vars = current.request.post_vars
        if "project_id" in vars:
            ltable = db.project_task_project
            filter = (ltable.task_id == id)
            project = vars.project_id
            if project:
                # Create the link to the Project
                #ptable = db.project_project
                #master = s3db.resource("project_task", id=id)
                #record = db(ptable.id == project).select(ptable.id,
                #                                         limitby=(0, 1)).first()
                #link = s3db.resource("project_task_project")
                #link_id = link.update_link(master, record)
                query = (ltable.task_id == id) & \
                        (ltable.project_id == project)
                record = db(query).select(ltable.id, limitby=(0, 1)).first()
                if record:
                    link_id = record.id
                else:
                    link_id = ltable.insert(task_id = id,
                                            project_id = project)
                filter = filter & (ltable.id != link_id)
            # Remove any other links
            links = s3db.resource("project_task_project", filter=filter)
            links.delete()

        if "activity_id" in vars:
            ltable = db.project_task_activity
            filter = (ltable.task_id == id)
            activity = vars.activity_id
            if vars.activity_id:
                # Create the link to the Activity
                #atable = db.project_activity
                #master = s3db.resource("project_task", id=id)
                #record = db(atable.id == activity).select(atable.id,
                #                                          limitby=(0, 1)).first()
                #link = s3db.resource("project_task_activity")
                #link_id = link.update_link(master, record)
                query = (ltable.task_id == id) & \
                        (ltable.activity_id == activity)
                record = db(query).select(ltable.id, limitby=(0, 1)).first()
                if record:
                    link_id = record.id
                else:
                    link_id = ltable.insert(task_id = id,
                                            activity_id = activity)
                filter = filter & (ltable.id != link_id)
            # Remove any other links
            links = s3db.resource("project_task_activity", filter=filter)
            links.delete()

        if "milestone_id" in vars:
            ltable = db.project_task_milestone
            filter = (ltable.task_id == id)
            milestone = vars.milestone_id
            if milestone:
                # Create the link to the Milestone
                #mtable = db.project_milestone
                #master = s3db.resource("project_task", id=id)
                #record = db(mtable.id == milestone).select(mtable.id,
                #                                           limitby=(0, 1)).first()
                #link = s3db.resource("project_task_milestone")
                #link_id = link.update_link(master, record)
                query = (ltable.task_id == id) & \
                        (ltable.milestone_id == milestone)
                record = db(query).select(ltable.id, limitby=(0, 1)).first()
                if record:
                    link_id = record.id
                else:
                    link_id = ltable.insert(task_id = id,
                                            milestone_id = milestone)
                filter = filter & (ltable.id != link_id)
            # Remove any other links
            links = s3db.resource("project_task_milestone", filter=filter)
            links.delete()

        # Notify Assignee
        task_notify(form)

    # -------------------------------------------------------------------------
    @staticmethod
    def project_task_dispatch(r, **attr):
        """
            Send a Task Dispatch notice from a Task
            - if a location is supplied, this will be formatted as an OpenGeoSMS
        """

        if r.representation == "html" and \
           r.name == "task" and r.id and not r.component:

            record = r.record
            text = "%s: %s" % (record.name,
                               record.description)

            # Encode the message as an OpenGeoSMS
            msg = current.msg
            message = msg.prepare_opengeosms(record.location_id,
                                             code="ST",
                                             map="google",
                                             text=text)

            # URL to redirect to after message sent
            url = URL(c="project",
                      f="task",
                      args=r.id)

            # Create the form
            if record.pe_id:
                opts = dict(recipient=record.pe_id)
            else:
                opts = dict(recipient_type="pr_person")
            output = msg.compose(type="SMS",
                                 message = message,
                                 url = url,
                                 **opts)

            # Maintain RHeader for consistency
            if "rheader" in attr:
                rheader = attr["rheader"](r)
                if rheader:
                    output["rheader"] = rheader

            output["title"] = current.T("Send Task Notification")
            current.response.view = "msg/compose.html"
            return output

        else:
            raise HTTP(501, current.ERROR.BAD_METHOD)

    # -------------------------------------------------------------------------
    @staticmethod
    def project_milestone_duplicate(item):
        """ Import item de-duplication """

        if item.tablename == "project_milestone":
            data = item.data
            table = item.table
            # Duplicate if same Name & Project
            if "name" in data and data.name:
                query = (table.name.lower() == data.name.lower())
            else:
                # Nothing we can work with
                return
            if "project_id" in data and data.project_id:
                query &= (table.project_id == data.project_id)

            duplicate = current.db(query).select(table.id,
                                                 limitby=(0, 1)).first()
            if duplicate:
                item.id = duplicate.id
                item.method = item.METHOD.UPDATE

    # -------------------------------------------------------------------------
    @staticmethod
    def project_time_onaccept(form):
        """ When Time is logged, update the Task & Activity """

        db = current.db
        titable = db.project_time
        ttable = db.project_task
        atable = db.project_activity
        tatable = db.project_task_activity

        # Find the Task
        task_id = form.vars.task_id
        if not task_id:
            # Component Form
            query = (titable.id == form.vars.id)
            record = db(query).select(titable.task_id,
                                      limitby=(0, 1)).first()
            if record:
                task_id = record.task_id

        # Total the Hours Logged
        query = (titable.deleted == False) & \
                (titable.task_id == task_id)
        rows = db(query).select(titable.hours)
        hours = 0
        for row in rows:
            if row.hours:
                hours += row.hours

        # Update the Task
        query = (ttable.id == task_id)
        db(query).update(time_actual=hours)

        # Find the Activity
        query = (tatable.deleted == False) & \
                (tatable.task_id == task_id)
        activity = db(query).select(tatable.activity_id,
                                    limitby=(0, 1)).first()
        if activity:
            activity_id = activity.activity_id

            # Find all Tasks in this Activity
            query = (ttable.deleted == False) & \
                    (tatable.deleted == False) & \
                    (tatable.task_id == ttable.id) & \
                    (tatable.activity_id == activity_id)
            tasks = db(query).select(ttable.time_actual)

            # Total the Hours Logged
            hours = 0
            for task in tasks:
                hours += task.time_actual or 0 # Handle None

            # Update the Activity
            query = (atable.id == activity_id)
            db(query).update(time_actual=hours)

    # -------------------------------------------------------------------------
    @staticmethod
    def project_time_effort_report(r, **attr):
        """
            Provide a Report on Effort by week

            @ToDo: https://sahana.mybalsamiq.com/projects/sandbox/Effort
        """

        if r.representation == "html":

            T = current.T
            request = current.request
            resource = r.resource
            output = {}

            from s3.s3data import S3PivotTable
            rows = "person_id"
            cols = "week"
            layers = [("hours", "sum")]
            pivot = S3PivotTable(resource, rows, cols, layers)
            _table = pivot.html()

            output["items"] = _table
            output["title"] = T("Effort Report")
            current.response.view = "list.html"
            return output

        else:
            raise HTTP(501, current.ERROR.BAD_METHOD)

# =============================================================================
class S3ProjectTaskHRMModel(S3Model):
    """
        Project Task HRM Model

        This class holds the tables used to link Tasks to Human Resources
        - either individuals or Job Roles
    """

    names = ["project_task_job_title",
             "project_task_human_resource",
             ]

    def model(self):

        define_table = self.define_table
        task_id = self.project_task_id

        # ---------------------------------------------------------------------
        # Link Tasks <> Human Resources
        tablename = "project_task_human_resource"
        define_table(tablename,
                     task_id(),
                     self.hrm_human_resource_id(),
                     *s3_meta_fields())

        # ---------------------------------------------------------------------
        # Link Tasks <> Job Roles
        tablename = "project_task_job_title"
        define_table(tablename,
                     task_id(),
                     self.hrm_job_title_id(),
                     *s3_meta_fields())

        # ---------------------------------------------------------------------
        # Pass names back to global scope (s3.*)
        #
        return dict()

# =============================================================================
class S3ProjectTaskIReportModel(S3Model):
    """
        Project Task IReport Model

        This class holds the table used to link Tasks with Incident Reports.
        @ToDo: Deprecate as we link to Incidents instead: S3EventTaskModel
    """

    names = ["project_task_ireport",
             ]

    def model(self):

        # Link Tasks <-> Incident Reports
        #
        tablename = "project_task_ireport"
        self.define_table(tablename,
                          self.project_task_id(),
                          self.irs_ireport_id(),
                          *s3_meta_fields())

        self.configure(tablename,
                       onaccept=self.task_ireport_onaccept)

        # ---------------------------------------------------------------------
        # Pass names back to global scope (s3.*)
        #
        return dict()

    # -------------------------------------------------------------------------
    @staticmethod
    def task_ireport_onaccept(form):
        """
            When a Task is linked to an IReport, then populate the location_id
        """

        vars = form.vars
        ireport_id = vars.ireport_id
        task_id = vars.task_id

        db = current.db

        # Check if we already have a Location for the Task
        table = db.project_task
        query = (table.id == task_id)
        record = db(query).select(table.location_id,
                                  limitby=(0, 1)).first()
        if not record or record.location_id:
            return

        # Find the Incident Location
        itable = db.irs_ireport
        query = (itable.id == ireport_id)
        record = db(query).select(itable.location_id,
                                  limitby=(0, 1)).first()
        if not record or not record.location_id:
            return

        location_id = record.location_id

        # Update the Task
        query = (table.id == task_id)
        db(query).update(location_id=location_id)

# =============================================================================
def multi_theme_percentage_represent(id):
    """
        Representation for Theme Percentages
        for multiple=True options
    """

    if not id:
        return current.messages["NONE"]

    s3db = current.s3db
    table = s3db.project_theme_percentage
    ttable = s3db.project_theme

    def represent_row(row):
        return "%s (%s%s)" % (row.project_theme.name,
                              row.project_theme_percentage.percentage,
                              "%")

    if isinstance(id, (list, tuple)):
        query = (table.id.belongs(id)) & \
                (ttable.id == table.theme_id)
        rows = current.db(query).select(table.percentage,
                                        ttable.name)
        repr = ", ".join(represent_row(row) for row in rows)
        return repr
    else:
        query = (table.id == id) & \
                (ttable.id == table.theme_id)
        row = current.db(query).select(table.percentage,
                                       ttable.name).first()
        try:
            return represent_row(row)
        except:
            return current.messages.UNKNOWN_OPT

# =============================================================================
class project_LocationRepresent(S3Represent):
    """ Representation of Project Locations """

    def __init__(self,
                 translate=False,
                 show_link=False,
                 multiple=False,
                 ):

        settings = current.deployment_settings
        if settings.get_project_community():
            # Community is the primary resource
            self.community = True
        else:
            # Location is just a way to display Projects on a map
            self.community = False
        if settings.get_gis_countries() == 1:
            self.multi_country = False
        else:
            self.multi_country = True
        self.use_codes = settings.get_project_codes()

        self.lookup_rows = self.custom_lookup_rows

        super(project_LocationRepresent,
              self).__init__(lookup="project_location",
                             show_link=show_link,
                             translate=translate,
                             multiple=multiple)

    # -------------------------------------------------------------------------
    def custom_lookup_rows(self, key, values, fields=None):
        """
            Custom lookup method for organisation rows, does a
            join with the projects and locations. Parameters
            key and fields are not used, but are kept for API
            compatiblity reasons.

            @param values: the project_location IDs
        """

        db = current.db
        ltable = current.s3db.project_location
        gtable = db.gis_location
        fields = [ltable.id,    # pkey is needed for the cache
                  gtable.name,
                  gtable.level,
                  gtable.L0,
                  gtable.L1,
                  gtable.L2,
                  gtable.L3,
                  gtable.L4,
                  gtable.L5,
                  ]

        if len(values) == 1:
            query = (ltable.id == values[0]) & \
                    (ltable.location_id == gtable.id)
            limitby = (0, 1)
        else:
            query = (ltable.id.belongs(values)) & \
                    (ltable.location_id == gtable.id)
            limitby = None

        if not self.community:
            ptable = db.project_project
            query &= (ltable.project_id == ptable.id)
            fields.append(ptable.name)
            if self.use_codes:
                fields.append(ptable.code)

        rows = db(query).select(*fields,
                                limitby=limitby)
        self.queries += 1
        return rows

    # -------------------------------------------------------------------------
    def represent_row(self, row):
        """
            Represent a single Row

            @param row: the joined Row
        """

        community = self.community
        if not self.community:
            prow = row["project_project"]
        row = row["gis_location"]

        name = row.name
        level = row.level
        if level == "L0":
            location = name
        elif name:
            locations = [name]
            lappend = locations.append
            matched = False
            L5 = row.L5
            if L5:
                if L5 == name:
                    matched = True
                else:
                    lappend(L5)
            L4 = row.L4
            if L4:
                if L4 == name:
                    if matched:
                        lappend(L4)
                    matched = True
                else:
                    lappend(L4)
            L3 = row.L3
            if L3:
                if L3 == name:
                    if matched:
                        lappend(L3)
                    matched = True
                else:
                    lappend(L3)
            L2 = row.L2
            if L2:
                if L2 == name:
                    if matched:
                        lappend(L2)
                    matched = True
                else:
                    lappend(L2)
            L1 = row.L1
            if L1:
                if L1 == name:
                    if matched:
                        lappend(L1)
                    matched = True
                else:
                    lappend(L1)
            if self.multi_country:
                L0 = row.L0
                if L0:
                    if L0 == name:
                        if matched:
                            lappend(L0)
                        matched = True
                    else:
                        lappend(L0)
            location = ", ".join(locations)
        else:
            locations = [row[level] for level in ("L5", "L4", "L3", "L2", "L1") if row[level]]
            if self.multi_country:
                L0 = row.L0
                if L0:
                    locations.append(L0)
            location = ", ".join(locations)

        if community:
            return s3_unicode(location)
        else:
            if self.use_codes and prow.code:
                project =  "%s: %s" % (prow.code, prow.name)
            else:
                project = prow.name
            name = "%s (%s)" % (project, location)
            return s3_unicode(name)

# =============================================================================
def task_notify(form):
    """
        If the task is assigned to someone then notify them
    """

    vars = form.vars
    pe_id = vars.pe_id
    if not pe_id:
        return
    user = current.auth.user
    if user and user.pe_id == pe_id:
        # Don't notify the user when they assign themselves tasks
        return
    if int(vars.status) not in current.response.s3.project_task_active_statuses:
        # No need to notify about closed tasks
        return
    if form.record is None or (int(pe_id) != form.record.pe_id):
        # Assignee has changed
        settings = current.deployment_settings

        if settings.has_module("msg"):
            # Notify assignee
            subject = "%s: Task assigned to you" % settings.get_system_name_short()
            url = "%s%s" % (settings.get_base_public_url(),
                            URL(c="project", f="task", args=vars.id))
            priority = current.s3db.project_task.priority.represent(int(vars.priority))
            message = "You have been assigned a Task:\n\n%s\n\n%s\n\n%s\n\n%s" % \
                (url,
                 "%s priority" % priority,
                 vars.name,
                 vars.description or "")
            current.msg.send_by_pe_id(pe_id, subject, message)
    return

# =============================================================================
class project_ActivityRepresent(S3Represent):
    """ Representation of Project Activities """

    def __init__(self,
                 translate=False,
                 show_link=False,
                 multiple=False):

        if current.deployment_settings.get_project_projects():
            # Need a custom lookup
            self.code = True
            self.lookup_rows = self.custom_lookup_rows
            fields = ["project_activity.name",
                      "project_project.code",
                      ]
        else:
            # Can use standard lookup of fields
            self.code = False
            fields = ["name"]

        super(project_ActivityRepresent,
              self).__init__(lookup="project_activity",
                             fields=fields,
                             show_link=show_link,
                             translate=translate,
                             multiple=multiple)

    # -------------------------------------------------------------------------
    def custom_lookup_rows(self, key, values, fields=[]):
        """
            Custom lookup method for activity rows, does a
            left join with the parent project. Parameters
            key and fields are not used, but are kept for API
            compatibility reasons.

            @param values: the activity IDs
        """

        db = current.db
        s3db = current.s3db
        atable = s3db.project_activity
        ptable = s3db.project_project

        left = ptable.on(ptable.id == atable.project_id)

        qty = len(values)
        if qty == 1:
            query = (atable.id == values[0])
            limitby = (0, 1)
        else:
            query = (atable.id.belongs(values))
            limitby = (0, qty)

        rows = db(query).select(atable.id,
                                atable.name,
                                ptable.code,
                                left=left,
                                limitby=limitby)
        self.queries += 1
        return rows

    # -------------------------------------------------------------------------
    def represent_row(self, row):
        """
            Represent a single Row

            @param row: the project_activity Row
        """

        if self.code:
            # Custom Row (with the project left-joined)
            name = row["project_activity.name"]
            code = row["project_project.code"]
            if not name:
                return row["project_activity.id"]
        else:
            # Standard row (from fields)
            name = row["name"]
            if not name:
                return row["id"]

        if self.code and code:
            name = "%s > %s" % (code, name)
        return s3_unicode(name)

# =============================================================================
def project_activity_year_options():
    """
        returns a dict of the options for the year virtual field
        used by the search widget

        orderby needed for postgres

        @ToDo: Migrate to stats_year_options()
    """

    db = current.db
    table = current.s3db.project_activity
    query = (table.deleted == False)
    min_field = table.date.min()
    start_date_min = db(query).select(min_field,
                                      orderby=min_field,
                                      limitby=(0, 1)
                                      ).first()[min_field]
    if start_date_min:
        start_year = start_date_min.year
    else:
        start_year = None

    max_field = table.end_date.max()
    end_date_max = db(query).select(max_field,
                                    orderby=max_field,
                                    limitby=(0, 1)
                                    ).first()[max_field]
    if end_date_max:
        end_year = end_date_max.year
    else:
        end_year = None

    if not start_year or not end_year:
        return {start_year:start_year} or {end_year:end_year}
    years = {}
    for year in xrange(start_year, end_year + 1):
        years[year] = year
    return years

# =============================================================================
class S3ProjectThemeVirtualFields:
    """ Virtual fields for the project table """

    def themes(self):
        """
            Themes associated with this Project
        """

        try:
            project_id = self.project_project.id
        except AttributeError:
            return ""

        s3db = current.s3db
        ptable = s3db.project_project
        ttable = s3db.project_theme
        ltable = s3db.project_theme_percentage
        query = (ltable.deleted != True) & \
                (ltable.project_id == project_id) & \
                (ltable.theme_id == ttable.id)
        themes = current.db(query).select(ttable.name,
                                          ltable.percentage)

        if not themes:
            return current.messages["NONE"]

        represent = ""
        for theme in themes:
            name = theme.project_theme.name
            percentage = theme.project_theme_percentage.percentage
            if represent:
                represent = "%s, %s (%s%s)" % (represent,
                                               name,
                                               percentage,
                                               "%")
            else:
                represent = "%s (%s%s)" % (name, percentage, "%")

        return represent

# =============================================================================
# project_time virtual fields
#
def project_time_day(row):
    """
        Virtual field for project_time - abbreviated string format for
        date, allows grouping per day instead of the individual datetime,
        used for project time report.

        Requires "date" to be in the additional report_fields

        @param row: the Row
    """

    try:
        thisdate = row["project_time.date"]
    except AttributeError:
        return current.messages["NONE"]
    if not thisdate:
        return current.messages["NONE"]

    now = current.request.utcnow
    week = datetime.timedelta(days=7)
    #if thisdate < (now - week):
        # Ignore data older than the last week
        # - should already be filtered in controller anyway
    #    return default

    return thisdate.date().strftime("%d %B %y")

# =============================================================================
def project_time_week(row):
    """
        Virtual field for project_time - returns the date of the Monday
        (=first day of the week) of this entry, used for project time report.

        Requires "date" to be in the additional report_fields

        @param row: the Row
    """

    try:
        thisdate = row["project_time.date"]
    except AttributeError:
        return current.messages["NONE"]
    if not thisdate:
        return current.messages["NONE"]

    day = thisdate.date()
    monday = day - datetime.timedelta(days=day.weekday())

    return monday

# =============================================================================
def project_ckeditor():
    """ Load the Project Comments JS """

    s3 = current.response.s3

    ckeditor = URL(c="static", f="ckeditor", args="ckeditor.js")
    s3.scripts.append(ckeditor)
    adapter = URL(c="static", f="ckeditor", args=["adapters", "jquery.js"])
    s3.scripts.append(adapter)

    # Toolbar options: http://docs.cksource.com/CKEditor_3.x/Developers_Guide/Toolbar
    # @ToDo: Move to Static
    js = "".join((
'''i18n.reply="''', str(current.T("Reply")), '''"
var img_path=S3.Ap.concat('/static/img/jCollapsible/')
var ck_config={toolbar:[['Bold','Italic','-','NumberedList','BulletedList','-','Link','Unlink','-','Smiley','-','Source','Maximize']],toolbarCanCollapse:false,removePlugins:'elementspath'}
function comment_reply(id){
 $('#project_comment_task_id__row').hide()
 $('#project_comment_task_id__row1').hide()
 $('#comment-title').html(i18n.reply)
 $('#project_comment_body').ckeditorGet().destroy()
 $('#project_comment_body').ckeditor(ck_config)
 $('#comment-form').insertAfter($('#comment-'+id))
 $('#project_comment_parent').val(id)
 var task_id = $('#comment-'+id).attr('task_id')
 $('#project_comment_task_id').val(task_id)
}'''))

    s3.js_global.append(js)

# =============================================================================
def project_rheader(r):
    """ Project Resource Headers - used in Project & Budget modules """

    if r.representation != "html":
        # RHeaders only used in interactive views
        return None

    # Need to use this as otherwise demographic_data?viewing=project_location.x
    # doesn't have an rheader
    tablename, record = s3_rheader_resource(r)
    if not record:
        return None
    s3db = current.s3db
    table = s3db.table(tablename)

    resourcename = r.name

    T = current.T
    auth = current.auth
    settings = current.deployment_settings

    attachments_label = settings.get_ui_label_attachments()
    if resourcename == "project":
        mode_3w = settings.get_project_mode_3w()
        mode_task = settings.get_project_mode_task()

        # Tabs
        ADMIN = current.session.s3.system_roles.ADMIN
        admin = auth.s3_has_role(ADMIN)
        #staff = auth.s3_has_role("STAFF")
        staff = True

        tabs = [(T("Basic Details"), None)]
        append = tabs.append
        if settings.get_project_multiple_organisations():
            append((T("Organizations"), "organisation"))
        if settings.get_project_community():
            append((T("Communities"), "location"))
        elif not mode_task:
            append((T("Locations"), "location"))
        if settings.get_project_theme_percentages():
            append((T("Themes"), "theme"))
        if mode_3w:
            append((T("Beneficiaries"), "beneficiary"))
        if settings.get_project_milestones():
            append((T("Milestones"), "milestone"))
        if settings.get_project_activities():
            append((T("Activities"), "activity"))
        if mode_task:
            append((T("Tasks"), "task"))
        if record.calendar:
            append((T("Calendar"), "timeline"))
        if settings.get_project_multiple_budgets():
            append((T("Annual Budgets"), "annual_budget"))
        if mode_3w:
            append((T("Documents"), "document"))
        else:
            append((attachments_label, "document"))
        if settings.get_hrm_show_staff():
            append((settings.get_hrm_staff_label(), "human_resource", dict(group="staff")))
        if settings.has_module("vol"):
            append((T("Volunteers"), "human_resource", dict(group="volunteer")))

        rheader_fields = [["code", "name"],
                          ["organisation_id"],
                          ["start_date", "end_date"]
                          ]
        rheader = S3ResourceHeader(rheader_fields, tabs)(r)

    elif resourcename in ["location", "demographic_data"]:
        tabs = [(T("Details"), None),
                (T("Beneficiaries"), "beneficiary"),
                (T("Demographics"), "demographic_data/"),
                (T("Contact People"), "contact"),
                ]
        rheader_fields = []
        if record.project_id is not None:
            rheader_fields.append(["project_id"])
        rheader_fields.append(["location_id"])
        rheader = S3ResourceHeader(rheader_fields, tabs)(r,
                                                         record = record,
                                                         table = table)

    elif resourcename == "framework":
        tabs = [(T("Details"), None),
                (T("Organizations"), "organisation"),
                (T("Documents"), "document")]
        rheader_fields = [["name"]]
        rheader = S3ResourceHeader(rheader_fields, tabs)(r)

    elif resourcename == "activity":
        tabs = [(T("Details"), None),
                (T("Contact People"), "contact")]
        if settings.get_project_mode_task():
            tabs.append((T("Tasks"), "task"))
            tabs.append((attachments_label, "document"))
        else:
            tabs.append((T("Documents"), "document"))
        rheader_fields = []
        if record.project_id is not None:
            rheader_fields.append(["project_id"])
        rheader_fields.append(["name"])
        rheader_fields.append(["location_id"])
        rheader = S3ResourceHeader(rheader_fields, tabs)(r)

    elif resourcename == "task":
        # Tabs
        tabs = [(T("Details"), None)]
        append = tabs.append
        append((attachments_label, "document"))
        if settings.has_module("msg"):
            append((T("Notify"), "dispatch"))
        #(T("Roles"), "job_title"),
        #(T("Assignments"), "human_resource"),
        #(T("Requests"), "req")

        rheader_tabs = s3_rheader_tabs(r, tabs)

        # RHeader
        db = current.db
        ltable = s3db.project_task_project
        ptable = db.project_project
        query = (ltable.deleted == False) & \
                (ltable.task_id == r.id) & \
                (ltable.project_id == ptable.id)
        row = db(query).select(ptable.id,
                               ptable.code,
                               ptable.name,
                               limitby=(0, 1)).first()
        if row:
            project = s3db.project_project_represent(None, row)
            project = TR(TH("%s: " % T("Project")),
                         project,
                         )
        else:
            project = ""

        atable = s3db.project_activity
        ltable = s3db.project_task_activity
        query = (ltable.deleted == False) & \
                (ltable.task_id == r.id) & \
                (ltable.activity_id == atable.id)
        activity = db(query).select(atable.name,
                                    limitby=(0, 1)).first()
        if activity:
            activity = TR(TH("%s: " % T("Activity")),
                          activity.name
                          )
        else:
            activity = ""

        if record.description:
            description = TR(TH("%s: " % table.description.label),
                             record.description
                             )
        else:
            description = ""

        if record.site_id:
            facility = TR(TH("%s: " % table.site_id.label),
                          table.site_id.represent(record.site_id),
                          )
        else:
            facility = ""

        if record.location_id:
            location = TR(TH("%s: " % table.location_id.label),
                          table.location_id.represent(record.location_id),
                          )
        else:
            location = ""

        if record.created_by:
            creator = TR(TH("%s: " % T("Created By")),
                         s3_auth_user_represent(record.created_by),
                         )
        else:
            creator = ""

        if record.time_estimated:
            time_estimated = TR(TH("%s: " % table.time_estimated.label),
                                record.time_estimated
                                )
        else:
            time_estimated = ""

        if record.time_actual:
            time_actual = TR(TH("%s: " % table.time_actual.label),
                             record.time_actual
                             )
        else:
            time_actual = ""

        rheader = DIV(TABLE(project,
                            activity,
                            TR(TH("%s: " % table.name.label),
                               record.name,
                               ),
                            description,
                            facility,
                            location,
                            creator,
                            time_estimated,
                            time_actual,
                            #comments,
                            ), rheader_tabs)

    return rheader

# =============================================================================
def project_task_controller():
    """
        Tasks Controller, defined in the model for use from
        multiple controllers for unified menus
    """

    T = current.T
    s3db = current.s3db
    auth = current.auth
    s3 = current.response.s3
    vars = current.request.get_vars

    # Pre-process
    def prep(r):
        tablename = "project_task"
        table = s3db.project_task
        statuses = s3.project_task_active_statuses
        crud_strings = s3.crud_strings[tablename]

        if r.record:
            if r.interactive:
                # Put the Comments in the RFooter
                project_ckeditor()
                s3.rfooter = LOAD("project", "comments.load",
                                  args=[r.id],
                                  ajax=True)

        if r.method == "datalist":
            # Set list_fields for renderer (project_task_list_layout)
            list_fields = ["name",
                           "description",
                           "location_id",
                           "date_due",
                           "pe_id",
                           #"organisation_id$logo",
                           "modified_by",
                           ]
            if current.deployment_settings.get_project_projects():
                list_fields.insert(5, (T("Project"), "task_project.project_id"))
            s3db.configure("project_task",
                           list_fields = list_fields,
                           )

        elif r.method in ("create", "create.popup"):
            project_id = r.get_vars.get("task_project.project_id", None)
            if project_id:
                # Coming from a profile page
                s3db.project_task_project.project_id.default = project_id
                # Can't do this for an inline form
                #field.readable = field.writable = False

        elif "mine" in vars:
            # Show the Open Tasks for this User
            if auth.user:
                pe_id = auth.user.pe_id
                s3.filter = (table.pe_id == pe_id) & \
                            (table.status.belongs(statuses))
            crud_strings.title_list = T("My Open Tasks")
            crud_strings.msg_list_empty = T("No Tasks Assigned")
            s3db.configure(tablename,
                           copyable = False,
                           listadd = False,
                           )
            try:
                # Add Project
                list_fields = s3db.get_config(tablename,
                                              "list_fields")
                # Hide the Assignee column (always us)
                try:
                    list_fields.remove("pe_id")
                except:
                    # Already removed
                    pass
                # Hide the Status column (always 'assigned' or 'reopened')
                try:
                    list_fields.remove("status")
                except:
                    # Already removed
                    pass
                s3db.configure(tablename,
                               list_fields = list_fields,
                               )
            except:
                pass

        elif "project" in vars:
            # Show Open Tasks for this Project
            project = vars.project
            ptable = s3db.project_project
            try:
                name = current.db(ptable.id == project).select(ptable.name,
                                                               limitby=(0, 1)
                                                               ).first().name
            except:
                current.session.error = T("Project not Found")
                redirect(URL(args=None, vars=None))
            s3.filter = (S3FieldSelector("task_id:project_task_project.project_id") == project) & \
                        (S3FieldSelector("status").belongs(statuses))
            crud_strings.title_list = T("Open Tasks for %(project)s") % dict(project=name)
            crud_strings.msg_list_empty = T("No Open Tasks for %(project)s") % dict(project=name)
            # Add Activity
            list_fields = s3db.get_config(tablename,
                                          "list_fields")
            try:
                # Hide the project column since we know that already
                list_fields.remove((T("Project"), "task_project.project_id"))
            except:
                # Already removed
                pass
            s3db.configure(tablename,
                           copyable = False,
                           deletable = False,
                           # Block Add until we get the injectable component lookups
                           insertable = False,
                           list_fields = list_fields,
                           )
        elif "open" in vars:
            # Show Only Open Tasks
            crud_strings.title_list = T("All Open Tasks")
            s3.filter = (table.status.belongs(statuses))

        if r.component:
            if r.component_name == "req":
                if current.deployment_settings.has_module("hrm"):
                    r.component.table.type.default = 3
                if r.method != "update" and r.method != "read":
                    # Hide fields which don't make sense in a Create form
                    s3db.req_create_form_mods()
            elif r.component_name == "human_resource":
                 r.component.table.type.default = 2
        else:
            if not auth.s3_has_role("STAFF"):
                # Hide fields to avoid confusion (both of inputters & recipients)
                table = r.table
                field = table.time_actual
                field.readable = field.writable = False
        return True
    s3.prep = prep

    # Post-process
    def postp(r, output):
        if r.interactive:
            if not r.component and r.method != "import":
                # Maintain vars: why?
                update_url = URL(args=["[id]"], vars=vars)
                S3CRUD.action_buttons(r, update_url=update_url)
        return output
    s3.postp = postp

    if "mine" in vars or "project" in vars:
        # Show no filters in pre-filtered views
        hide_filter = True
    else:
        hide_filter = None

    return current.rest_controller("project", "task",
                                   rheader=s3db.project_rheader,
                                   hide_filter=hide_filter,
                                   )

# =============================================================================
def project_theme_help_fields(options):
    """
        Provide the tooltips for the Theme filter
        
        @param options: the options to generate tooltips for, from
                        S3GroupedOptionsWidget: list of tuples (key, represent)
    """

    table = current.s3db.project_theme
    keys = dict(options).keys()
    rows = current.db(table.id.belongs(keys)).select(table.id,
                                                     table.comments)
    T = current.T
    translated = lambda string: T(string) if string else ""
    tooltips = {}
    for row in rows:
        tooltips[row.id] = translated(row.comments)
    return tooltips

# =============================================================================
def project_hazard_help_fields(options):
    """
        Provide the tooltips for the Hazard filter

        @param options: the options to generate tooltips for, from
                        S3GroupedOptionsWidget: list of tuples (key, represent)
    """

    table = current.s3db.project_hazard
    keys = dict(options).keys()
    rows = current.db(table.id.belongs(keys)).select(table.id,
                                                     table.comments)

    T = current.T
    translated = lambda string: T(string) if string else ""
    tooltips = {}
    for row in rows:
        tooltips[row.id] = translated(row.comments)
    return tooltips

# =============================================================================
def project_hfa_opts():
    """
        Provide the options for the HFA filter

        HFA: Hyogo Framework Agreement
    """

    T = current.T
    return {
        1: T("HFA1: Ensure that disaster risk reduction is a national and a local priority with a strong institutional basis for implementation."),
        2: T("HFA2: Identify, assess and monitor disaster risks and enhance early warning."),
        3: T("HFA3: Use knowledge, innovation and education to build a culture of safety and resilience at all levels."),
        4: T("HFA4: Reduce the underlying risk factors."),
        5: T("HFA5: Strengthen disaster preparedness for effective response at all levels."),
    }

# =============================================================================
def project_jnap_opts():
    """
        Provide the options for the JNAP filter (currently unused)

        JNAP (Joint National Action Plan for Disaster Risk Management
        and Climate Change Adaptation): applies to Cook Islands only
    """

    T = current.T
    return {
        1: T("JNAP-1: Strategic Area 1: Governance"),
        2: T("JNAP-2: Strategic Area 2: Monitoring"),
        3: T("JNAP-3: Strategic Area 3: Disaster Management"),
        4: T("JNAP-4: Strategic Area 4: Risk Reduction and Climate Change Adaptation"),
    }

# =============================================================================
def project_pifacc_opts():
    """
        Provide the options for the PIFACC filter (currently unused)

        PIFACC (Pacific Islands Framework for Action on Climate Change):
        applies to Pacific countries only
    """

    T = current.T
    return {
        1: T("PIFACC-1: Implementing Tangible, On-Ground Adaptation Measures"),
        2: T("PIFACC-2: Governance and Decision Making"),
        3: T("PIFACC-3: Improving our understanding of climate change"),
        4: T("PIFACC-4: Education, Training and Awareness"),
        5: T("PIFACC-5: Mitigation of Global Greenhouse Gas Emissions"),
        6: T("PIFACC-6: Partnerships and Cooperation"),
    }

# =============================================================================
def project_rfa_opts():
    """
        Provide the options for the RFA filter

        RFA: applies to Pacific countries only
    """

    T = current.T
    return {
        1: T("RFA1: Governance-Organisational, Institutional, Policy and Decision Making Framework"),
        2: T("RFA2: Knowledge, Information, Public Awareness and Education"),
        3: T("RFA3: Analysis and Evaluation of Hazards, Vulnerabilities and Elements at Risk"),
        4: T("RFA4: Planning for Effective Preparedness, Response and Recovery"),
        5: T("RFA5: Effective, Integrated and People-Focused Early Warning Systems"),
        6: T("RFA6: Reduction of Underlying Risk Factors"),
    }

# =============================================================================
def project_project_filters(org_label):
    """
        Filter widgets for project_project

        @param org_label: the label to use for organisation_id
    """

    T = current.T
    settings = current.deployment_settings
    
    filter_widgets = [
        S3TextFilter(["name",
                      "code",
                      "description",
                     ],
                     label = T("Description"),
                     comment = T("Search for a Project by name, code, or description."),
                     ),
        S3OptionsFilter("status_id",
                        label = T("Status"),
                        cols = 4,
                        ),
        S3OptionsFilter("organisation_id",
                        label = org_label,
                        hidden = True,
                        ),
        S3LocationFilter("location.location_id",
                         # Default should introspect
                         #levels = ("L0", "L1", "L2"),
                         hidden = True,
                         )
        ]

    append_filter = filter_widgets.append
    
    if settings.get_project_sectors():
        if settings.get_ui_label_cluster():
            sector = T("Cluster")
        else:
            sector = T("Sector")
        append_filter(
            # @ToDo: Move to FK & remove custom options lookup
            S3OptionsFilter("sector.id",
                            label = sector,
                            options = lambda: \
                                get_s3_filter_opts("org_sector",
                                                   location_filter=True,
                                                   none=True,
                                                   translate=True),
                            hidden = True,
                            )
        )
        
    mode_drr = settings.get_project_mode_drr()
    if mode_drr:
        append_filter(
            # @ToDo: Move to FK & remove custom options lookup
            S3OptionsFilter("hazard.id",
                            label = T("Hazard"),
                            options = lambda: \
                                get_s3_filter_opts("project_hazard",
                                                   translate=True),
                            help_field = project_hazard_help_fields,
                            cols = 4,
                            hidden = True,
                            )
        )
        
    if settings.get_project_mode_3w():
        append_filter(
            # @ToDo: Move to FK & remove custom options lookup
            S3OptionsFilter("theme.id",
                            label = T("Theme"),
                            options = lambda: \
                                get_s3_filter_opts("project_theme",
                                                   translate=True),
                            help_field = project_theme_help_fields,
                            cols = 4,
                            hidden = True,
                            )
        )
    
    if mode_drr:
        hfa_opts = project_hfa_opts()
        options = dict((key, "HFA %s" % key) for key in hfa_opts)
        #options[None] = current.messages["NONE"] # to search NO HFA
        append_filter(
            S3OptionsFilter("drr.hfa",
                            label = T("HFA"),
                            options = options,
                            help_field = hfa_opts,
                            cols = 5,
                            hidden = True,
                            )
        )

    if settings.get_project_multiple_organisations():
        append_filter(
            S3OptionsFilter("partner.organisation_id",
                            label = T("Partners"),
                            hidden = True,
                            )
        )
        append_filter(
            S3OptionsFilter("donor.organisation_id",
                            label = T("Donors"),
                            hidden = True,
                            )
        )
                
    return filter_widgets
    
# =============================================================================
def project_project_list_layout(list_id, item_id, resource, rfields, record,
                                icon="tasks"):
    """
        Default dataList item renderer for Projects on Profile pages

        @param list_id: the HTML ID of the list
        @param item_id: the HTML ID of the item
        @param resource: the S3Resource to render
        @param rfields: the S3ResourceFields to render
        @param record: the record as dict
    """

    record_id = record["project_project.id"]
    item_class = "thumbnail"

    raw = record._row
    author = record["project_project.modified_by"]
    date = record["project_project.modified_on"]

    name = record["project_project.name"]
    description = record["project_project.description"]
    start_date = record["project_project.start_date"]

    organisation = record["project_project.organisation_id"]
    organisation_id = raw["project_project.organisation_id"]
    location = record["project_location.location_id"]
    location_id = raw["project_location.location_id"]

    comments = raw["project_project.comments"]

    org_url = URL(c="org", f="organisation", args=[organisation_id, "profile"])
    org_logo = raw["org_organisation.logo"]
    if org_logo:
        org_logo = A(IMG(_src=URL(c="default", f="download", args=[org_logo]),
                         _class="media-object",
                         ),
                     _href=org_url,
                     _class="pull-left",
                     )
    else:
        # @ToDo: use a dummy logo image
        org_logo = A(IMG(_class="media-object"),
                     _href=org_url,
                     _class="pull-left",
                     )

    # Edit Bar
    # @ToDo: Consider using S3NavigationItem to hide the auth-related parts
    permit = current.auth.s3_has_permission
    table = current.db.project_project
    if permit("update", table, record_id=record_id):
        vars = {"refresh": list_id,
                "record": record_id,
                }
        edit_btn = A(I(" ", _class="icon icon-edit"),
                     _href=URL(c="project", f="project",
                               args=[record_id, "update.popup"]
                               ),
                     _class="s3_modal",
                     _title=current.response.s3.crud_strings.project_project.title_update,
                     )
    else:
        edit_btn = ""
    if permit("delete", table, record_id=record_id):
        delete_btn = A(I(" ", _class="icon icon-trash"),
                       _class="dl-item-delete",
                       _title=current.response.s3.crud_strings.project_project.label_delete_button,
                       )
    else:
        delete_btn = ""
    edit_bar = DIV(edit_btn,
                   delete_btn,
                   _class="edit-bar fright",
                   )

    # Render the item
    item = DIV(DIV(I(_class="icon icon-%s" % icon),
                   SPAN(A(name,
                          _href =  URL(c="project", f="project",
                                       args=[record_id, "profile"])),
                        _class="card-title"),
                   SPAN(location, _class="location-title"),
                   SPAN(start_date, _class="date-title"),
                   edit_bar,
                   _class="card-header",
                   ),
               DIV(org_logo,
                   DIV(DIV((description or ""),
                           DIV(author or "",
                               " - ",
                               A(organisation,
                                 _href=org_url,
                                 _class="card-organisation",
                                 ),
                               _class="card-person",
                               ),
                           _class="media",
                           ),
                       _class="media-body",
                       ),
                   _class="media",
                   ),
               #docs,
               _class=item_class,
               _id=item_id,
               )

    return item

# =============================================================================
def project_task_list_layout(list_id, item_id, resource, rfields, record,
                             icon="tasks"):
    """
        Default dataList item renderer for Tasks on Profile pages

        @param list_id: the HTML ID of the list
        @param item_id: the HTML ID of the item
        @param resource: the S3Resource to render
        @param rfields: the S3ResourceFields to render
        @param record: the record as dict
    """

    record_id = record["project_task.id"]
    item_class = "thumbnail"

    raw = record._row
    author = record["project_task.modified_by"]
    date = record["project_task.modified_on"]

    name = record["project_task.name"]
    assigned_to = record["project_task.pe_id"] or ""
    description = record["project_task.description"]
    date_due = record["project_task.date_due"]
    source_url = raw["project_task.source_url"]
    status = raw["project_task.status"]
    priority = raw["project_task.priority"]

    project_id = raw["project_task_project.project_id"]
    if project_id:
        project = record["project_task_project.project_id"]
        project = SPAN(A(project,
                         _href = URL(c="project", f="project",
                                     args=[project_id, "profile"])
                         ),
                       " > ",
                       _class="task_project_title"
                       )
    else:
        project = ""

    if priority in (1, 2): 
        # Urgent / High
        priority_icon = DIV(I(" ", _class="icon-exclamation"),
                            _class="task_priority") 
    elif priority == 4:
        # Low
        priority_icon = DIV(I(" ", _class ="icon-arrow-down"),
                            _class="task_priority") 
    else:
        priority_icon = ""
    # @ToDo: Support more than just the Wrike/MCOP statuses
    status_icon_colour = {2:  "#AFC1E5",
                          6:  "#C8D571",
                          7:  "#CEC1FF",
                          12: "#C6C6C6",
                          }
    active_status = current.deployment_settings.get_project_task_active_statuses()
    priority_icon
    status_icon  = DIV(I(" ", _class="icon-check%s" %
                         ("-empty" if status in active_status else "" )),
                       _class="task_status",
                       _style="background-color:%s" % (status_icon_colour.get(status, "none"))
                       ) 

    location = record["project_task.location_id"]
    location_id = raw["project_task.location_id"]

    comments = raw["project_task.comments"]

    org_logo = ""
    #org_url = URL(c="org", f="organisation", args=[organisation_id, "profile"])
    #org_logo = raw["org_organisation.logo"]
    #if org_logo:
    #    org_logo = A(IMG(_src=URL(c="default", f="download", args=[org_logo]),
    #                     _class="media-object",
    #                     ),
    #                 _href=org_url,
    #                 _class="pull-left",
    #                 )
    #else:
    #    # @ToDo: use a dummy logo image
    #    org_logo = A(IMG(_class="media-object"),
    #                 _href=org_url,
    #                 _class="pull-left",
    #                 )

    # Edit Bar
    # @ToDo: Consider using S3NavigationItem to hide the auth-related parts
    permit = current.auth.s3_has_permission
    table = current.db.project_task
    if permit("update", table, record_id=record_id):
        vars = {"refresh": list_id,
                "record": record_id,
                }
        edit_btn = A(I(" ", _class="icon icon-edit"),
                     _href=URL(c="project", f="task",
                               args=[record_id, "update.popup"]
                               ),
                     _class="s3_modal",
                     _title=current.response.s3.crud_strings.project_task.title_update,
                     )
    else:
        edit_btn = ""
    if permit("delete", table, record_id=record_id):
        delete_btn = A(I(" ", _class="icon icon-trash"),
                       _class="dl-item-delete",
                       _title=current.response.s3.crud_strings.project_task.label_delete_button,
                       )
    else:
        delete_btn = ""
        
    if source_url:
        source_btn =  A(I(" ", _class="icon icon-link"),
                       _title=source_url,
                       _href=source_url
                       )
    else:
        source_btn = ""

    edit_bar = DIV(edit_btn,
                   delete_btn,
                   source_btn,
                   _class="edit-bar fright",
                   )

    # Render the item
    item = DIV(DIV(I(_class="icon icon-%s" % icon),
                   SPAN(location, _class="location-title"),
                   SPAN(date_due, _class="date-title"),
                   edit_bar,
                   _class="card-header",
                   ),
               DIV(org_logo,
                   priority_icon,
                   DIV(project,
                        name, _class="card-title task_priority"),
                   status_icon,
                   DIV(DIV((description or ""),
                           DIV(author,
                               " - ",
                               assigned_to,
                               #A(organisation,
                               #  _href=org_url,
                               #  _class="card-organisation",
                               #  ),
                               _class="card-person",
                               ),
                           _class="media",
                           ),
                       _class="media-body",
                       ),
                   _class="media",
                   ),
               #docs,
               _class=item_class,
               _id=item_id,
               )

    return item

# END =========================================================================<|MERGE_RESOLUTION|>--- conflicted
+++ resolved
@@ -1755,18 +1755,10 @@
                             label = T("Beneficiary Type"),
                             #hidden = True,
                             ),
-<<<<<<< HEAD
-            # Can't co-exist with any other filter yet
             S3OptionsFilter("year",
                             operator = "anyof",
                             options = lambda: \
                                       self.stats_year_options("project_beneficiary"),
-=======
-            S3OptionsFilter("year",
-                            operator = "anyof",
-                            options = lambda: \
-                                self.stats_year_options("project_beneficiary"),
->>>>>>> 8e4e7b9b
                             hidden = True,
                             ),
             S3LocationFilter("location_id",
@@ -1784,10 +1776,6 @@
         report_fields = [(T("Beneficiary Type"), "parameter_id"),
                          "project_id",
                          #"project_location_id",
-<<<<<<< HEAD
-                         # Can't work as a Report Axis yet
-=======
->>>>>>> 8e4e7b9b
                          "year",
                          ]
 
