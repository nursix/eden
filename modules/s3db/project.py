# -*- coding: utf-8 -*-

""" Sahana Eden Project Model

    @copyright: 2011-2015 (c) Sahana Software Foundation
    @license: MIT

    Permission is hereby granted, free of charge, to any person
    obtaining a copy of this software and associated documentation
    files (the "Software"), to deal in the Software without
    restriction, including without limitation the rights to use,
    copy, modify, merge, publish, distribute, sublicense, and/or sell
    copies of the Software, and to permit persons to whom the
    Software is furnished to do so, subject to the following
    conditions:

    The above copyright notice and this permission notice shall be
    included in all copies or substantial portions of the Software.

    THE SOFTWARE IS PROVIDED "AS IS", WITHOUT WARRANTY OF ANY KIND,
    EXPRESS OR IMPLIED, INCLUDING BUT NOT LIMITED TO THE WARRANTIES
    OF MERCHANTABILITY, FITNESS FOR A PARTICULAR PURPOSE AND
    NONINFRINGEMENT. IN NO EVENT SHALL THE AUTHORS OR COPYRIGHT
    HOLDERS BE LIABLE FOR ANY CLAIM, DAMAGES OR OTHER LIABILITY,
    WHETHER IN AN ACTION OF CONTRACT, TORT OR OTHERWISE, ARISING
    FROM, OUT OF OR IN CONNECTION WITH THE SOFTWARE OR THE USE OR
    OTHER DEALINGS IN THE SOFTWARE.
"""

from __future__ import division

__all__ = ("S3ProjectModel",
           "S3ProjectActivityModel",
           "S3ProjectActivityTypeModel",
           "S3ProjectActivityOrganisationModel",
           "S3ProjectActivitySectorModel",
           "S3ProjectAnnualBudgetModel",
           "S3ProjectBeneficiaryModel",
           "S3ProjectCampaignModel",
           "S3ProjectFrameworkModel",
           "S3ProjectHazardModel",
           "S3ProjectHRModel",
           #"S3ProjectIndicatorModel",
           "S3ProjectLocationModel",
           "S3ProjectOrganisationModel",
           "S3ProjectPlanningModel",
           "S3ProjectProgrammeModel",
           "S3ProjectSectorModel",
           "S3ProjectStatusModel",
           "S3ProjectThemeModel",
           "S3ProjectDRRModel",
           "S3ProjectDRRPPModel",
           "S3ProjectTaskModel",
           "S3ProjectTaskHRMModel",
           "S3ProjectTaskIReportModel",
           "project_ActivityRepresent",
           "project_activity_year_options",
           "project_ckeditor",
           "project_Details",
           "project_rheader",
           "project_task_controller",
           "project_theme_help_fields",
           "project_hazard_help_fields",
           "project_hfa_opts",
           "project_jnap_opts",
           "project_pifacc_opts",
           "project_rfa_opts",
           "project_project_filters",
           "project_project_list_layout",
           "project_task_list_layout",
           "project_TaskRepresent",
           )

import datetime

try:
    import json # try stdlib (Python 2.6)
except ImportError:
    try:
        import simplejson as json # try external module
    except:
        import gluon.contrib.simplejson as json # fallback to pure-Python module

try:
    # Python 2.7
    from collections import OrderedDict
except:
    # Python 2.6
    from gluon.contrib.simplejson.ordered_dict import OrderedDict

from gluon import *
from gluon.storage import Storage

from s3dal import Row
from ..s3 import *
from s3layouts import S3AddResourceLink

# Compact JSON encoding
SEPARATORS = (",", ":")

# =============================================================================
class S3ProjectModel(S3Model):
    """
        Project Model

        Note: This module can be extended by 2 different modes:
         - '3w':   "Who's doing What Where"
                    suitable for use by multinational organisations tracking
                    projects at a high level
            - sub-mode 'drr':   Disaster Risk Reduction extensions
         - 'task':  Suitable for use by a smaller organsiation tracking tasks
                    within projects

        There are also a number of other deployment_settings to control behaviour

        This class contains the tables common to all uses
        There are additional tables in other Models
    """

    names = ("project_project",
             "project_project_id",
             "project_project_represent",
             )

    def model(self):

        T = current.T
        db = current.db
        auth = current.auth

        NONE = current.messages["NONE"]

        settings = current.deployment_settings
        mode_3w = settings.get_project_mode_3w()
        mode_task = settings.get_project_mode_task()
        mode_drr = settings.get_project_mode_drr()
        budget_monitoring = settings.get_project_budget_monitoring()
        multi_budgets = settings.get_project_multiple_budgets()
        multi_orgs = settings.get_project_multiple_organisations()
        programmes = settings.get_project_programmes()
        use_codes = settings.get_project_codes()
        use_indicators = settings.get_project_indicators()
        use_sectors = settings.get_project_sectors()

        add_components = self.add_components
        configure = self.configure
        crud_strings = current.response.s3.crud_strings
        define_table = self.define_table
        set_method = self.set_method
        super_link = self.super_link

        # ---------------------------------------------------------------------
        # Projects
        #

        LEAD_ROLE = settings.get_project_organisation_lead_role()
        org_label = settings.get_project_organisation_roles()[LEAD_ROLE]

        tablename = "project_project"
        define_table(tablename,
                     super_link("doc_id", "doc_entity"),
                     super_link("budget_entity_id", "budget_entity"),
                     # multi_orgs deployments use the separate project_organisation table
                     # - although Lead Org is still cached here to avoid the need for a virtual field to lookup
                     self.org_organisation_id(
                        default = auth.root_org(),
                        label = org_label,
                        requires = self.org_organisation_requires(
                                    required = True,
                                    # Only allowed to add Projects for Orgs
                                    # that the user has write access to
                                    updateable = True,
                                    ),
                        ),
                     Field("name", unique=True, length=255,
                           label = T("Project Name"),
                           # Require unique=True if using IS_NOT_ONE_OF like here (same table,
                           # no filter) in order to allow both automatic indexing (faster)
                           # and key-based de-duplication (i.e. before field validation)
                           requires = [IS_NOT_EMPTY(error_message=T("Please fill this!")),
                                       IS_NOT_ONE_OF(db, "project_project.name")]
                           ),
                     Field("code", length=128,
                           label = T("Short Title / ID"),
                           readable = use_codes,
                           writable = use_codes,
                           ),
                     Field("description", "text",
                           label = T("Description"),
                           ),
                     self.project_status_id(),
                     # NB There is additional client-side validation for start/end date in the Controller
                     s3_date("start_date",
                             label = T("Start Date")
                             ),
                     s3_date("end_date",
                             label = T("End Date"),
                             start_field = "project_project_start_date",
                             default_interval = 12,
                             ),
                     # Free-text field with no validation (used by OCHA template currently)
                     Field("duration",
                           label = T("Duration"),
                           readable = False,
                           writable = False,
                           ),
                     Field("calendar",
                           label = T("Calendar"),
                           readable = mode_task,
                           writable = mode_task,
                           requires = IS_EMPTY_OR(IS_URL()),
                           comment = DIV(_class="tooltip",
                                         _title="%s|%s" % (T("Calendar"),
                                                           T("URL to a Google Calendar to display on the project timeline."))),
                           ),
                     # multi_budgets deployments handle on the Budgets Tab
                     # buget_monitoring deployments handle as inline component
                     Field("budget", "double",
                           label = T("Budget"),
                           represent = lambda v: \
                            IS_FLOAT_AMOUNT.represent(v, precision=2),
                           readable = False if (multi_budgets or budget_monitoring) else True,
                           writable = False if (multi_budgets or budget_monitoring) else True,
                           ),
                     s3_currency(readable = False if (multi_budgets or budget_monitoring) else True,
                                 writable = False if (multi_budgets or budget_monitoring) else True,
                                 ),
                     Field("objectives", "text",
                           label = T("Objectives"),
                           represent = lambda v: v or NONE,
                           readable = mode_3w,
                           writable = mode_3w,
                           ),
                     self.hrm_human_resource_id(label = T("Contact Person"),
                                                ),
                     Field("current_status_by_indicators", "float",
                           label = T("Current Status by Indicators"),
                           represent = project_status_represent,
                           readable = use_indicators,
                           writable = False,
                           ),
                     Field("overall_status_by_indicators", "float",
                           label = T("Overall Status by Indicators"),
                           represent = project_status_represent,
                           readable = use_indicators,
                           writable = False,
                           ),
                     #Field.Method("current_status_by_budget",
                     #              self.project_current_status_by_budget),
                     #Field.Method("overall_status_by_budget",
                     #             self.project_overall_status_by_budget),
                     Field.Method("total_annual_budget",
                                  self.project_total_annual_budget),
                     Field.Method("total_organisation_amount",
                                  self.project_total_organisation_amount),
                     s3_comments(comment=DIV(_class="tooltip",
                                             _title="%s|%s" % (T("Comments"),
                                                               T("Outcomes, Impact, Challenges")))),
                     *s3_meta_fields())

        # CRUD Strings
        ADD_PROJECT = T("Create Project")
        crud_strings[tablename] = Storage(
            label_create = ADD_PROJECT,
            title_display = T("Project Details"),
            title_list = T("Projects"),
            title_update = T("Edit Project"),
            title_report = T("Project Report"),
            title_upload = T("Import Projects"),
            label_list_button = T("List Projects"),
            label_delete_button = T("Delete Project"),
            msg_record_created = T("Project added"),
            msg_record_modified = T("Project updated"),
            msg_record_deleted = T("Project deleted"),
            msg_list_empty = T("No Projects currently registered"))

        # Filter widgets
        filter_widgets = project_project_filters(org_label=org_label)

        # Resource Configuration
        if settings.get_project_theme_percentages():
            create_next = URL(c="project", f="project",
                              args=["[id]", "theme"])
        elif mode_task:
            if settings.get_project_milestones():
                create_next = URL(c="project", f="project",
                                  args=["[id]", "milestone"])
            else:
                create_next = URL(c="project", f="project",
                                  args=["[id]", "task"])
        else:
            # Default
            create_next = None

        list_fields = ["id"]
        append = list_fields.append
        if use_codes:
            append("code")
        append("name")
        append("organisation_id")
        if mode_3w:
            append((T("Locations"), "location.location_id"))
        if programmes:
            append((T("Program"), "programme.name"))
        if use_sectors:
            append((T("Sectors"), "sector.name"))
        if mode_drr:
            append((T("Hazards"), "hazard.name"))
            #append("drr.hfa")
        append((T("Themes"), "theme.name"))
        if multi_orgs:
            append((T("Total Funding Amount"), "total_organisation_amount"))
        if budget_monitoring:
            append((T("Total Budget"), "budget.total_budget"))
        elif multi_budgets:
            append((T("Total Annual Budget"), "total_annual_budget"))
        else:
            append((T("Total Budget"), "budget"))
        list_fields += ["start_date",
                        "end_date",
                        "location.location_id",
                        ]

        report_fields = list_fields
        report_col_default = "location.location_id"
        report_fact_fields = [(field, "count") for field in report_fields]
        report_fact_default = "count(organisation_id)"
        #report_fact_default = "count(theme.name)"

        configure(tablename,
                  context = {"location": "location.location_id",
                             "organisation": "organisation_id",
                             },
                  create_next = create_next,
                  deduplicate = self.project_project_deduplicate,
                  filter_widgets = filter_widgets,
                  list_fields = list_fields,
                  list_layout = project_project_list_layout,
                  onaccept = self.project_project_onaccept,
                  realm_components = ("human_resource",
                                      "task",
                                      "organisation",
                                      "activity",
                                      "activity_type",
                                      "annual_budget",
                                      "beneficiary",
                                      "location",
                                      "milestone",
                                      "theme_percentage",
                                      "document",
                                      "image",
                                      ),
                  report_options = Storage(
                    rows=report_fields,
                    cols=report_fields,
                    fact=report_fact_fields,
                    defaults=Storage(
                        rows="hazard.name",
                        cols=report_col_default,
                        fact=report_fact_default,
                        totals=True
                    )
                  ),
                  super_entity = ("doc_entity", "budget_entity"),
                  update_realm = True,
                  )

        # Reusable Field
        if use_codes:
            project_represent = S3Represent(lookup=tablename,
                                            field_sep = ": ",
                                            fields=["code", "name"])
        else:
            project_represent = S3Represent(lookup=tablename)
        project_id = S3ReusableField("project_id", "reference %s" % tablename,
            label = T("Project"),
            ondelete = "CASCADE",
            represent = project_represent,
            requires = IS_EMPTY_OR(
                        IS_ONE_OF(db, "project_project.id",
                                  project_represent,
                                  updateable = True,
                                  )
                        ),
            sortby = "name",
            comment = S3AddResourceLink(c="project", f="project",
                                        tooltip=T("If you don't see the project in the list, you can add a new one by clicking link 'Create Project'.")),
            )

        # Custom Methods
        set_method("project", "project",
                   method = "assign",
                   action = self.hrm_AssignMethod(component="human_resource"))

        set_method("project", "project",
                   method = "details",
                   action = project_Details)

        set_method("project", "project",
                   method = "map",
                   action = self.project_map)

        set_method("project", "project",
                   method = "timeline",
                   action = self.project_timeline)

        # Components
        add_components(tablename,
                       # Sites
                       #project_site = "project_id",
                       # Activities
                       project_activity = "project_id",
                       # Activity Types
                       project_activity_type = {"link": "project_activity_type_project",
                                                "joinby": "project_id",
                                                "key": "activity_type_id",
                                                "actuate": "link",
                                                },
                       # Goals
                       project_goal = "project_id",
                       # Indicators
                       project_indicator = "project_id",
                       project_indicator_data = "project_id",
                       #project_indicator_data = "project_id",
                       # Milestones
                       project_milestone = "project_id",
                       # Outcomes
                       project_outcome = "project_id",
                       # Outputs
                       project_output = "project_id",
                       # Tasks
                       project_task = {"link": "project_task_project",
                                       "joinby": "project_id",
                                       "key": "task_id",
                                       "actuate": "replace",
                                       "autocomplete": "name",
                                       "autodelete": False,
                                       },
                       # Annual Budgets
                       project_annual_budget = "project_id",
                       # Beneficiaries
                       project_beneficiary = "project_id",
                       # Hazards
                       project_hazard = {"link": "project_hazard_project",
                                         "joinby": "project_id",
                                         "key": "hazard_id",
                                         "actuate": "hide",
                                         },
                       # Human Resources
                       project_human_resource = "project_id",
                       hrm_human_resource = {"link": "project_human_resource",
                                             "joinby": "project_id",
                                             "key": "human_resource_id",
                                             "actuate": "hide",
                                             },
                       # Locations
                       project_location = "project_id",
                       # Sectors
                       org_sector = {"link": "project_sector_project",
                                     "joinby": "project_id",
                                     "key": "sector_id",
                                     "actuate": "hide",
                                     },
                       # Format needed by S3Filter
                       project_sector_project = ("project_id",
                                                 {"joinby": "project_id",
                                                  "multiple": False,
                                                  },
                                                 ),
                       # Themes
                       project_theme = {"link": "project_theme_project",
                                        "joinby": "project_id",
                                        "key": "theme_id",
                                        "actuate": "hide",
                                        },
                       # Programmes
                       project_programme = {"link": "project_programme_project",
                                            "joinby": "project_id",
                                            "key": "programme_id",
                                            "actuate": "hide",
                                            "multiple": False,
                                            },
                       # Format needed by S3Filter
                       project_theme_project = "project_id",
                       )

        if multi_orgs:
            add_components(tablename,
                           project_organisation = (# Organisations
                                                   "project_id",
                                                   # Donors
                                                   {"name": "donor",
                                                    "joinby": "project_id",
                                                    "filterby": "role",
                                                    # Works for IFRC & DRRPP:
                                                    "filterfor": (3,),
                                                    },
                                                   # Partners
                                                   {"name": "partner",
                                                    "joinby": "project_id",
                                                    "filterby": "role",
                                                    # Works for IFRC & DRRPP:
                                                    "filterfor": (2, 9),
                                                    },
                                                   ),
                          )
        # DRR
        if mode_drr:
            add_components(tablename,
                           project_drr = {"joinby": "project_id",
                                          "multiple": False,
                                          },
                           )

        # ---------------------------------------------------------------------
        # Pass names back to global scope (s3.*)
        #
        return dict(project_project_id = project_id,
                    project_project_represent = project_represent,
                    )

    # -------------------------------------------------------------------------
    @staticmethod
    def defaults():
        """ Safe defaults for model-global names if module is disabled """

        dummy = S3ReusableField("dummy_id", "integer",
                                readable = False,
                                writable = False)

        return dict(project_project_id = lambda **attr: dummy("project_id"),
                    )

    # -------------------------------------------------------------------------
    @staticmethod
    def project_current_indicator_status(row):
        """
            Summary of Current Indicator Status

            @ToDo: Make this configurable
        """

        if hasattr(row, "project_project"):
            row = row.project_project
        if hasattr(row, "id"):
            project_id = row["id"]
        else:
            return current.messages["NONE"]

        table = current.s3db.project_indicator_data
        query = (table.deleted != True) & \
                (table.project_id == project_id)
        rows = current.db(query).select(table.indicator_id,
                                        table.end_date,
                                        table.target_value, # Needed for Field.Method() to avoid extra DB call
                                        table.value,        # Needed for Field.Method() to avoid extra DB call
                                        )
        indicators = {}
        for row in rows:
            indicator_id = row.indicator_id
            if indicator_id in indicators:
                old_date = indicators[indicator_id]["date"]
                new_date = row.end_date
                if datetime.datetime(old_date.year, new_date.month, new_date.day) > datetime.datetime(old_date.year, old_date.month, old_date.day):
                    # This is more current so replace with this
                    indicators[indicator_id].update(date=new_date,
                                                    percentage=row.percentage())
            else:
                indicators[indicator_id] = {"date": row.end_date,
                                            "percentage": row.percentage(),
                                            }
        len_indicators = len(indicators)
        if not len_indicators:
            # Can't divide by Zero
            return 0

        NONE = current.messages["NONE"]
        percentages = 0
        for indicator_id in indicators:
            percentage = indicators[indicator_id]["percentage"]
            if percentage != NONE:
                percentages += float(percentage[:-1])

        return percentages / len_indicators

    # -------------------------------------------------------------------------
    @staticmethod
    def project_total_annual_budget(row):
        """ Total of all annual budgets for project """

        if not current.deployment_settings.get_project_multiple_budgets():
            return 0
        if "project_project" in row:
            project_id = row["project_project.id"]
        elif "id" in row:
            project_id = row["id"]
        else:
            return 0

        table = current.s3db.project_annual_budget
        query = (table.deleted != True) & \
                (table.project_id == project_id)
        sum_field = table.amount.sum()
        return current.db(query).select(sum_field).first()[sum_field] or \
               current.messages["NONE"]

    # -------------------------------------------------------------------------
    @staticmethod
    def project_total_organisation_amount(row):
        """ Total of project_organisation amounts for project """

        if not current.deployment_settings.get_project_multiple_organisations():
            return 0
        if "project_project" in row:
            project_id = row["project_project.id"]
        elif "id" in row:
            project_id = row["id"]
        else:
            return 0

        table = current.s3db.project_organisation
        query = (table.deleted != True) & \
                (table.project_id == project_id)
        sum_field = table.amount.sum()
        return current.db(query).select(sum_field).first()[sum_field]

    # -------------------------------------------------------------------------
    @staticmethod
    def project_project_onaccept(form):
        """
            After DB I/O tasks for Project records
        """

        settings = current.deployment_settings

        if settings.get_project_multiple_organisations():
            # Create/update project_organisation record from the organisation_id
            # (Not in form.vars if added via component tab)
            form_vars = form.vars
            id = form_vars.id
            organisation_id = form_vars.organisation_id or \
                              current.request.post_vars.organisation_id
            if organisation_id:
                lead_role = settings.get_project_organisation_lead_role()

                otable = current.s3db.project_organisation
                query = (otable.project_id == id) & \
                        (otable.role == lead_role)

                # Update the lead organisation
                count = current.db(query).update(organisation_id = organisation_id)
                if not count:
                    # If there is no record to update, then create a new one
                    otable.insert(project_id = id,
                                  organisation_id = organisation_id,
                                  role = lead_role,
                                  )

    # -------------------------------------------------------------------------
    @staticmethod
    def project_project_deduplicate(item):
        """ Import item de-duplication """

        data = item.data
        # If we have a code, then assume this is unique, however the same
        # project name may be used in multiple locations
        code = data.get("code")
        if code:
            table = item.table
            query = (table.code.lower() == code.lower())
        else:
            name = data.get("name")
            if name:
                table = item.table
                query = (table.name.lower() == name.lower())
            else:
                # Nothing we can work with
                return

        duplicate = current.db(query).select(table.id,
                                             limitby=(0, 1)).first()
        if duplicate:
            item.id = duplicate.id
            item.method = item.METHOD.UPDATE

    # -------------------------------------------------------------------------
    @staticmethod
    def project_map(r, **attr):
        """
            Display a filterable set of Projects on a Map
            - assumes mode_3w
            - currently assumes that theme_percentages=True

            @ToDo: Browse by Year
        """

        if r.representation == "html" and \
           r.name == "project":

            T = current.T
            db = current.db
            s3db = current.s3db
            response = current.response

            ptable = s3db.project_project
            ttable = s3db.project_theme
            tptable = s3db.project_theme_project
            ltable = s3db.gis_location

            # Search Widget
            themes_dropdown = SELECT(_multiple=True,
                                     _id="project_theme_id",
                                     _style="height:80px")
            append = themes_dropdown.append
            table = current.s3db.project_theme
            themes = current.db(table.deleted == False).select(table.id,
                                                               table.name,
                                                               orderby=table.name)
            for theme in themes:
                append(OPTION(theme.name,
                              _value=theme.id,
                              _selected="selected"))

            form = FORM(themes_dropdown)

            # Map
            # The Layer of Projects to show on the Map
            # @ToDo: Create a URL to the project_polygons custom method & use that
            # @ToDo: Pass through attributes that we don't need for the 1st level of mapping
            #        so that they can be used without a screen refresh
            url = URL(f="location", extension="geojson")
            layer = {"name"      : T("Projects"),
                     "id"        : "projects",
                     "tablename" : "project_location",
                     "url"       : url,
                     "active"    : True,
                     #"marker"   : None,
                     }

            map = current.gis.show_map(collapsed = True,
                                       feature_resources = [layer],
                                       )

            output = dict(title = T("Projects Map"),
                          form = form,
                          map = map,
                          )

            # Add Static JS
            response.s3.scripts.append(URL(c="static",
                                           f="scripts",
                                           args=["S3", "s3.project_map.js"]))

            response.view = "map.html"
            return output
        else:
            raise HTTP(501, current.ERROR.BAD_METHOD)

    # -------------------------------------------------------------------------
    @staticmethod
    def project_polygons(r, **attr):
        """
            Export Projects as GeoJSON Polygons to view on the map
            - currently assumes that theme_percentages=True

            @ToDo: complete
        """

        db = current.db
        s3db = current.s3db
        ptable = s3db.project_project
        ttable = s3db.project_theme
        tptable = s3db.project_theme_project
        pltable = s3db.project_location
        ltable = s3db.gis_location

        #get_vars = current.request.get_vars

        themes = db(ttable.deleted == False).select(ttable.id,
                                                    ttable.name,
                                                    orderby = ttable.name)

        # Total the Budget spent by Theme for each country
        countries = {}
        query = (ptable.deleted == False) & \
                (tptable.project_id == ptable.id) & \
                (ptable.id == pltable.project_id) & \
                (ltable.id == pltable.location_id)

        #if "theme_id" in get_vars:
        #    query = query & (tptable.id.belongs(get_vars.theme_id))
        projects = db(query).select()
        for project in projects:
            # Only show those projects which are only within 1 country
            # @ToDo
            _countries = project.location_id
            if len(_countries) == 1:
                country = _countries[0]
                if country in countries:
                    budget = project.project_project.total_annual_budget()
                    theme = project.project_theme_project.theme_id
                    percentage = project.project_theme_project.percentage
                    countries[country][theme] += budget * percentage
                else:
                    name = db(ltable.id == country).select(ltable.name).first().name
                    countries[country] = dict(name = name)
                    # Init all themes to 0
                    for theme in themes:
                        countries[country][theme.id] = 0
                    # Add value for this record
                    budget = project.project_project.total_annual_budget()
                    theme = project.project_theme_project.theme_id
                    percentage = project.project_theme_project.percentage
                    countries[country][theme] += budget * percentage

        query = (ltable.id.belongs(countries))
        locations = db(query).select(ltable.id,
                                     ltable.wkt)
        for location in locations:
            pass

        # Convert to GeoJSON
        output = json.dumps({})

        current.response.headers["Content-Type"] = "application/json"
        return output

    # -------------------------------------------------------------------------
    @staticmethod
    def project_timeline(r, **attr):
        """
            Display the project on a Simile Timeline

            http://www.simile-widgets.org/wiki/Reference_Documentation_for_Timeline

            Currently this just displays a Google Calendar

            @ToDo: Add Milestones
            @ToDo: Filters for different 'layers'
            @ToDo: export milestones/tasks as .ics
        """

        if r.representation == "html" and r.name == "project":

            appname = current.request.application
            response = current.response
            s3 = response.s3

            calendar = r.record.calendar

            # Add core Simile Code
            s3.scripts.append("/%s/static/scripts/simile/timeline/timeline-api.js" % appname)

            # Pass vars to our JS code
            s3.js_global.append('''S3.timeline.calendar="%s"''' % calendar)

            # Add our control script
            if s3.debug:
                s3.scripts.append("/%s/static/scripts/S3/s3.timeline.js" % appname)
            else:
                s3.scripts.append("/%s/static/scripts/S3/s3.timeline.min.js" % appname)

            # Create the DIV
            item = DIV(_id="s3timeline",
                       _class="s3-timeline",
                       )

            output = dict(item=item)

            output["title"] = current.T("Project Calendar")

            # Maintain RHeader for consistency
            if "rheader" in attr:
                rheader = attr["rheader"](r)
                if rheader:
                    output["rheader"] = rheader

            response.view = "timeline.html"
            return output

        else:
            raise HTTP(501, current.ERROR.BAD_METHOD)

# =============================================================================
class S3ProjectActivityModel(S3Model):
    """
        Project Activity Model

        This model holds the specific Activities for Projects
        - currently used in mode_task but not mode_3w
    """

    names = ("project_activity",
             "project_activity_id",
             "project_activity_activity_type",
             )

    def model(self):

        T = current.T
        db = current.db
        s3 = current.response.s3

        add_components = self.add_components
        crud_strings = s3.crud_strings
        define_table = self.define_table

        settings = current.deployment_settings
        mode_task = settings.get_project_mode_task()

        # ---------------------------------------------------------------------
        # Project Activity
        #

        tablename = "project_activity"
        define_table(tablename,
                     # Instance
                     self.super_link("doc_id", "doc_entity"),
                     # Component (each Activity can link to a single Project)
                     self.project_project_id(),
                     Field("name",
                           label = T("Description"),
                           # Activity can simply be a Distribution
                           #requires = IS_NOT_EMPTY(),
                           ),
                     self.project_status_id(),
                     # An Activity happens at a single Location
                     self.gis_location_id(readable = not mode_task,
                                          writable = not mode_task,
                                          ),
                     s3_date("date",
                             label = T("Start Date"),
                             ),
                     s3_date("end_date",
                             label = T("End Date"),
                             start_field = "project_activity_date",
                             default_interval = 12,
                             ),
                     # Which contact is this?
                     # Implementing Org should be a human_resource_id
                     # Beneficiary could be a person_id
                     # Either way label should be clear
                     self.pr_person_id(label = T("Contact Person"),
                                       requires = IS_ADD_PERSON_WIDGET2(allow_empty=True),
                                       widget = S3AddPersonWidget2(controller="pr"),
                                       ),
                     Field("time_estimated", "double",
                           label = "%s (%s)" % (T("Time Estimate"),
                                                T("hours")),
                           readable = mode_task,
                           writable = mode_task,
                           ),
                     Field("time_actual", "double",
                           label = "%s (%s)" % (T("Time Taken"),
                                                T("hours")),
                           readable = mode_task,
                           # Gets populated from constituent Tasks
                           writable = False,
                           ),
                     # @ToDo: Move to compute using stats_year
                     Field.Method("year", self.project_activity_year),
                     #Field("year", "list:integer",
                     #      compute = lambda row: \
                     #        self.stats_year(row, "project_activity"),
                     #      label = T("Year"),
                     #      ),
                     s3_comments(),
                     *s3_meta_fields())

        # CRUD Strings
        ACTIVITY_TOOLTIP = T("If you don't see the activity in the list, you can add a new one by clicking link 'Create Activity'.")
        ADD_ACTIVITY = T("Create Activity")
        crud_strings[tablename] = Storage(
            label_create = ADD_ACTIVITY,
            title_display = T("Activity Details"),
            title_list = T("Activities"),
            title_update = T("Edit Activity"),
            title_upload = T("Import Activity Data"),
            title_report = T("Activity Report"),
            label_list_button = T("List Activities"),
            msg_record_created = T("Activity Added"),
            msg_record_modified = T("Activity Updated"),
            msg_record_deleted = T("Activity Deleted"),
            msg_list_empty = T("No Activities Found")
        )

        # Search Method
        filter_widgets = [S3OptionsFilter("status_id",
                                          label = T("Status"),
                                          # Doesn't support translation
                                          #represent = "%(name)s",
                                          # @ToDo: Introspect cols
                                          cols = 3,
                                          ),
                          ]

        # Resource Configuration
        use_projects = settings.get_project_projects()
        list_fields = ["id",
                       "name",
                       "comments",
                       ]

        default_row = "project_id"
        default_col = "name"
        default_fact = "count(id)"
        report_fields = [(T("Activity"), "name"),
                         (T("Year"), "year"),
                         ]
        rappend = report_fields.append

        fact_fields = [(T("Number of Activities"), "count(id)"),
                       ]

        if settings.get_project_activity_types():
            list_fields.insert(1, "activity_type.name")
            rappend((T("Activity Type"), "activity_type.name"))
            default_col = "activity_type.name"
            filter_widgets.append(
                S3OptionsFilter("activity_activity_type.activity_type_id",
                                label = T("Type"),
                                # Doesn't support translation
                                #represent="%(name)s",
                                ))
        if use_projects:
            list_fields.insert(0, "project_id")
            rappend((T("Project"), "project_id"))
            filter_widgets.insert(1,
                S3OptionsFilter("project_id",
                                represent = "%(name)s",
                                ))
        if settings.get_project_sectors():
            rappend("sector_activity.sector_id")
            default_col = "sector_activity.sector_id"
            filter_widgets.append(
                S3OptionsFilter("sector_activity.sector_id",
                                # Doesn't support translation
                                #represent = "%(name)s",
                                ))
        if settings.get_project_themes():
            rappend("theme_activity.theme_id")
            filter_widgets.append(
                S3OptionsFilter("theme_activity.theme_id",
                                # Doesn't support translation
                                #represent = "%(name)s",
                                ))
        # @ToDo: deployment_setting
        if settings.has_module("stats"):
            rappend("beneficiary.parameter_id")
            fact_fields.insert(0,
                               (T("Number of Beneficiaries"), "sum(beneficiary.value)")
                               )
            default_fact = "sum(beneficiary.value)"
            filter_widgets.append(
                    S3OptionsFilter("beneficiary.parameter_id",
                                    # Doesn't support translation
                                    #represent = "%(name)s",
                                    ))

        if settings.get_project_activity_filter_year():
            filter_widgets.append(
                S3OptionsFilter("year",
                                label = T("Year"),
                                #operator = "anyof",
                                #options = lambda: \
                                #    self.stats_year_options("project_activity"),
                                options = project_activity_year_options,
                                ),
                )

        if use_projects and settings.get_project_mode_drr():
            rappend(("project_id$hazard_project.hazard_id"))
            rappend((T("HFA"), "project_id$drr.hfa"))
        if mode_task:
            list_fields.insert(3, "time_estimated")
            list_fields.insert(4, "time_actual")
            rappend((T("Time Estimated"), "time_estimated"))
            rappend((T("Time Actual"), "time_actual"))
            default_fact = "sum(time_actual)"
            #create_next = URL(c="project", f="activity",
            #                  args=["[id]", "task"])
        else:
            #create_next = URL(c="project", f="activity", args=["[id]"])
            # Which levels of Hierarchy are we using?
            levels = current.gis.get_relevant_hierarchy_levels()

            filter_widgets.insert(0,
                S3LocationFilter("location_id",
                                 levels = levels,
                                 ))

            posn = 2
            for level in levels:
                lfield = "location_id$%s" % level
                list_fields.insert(posn, lfield)
                report_fields.append(lfield)
                posn += 1

            # Highest-level of Hierarchy
            default_row = "location_id$%s" % levels[0]

        report_options = Storage(rows = report_fields,
                                 cols = report_fields,
                                 fact = fact_fields,
                                 defaults = Storage(rows = default_row,
                                                    cols = default_col,
                                                    fact = default_fact,
                                                    totals = True,
                                                    )
                                 )
        self.configure(tablename,
                       # Leave these workflows for Templates
                       #create_next = create_next,
                       deduplicate = self.project_activity_deduplicate,
                       filter_widgets = filter_widgets,
                       list_fields = list_fields,
                       #onaccept = self.project_activity_onaccept,
                       report_options = report_options,
                       super_entity = "doc_entity",
                       )

        # Reusable Field
        represent = project_ActivityRepresent()
        activity_id = S3ReusableField("activity_id", "reference %s" % tablename,
                        comment = S3AddResourceLink(ADD_ACTIVITY,
                                                    c="project", f="activity",
                                                    tooltip=ACTIVITY_TOOLTIP),
                        label = T("Activity"),
                        ondelete = "CASCADE",
                        represent = represent,
                        requires = IS_EMPTY_OR(
                                    IS_ONE_OF(db, "project_activity.id",
                                              represent,
                                              sort=True)),
                        sortby="name",
                        )

        # Also use this Represent for Report drilldowns
        # @todo: make lazy_table
        table = db[tablename]
        table.id.represent = represent

        # Components
        add_components(tablename,
                       # Activity Types
                       project_activity_type = {"link": "project_activity_activity_type",
                                                "joinby": "activity_id",
                                                "key": "activity_type_id",
                                                "actuate": "replace",
                                                "autocomplete": "name",
                                                "autodelete": False,
                                                },
                       # Format for InlineComponent/filter_widget
                       project_activity_activity_type = "activity_id",
                       # Beneficiaries
                       project_beneficiary = {"link": "project_beneficiary_activity",
                                              "joinby": "activity_id",
                                              "key": "beneficiary_id",
                                              "actuate": "hide",
                                              },
                       # Format for InlineComponent/filter_widget
                       project_beneficiary_activity = "activity_id",
                       # Distributions
                       supply_distribution = "activity_id",
                       # Events
                       event_event = {"link": "event_activity",
                                      "joinby": "activity_id",
                                      "key": "event_id",
                                      "actuate": "hide",
                                      },
                       # Organisations
                       org_organisation = {"link": "project_activity_organisation",
                                           "joinby": "activity_id",
                                           "key": "organisation_id",
                                           "actuate": "hide",
                                           },
                       # Format for InlineComponent/filter_widget
                       project_activity_organisation = "activity_id",
                       # Organisation Groups (Coalitions/Networks)
                       org_group = {"link": "project_activity_group",
                                    "joinby": "activity_id",
                                    "key": "group_id",
                                    "actuate": "hide",
                                    },
                       # Format for InlineComponent/filter_widget
                       project_activity_group = "activity_id",
                       # Sectors
                       org_sector = {"link": "project_sector_activity",
                                     "joinby": "activity_id",
                                     "key": "sector_id",
                                     "actuate": "hide",
                                     },
                       # Format for InlineComponent/filter_widget
                       project_sector_activity = "activity_id",
                       # Tasks
                       project_task = {"link": "project_task_activity",
                                       "joinby": "activity_id",
                                       "key": "task_id",
                                       "actuate": "replace",
                                       "autocomplete": "name",
                                       "autodelete": False,
                                       },
                       # Themes
                       project_theme = {"link": "project_theme_activity",
                                        "joinby": "activity_id",
                                        "key": "theme_id",
                                        "actuate": "hide",
                                        },
                       # Format for InlineComponent/filter_widget
                       project_theme_activity = "activity_id",
                       )

        # ---------------------------------------------------------------------
        # Activity Type - Activity Link Table
        #
        tablename = "project_activity_activity_type"
        define_table(tablename,
                     activity_id(empty = False,
                                 ondelete = "CASCADE",
                                 ),
                     self.project_activity_type_id(empty = False,
                                                   ondelete = "CASCADE",
                                                   ),
                     *s3_meta_fields())

        crud_strings[tablename] = Storage(
            label_create = T("Add Activity Type"),
            title_display = T("Activity Type"),
            title_list = T("Activity Types"),
            title_update = T("Edit Activity Type"),
            title_upload = T("Import Activity Type data"),
            label_list_button = T("List Activity Types"),
            msg_record_created = T("Activity Type added to Activity"),
            msg_record_modified = T("Activity Type Updated"),
            msg_record_deleted = T("Activity Type removed from Activity"),
            msg_list_empty = T("No Activity Types found for this Activity")
        )

        # Pass names back to global scope (s3.*)
        return dict(project_activity_id = activity_id,
                    )

    # -------------------------------------------------------------------------
    @staticmethod
    def defaults():
        """ Safe defaults for model-global names if module is disabled """

        dummy = S3ReusableField("dummy_id", "integer",
                                readable = False,
                                writable = False)

        return dict(project_activity_id = lambda **attr: dummy("activity_id"),
                    )

    # -------------------------------------------------------------------------
    @staticmethod
    def project_activity_deduplicate(item):
        """ Import item de-duplication """

        data = item.data
        project_id = data.get("project_id")
        name = data.get("name")
        # Match activity by project_id and name
        if project_id and name:
            table = item.table
            query = (table.project_id == project_id) & \
                    (table.name == name)
            duplicate = current.db(query).select(table.id,
                                                 limitby=(0, 1)).first()
            if duplicate:
                item.id = duplicate.id
                item.method = item.METHOD.UPDATE

    # ---------------------------------------------------------------------
    @staticmethod
    def project_activity_year(row):
        """
            Virtual field for the project_activity table
            @ToDo: Deprecate: replace with computed field
        """

        if hasattr(row, "project_activity"):
            row = row.project_activity

        try:
            activity_id = row.id
        except AttributeError:
            return []

        if hasattr(row, "date"):
            start_date = row.date
        else:
            start_date = False
        if hasattr(row, "end_date"):
            end_date = row.end_date
        else:
            end_date = False

        if start_date is False or end_date is False:
            s3db = current.s3db
            table = s3db.project_activity
            activity = current.db(table.id == activity_id).select(table.date,
                                                                  table.end_date,
                                                                  cache=s3db.cache,
                                                                  limitby=(0, 1)
                                                                  ).first()
            if activity:
                start_date = activity.date
                end_date = activity.end_date

        if not start_date and not end_date:
            return []
        elif not end_date:
            return [start_date.year]
        elif not start_date:
            return [end_date.year]
        else:
            return list(xrange(start_date.year, end_date.year + 1))

# =============================================================================
class S3ProjectActivityTypeModel(S3Model):
    """
        Project Activity Type Model

        This model holds the Activity Types for Projects
        - it is useful where we don't have the details on the actual Activities,
          but just this summary of Types
    """

    names = ("project_activity_type",
             "project_activity_type_location",
             "project_activity_type_project",
             "project_activity_type_sector",
             "project_activity_type_id",
             )

    def model(self):

        T = current.T
        db = current.db

        crud_strings = current.response.s3.crud_strings
        define_table = self.define_table

        # ---------------------------------------------------------------------
        # Activity Types
        #
        tablename = "project_activity_type"
        define_table(tablename,
                     Field("name", length=128, notnull=True, unique=True,
                           label = T("Name"),
                           represent = lambda v: T(v) if v is not None \
                                                      else NONE,
                           ),
                     s3_comments(),
                     *s3_meta_fields())

        # CRUD Strings
        ADD_ACTIVITY_TYPE = T("Create Activity Type")
        crud_strings[tablename] = Storage(
            label_create = ADD_ACTIVITY_TYPE,
            title_display = T("Activity Type"),
            title_list = T("Activity Types"),
            title_update = T("Edit Activity Type"),
            label_list_button = T("List Activity Types"),
            msg_record_created = T("Activity Type Added"),
            msg_record_modified = T("Activity Type Updated"),
            msg_record_deleted = T("Activity Type Deleted"),
            msg_list_empty = T("No Activity Types Found")
        )

        # Reusable Fields
        represent = S3Represent(lookup=tablename, translate=True)
        activity_type_id = S3ReusableField("activity_type_id", "reference %s" % tablename,
                                           label = T("Activity Type"),
                                           ondelete = "SET NULL",
                                           represent = represent,
                                           requires = IS_EMPTY_OR(
                                                        IS_ONE_OF(db, "project_activity_type.id",
                                                                  represent,
                                                                  sort=True)),
                                           sortby = "name",
                                           comment = S3AddResourceLink(title=ADD_ACTIVITY_TYPE,
                                                                       c="project",
                                                                       f="activity_type",
                                                                       tooltip=T("If you don't see the type in the list, you can add a new one by clicking link 'Create Activity Type'.")),
                                           )

        if current.deployment_settings.get_project_sectors():
            # Component (for Custom Form)
            self.add_components(tablename,
                                project_activity_type_sector = "activity_type_id",
                                )

            crud_form = S3SQLCustomForm(
                            "name",
                            # Sectors
                            S3SQLInlineComponent(
                                "activity_type_sector",
                                label=T("Sectors to which this Activity Type can apply"),
                                fields=["sector_id"],
                            ),
                            "comments",
                        )

            self.configure(tablename,
                           crud_form = crud_form,
                           list_fields = ["id",
                                          "name",
                                          (T("Sectors"), "activity_type_sector.sector_id"),
                                          "comments",
                                          ],
                           )

        # ---------------------------------------------------------------------
        # Activity Type - Sector Link Table
        #
        tablename = "project_activity_type_sector"
        define_table(tablename,
                     activity_type_id(empty = False,
                                      ondelete = "CASCADE",
                                      ),
                     self.org_sector_id(label = "",
                                        empty = False,
                                        ondelete = "CASCADE",
                                        ),
                     *s3_meta_fields())

        # ---------------------------------------------------------------------
        # Activity Type - Project Location Link Table
        #
        tablename = "project_activity_type_location"
        define_table(tablename,
                     activity_type_id(empty = False,
                                      ondelete = "CASCADE",
                                      ),
                     self.project_location_id(empty = False,
                                              ondelete = "CASCADE",
                                              ),
                     *s3_meta_fields())

        # ---------------------------------------------------------------------
        # Activity Type - Project Link Table
        #
        tablename = "project_activity_type_project"
        define_table(tablename,
                     activity_type_id(empty = False,
                                      ondelete = "CASCADE",
                                      ),
                     self.project_project_id(empty = False,
                                             ondelete = "CASCADE",
                                             ),
                     *s3_meta_fields())

        crud_strings[tablename] = Storage(
            label_create = T("Add Activity Type"),
            title_display = T("Activity Type"),
            title_list = T("Activity Types"),
            title_update = T("Edit Activity Type"),
            title_upload = T("Import Activity Type data"),
            label_list_button = T("List Activity Types"),
            msg_record_created = T("Activity Type added to Project Location"),
            msg_record_modified = T("Activity Type Updated"),
            msg_record_deleted = T("Activity Type removed from Project Location"),
            msg_list_empty = T("No Activity Types found for this Project Location")
        )

        # Pass names back to global scope (s3.*)
        return dict(project_activity_type_id = activity_type_id,
                    )

# =============================================================================
class S3ProjectActivityOrganisationModel(S3Model):
    """
        Project Activity Organisation Model

        This model allows Activities to link to Organisations
                                           &/or Organisation Groups
        - useful when we don't have the details of the Projects
    """

    names = ("project_activity_organisation",
             "project_activity_group",
             )

    def model(self):

        T = current.T

        configure = self.configure
        define_table = self.define_table
        project_activity_id = self.project_activity_id

        # ---------------------------------------------------------------------
        # Activities <> Organisations - Link table
        #
        tablename = "project_activity_organisation"
        define_table(tablename,
                     project_activity_id(empty = False,
                                         ondelete = "CASCADE",
                                         ),
                     self.org_organisation_id(empty = False,
                                              ondelete = "CASCADE",
                                              ),
                     *s3_meta_fields())

        # CRUD Strings
        current.response.s3.crud_strings[tablename] = Storage(
            label_create = T("Add Organization to Activity"),
            title_display = T("Activity Organization"),
            title_list = T("Activity Organizations"),
            title_update = T("Edit Activity Organization"),
            label_list_button = T("List Activity Organizations"),
            msg_record_created = T("Activity Organization Added"),
            msg_record_modified = T("Activity Organization Updated"),
            msg_record_deleted = T("Activity Organization Deleted"),
            msg_list_empty = T("No Activity Organizations Found")
        )

        configure(tablename,
                  deduplicate = self.project_activity_organisation_deduplicate,
                  )

        # ---------------------------------------------------------------------
        # Activities <> Organisation Groups - Link table
        #
        tablename = "project_activity_group"
        define_table(tablename,
                     project_activity_id(empty = False,
                                         ondelete = "CASCADE",
                                         ),
                     self.org_group_id(empty = False,
                                       ondelete = "CASCADE",
                                       ),
                     *s3_meta_fields())

        configure(tablename,
                  deduplicate = self.project_activity_group_deduplicate,
                  )

        # Pass names back to global scope (s3.*)
        return dict()

    # -------------------------------------------------------------------------
    @staticmethod
    def project_activity_organisation_deduplicate(item):
        """ Import item de-duplication """

        data = item.data
        activity_id = data.get("activity_id")
        organisation_id = data.get("organisation_id")
        if activity_id and organisation_id:
            table = item.table
            query = (table.activity_id == activity_id) & \
                    (table.organisation_id == organisation_id)
            duplicate = current.db(query).select(table.id,
                                                 limitby=(0, 1)).first()

            if duplicate:
                item.id = duplicate.id
                item.method = item.METHOD.UPDATE

    # -------------------------------------------------------------------------
    @staticmethod
    def project_activity_group_deduplicate(item):
        """ Import item de-duplication """

        data = item.data
        activity_id = data.get("activity_id")
        group_id = data.get("group_id")
        if activity_id and group_id:
            table = item.table
            query = (table.activity_id == activity_id) & \
                    (table.group_id == group_id)
            duplicate = current.db(query).select(table.id,
                                                 limitby=(0, 1)).first()

            if duplicate:
                item.id = duplicate.id
                item.method = item.METHOD.UPDATE

# =============================================================================
class S3ProjectActivitySectorModel(S3Model):
    """
        Project Activity Sector Model

        An Activity can be classified to 1 or more Sectors
    """

    names = ("project_sector_activity",)

    def model(self):

        # ---------------------------------------------------------------------
        # Project Activities <> Sectors Link Table
        #
        # @ToDo" When Activity is linked to a Project, ensure these stay in sync
        #
        tablename = "project_sector_activity"
        self.define_table(tablename,
                          self.org_sector_id(empty = False,
                                             ondelete = "CASCADE",
                                             ),
                          self.project_activity_id(empty = False,
                                                   ondelete = "CASCADE",
                                                   ),
                          *s3_meta_fields())

        self.configure(tablename,
                       deduplicate = self.project_sector_activity_deduplicate,
                       )

        # Pass names back to global scope (s3.*)
        return dict()

    # -------------------------------------------------------------------------
    @staticmethod
    def project_sector_activity_deduplicate(item):
        """ Import item de-duplication """

        data = item.data
        activity_id = data.get("activity_id")
        sector_id = data.get("sector_id")
        if activity_id and sector_id:
            table = item.table
            query = (table.activity_id == activity_id) & \
                    (table.sector_id == sector_id)
            duplicate = current.db(query).select(table.id,
                                                 limitby=(0, 1)).first()

            if duplicate:
                item.id = duplicate.id
                item.method = item.METHOD.UPDATE

# =============================================================================
class S3ProjectAnnualBudgetModel(S3Model):
    """
        Project Budget Model

        This model holds the annual budget entries for projects

        @ToDo: Replace with Budget module
    """

    names = ("project_annual_budget",)

    def model(self):

        T = current.T
        db = current.db

        # ---------------------------------------------------------------------
        # Annual Budgets
        #
        tablename = "project_annual_budget"
        self.define_table(tablename,
                          self.project_project_id(
                                # Override requires so that update access to the projects isn't required
                                requires = IS_ONE_OF(db, "project_project.id",
                                                     self.project_project_represent
                                                     )
                                ),
                          Field("year", "integer", notnull=True,
                                default = None, # make it current year
                                label = T("Year"),
                                requires = IS_INT_IN_RANGE(1950, 3000),
                                ),
                          Field("amount", "double", notnull=True,
                                default = 0.00,
                                label = T("Amount"),
                                #label = T("Amount Budgeted"),
                                requires = IS_FLOAT_AMOUNT(),
                                ),
                          #Field("amount_spent", "double", notnull=True,
                          #      default = 0.00,
                          #      label = T("Amount Spent"),
                          #      requires = IS_FLOAT_AMOUNT(),
                          #      # Enable in templates as-required
                          #      readable = False,
                          #      writable = False,
                          #      ),
                          s3_currency(required=True),
                          *s3_meta_fields())


        # CRUD Strings
        current.response.s3.crud_strings[tablename] = Storage(
            label_create = T("Add Annual Budget"),
            title_display = T("Annual Budget"),
            title_list = T("Annual Budgets"),
            title_update = T("Edit Annual Budget"),
            title_upload = T("Import Annual Budget data"),
            title_report = T("Report on Annual Budgets"),
            label_list_button = T("List Annual Budgets"),
            msg_record_created = T("New Annual Budget created"),
            msg_record_modified = T("Annual Budget updated"),
            msg_record_deleted = T("Annual Budget deleted"),
            msg_list_empty = T("No annual budgets found")
        )

        self.configure(tablename,
                       list_fields = ["year",
                                      "amount",
                                      "currency",
                                      ],
                       )

        # Pass names back to global scope (s3.*)
        return dict()

# =============================================================================
class S3ProjectBeneficiaryModel(S3Model):
    """
        Project Beneficiary Model
        - depends on Stats module
    """

    names = ("project_beneficiary_type",
             "project_beneficiary",
             "project_beneficiary_activity",
             "project_beneficiary_activity_type",
             )

    def model(self):

        if not current.deployment_settings.has_module("stats"):
            current.log.warning("Project Beneficiary Model needs Stats module enabling")
            return dict()

        T = current.T
        db = current.db
        s3 = current.response.s3
        settings = current.deployment_settings

        configure = self.configure
        crud_strings = s3.crud_strings
        define_table = self.define_table
        super_link = self.super_link

        # ---------------------------------------------------------------------
        # Project Beneficiary Type
        #
        tablename = "project_beneficiary_type"
        define_table(tablename,
                     super_link("parameter_id", "stats_parameter"),
                     Field("name", length=128, unique=True,
                           label = T("Name"),
                           represent = lambda v: T(v) if v is not None \
                                                      else NONE,
                           requires = IS_NOT_IN_DB(db,
                                                   "project_beneficiary_type.name"),
                           ),
                     s3_comments("description",
                                 label = T("Description"),
                                 ),
                     *s3_meta_fields())

        # CRUD Strings
        ADD_BNF_TYPE = T("Create Beneficiary Type")
        crud_strings[tablename] = Storage(
            label_create = ADD_BNF_TYPE,
            title_display = T("Beneficiary Type"),
            title_list = T("Beneficiary Types"),
            title_update = T("Edit Beneficiary Type"),
            label_list_button = T("List Beneficiary Types"),
            msg_record_created = T("Beneficiary Type Added"),
            msg_record_modified = T("Beneficiary Type Updated"),
            msg_record_deleted = T("Beneficiary Type Deleted"),
            msg_list_empty = T("No Beneficiary Types Found")
        )

        # Resource Configuration
        configure(tablename,
                  super_entity = "stats_parameter",
                  )

        # ---------------------------------------------------------------------
        # Project Beneficiary
        #
        # @ToDo: Split project_id & project_location_id to separate Link Tables
        #

        tablename = "project_beneficiary"
        define_table(tablename,
                     # Instance
                     super_link("data_id", "stats_data"),
                     # Link Fields
                     # populated automatically
                     self.project_project_id(readable = False,
                                             writable = False,
                                             ),
                     self.project_location_id(comment = None),
                     # This is a component, so needs to be a super_link
                     # - can't override field name, ondelete or requires
                     super_link("parameter_id", "stats_parameter",
                                empty = False,
                                instance_types = ("project_beneficiary_type",),
                                label = T("Beneficiary Type"),
                                represent = S3Represent(lookup="stats_parameter",
                                                        translate=True,
                                                        ),
                                readable = True,
                                writable = True,
                                comment = S3AddResourceLink(c="project",
                                                            f="beneficiary_type",
                                                            vars = dict(child="parameter_id"),
                                                            title=ADD_BNF_TYPE,
                                                            tooltip=T("Please record Beneficiary according to the reporting needs of your project")
                                                            ),
                                ),
                     # Populated automatically from project_location
                     self.gis_location_id(readable = False,
                                          writable = False,
                                          ),
                     Field("value", "integer",
                           label = T("Number"),
                           comment = DIV(_class="tooltip",
                                         _title="%s|%s" % (T("Actual Number of Beneficiaries"),
                                                           T("The number of beneficiaries actually reached by this activity"))
                                                           ),
                           represent = lambda v: IS_INT_AMOUNT.represent(v),
                           requires = IS_INT_IN_RANGE(0, 99999999),
                           ),
                     Field("target_value", "integer",
                           label = T("Targeted Number"),
                           comment = DIV(_class="tooltip",
                                         _title="%s|%s" % (T("Targeted Number of Beneficiaries"),
                                                           T("The number of beneficiaries targeted by this activity"))
                                                           ),
                           represent = lambda v: IS_INT_AMOUNT.represent(v),
                           requires = IS_EMPTY_OR(IS_INT_IN_RANGE(0, 99999999)),
                           ),
                     s3_date("date",
                             #empty = False,
                             label = T("Start Date"),
                             ),
                     s3_date("end_date",
                             #empty = False,
                             label = T("End Date"),
                             start_field = "project_beneficiary_date",
                             default_interval = 12,
                             ),
                     Field("year", "list:integer",
                           compute = lambda row: \
                             self.stats_year(row, "project_beneficiary"),
                           label = T("Year"),
                           ),
                     #self.stats_source_id(),
                     s3_comments(),
                     *s3_meta_fields())

        # CRUD Strings
        ADD_BNF = T("Add Beneficiaries")
        crud_strings[tablename] = Storage(
            label_create = ADD_BNF,
            title_display = T("Beneficiaries Details"),
            title_list = T("Beneficiaries"),
            title_update = T("Edit Beneficiaries"),
            title_report = T("Beneficiary Report"),
            label_list_button = T("List Beneficiaries"),
            msg_record_created = T("Beneficiaries Added"),
            msg_record_modified = T("Beneficiaries Updated"),
            msg_record_deleted = T("Beneficiaries Deleted"),
            msg_list_empty = T("No Beneficiaries Found")
        )

        # Model options
        programmes = settings.get_project_programmes()
        sectors = settings.get_project_sectors()
        hazards = settings.get_project_hazards()
        themes = settings.get_project_themes()

        programme_id = "project_id$programme_project.programme_id"
        sector_id = "project_id$sector_project.sector_id"
        hazard_id = "project_id$hazard_project.hazard_id"
        theme_id = "project_id$theme_project.theme_id"

        # Which levels of location hierarchy are we using?
        levels = current.gis.get_relevant_hierarchy_levels()

        # Filter Widgets
        filter_widgets = [
            #S3TextFilter(["project_id$name",
            #              "project_id$code",
            #              "project_id$description",
            #              "project_id$organisation.name",
            #              "project_id$organisation.acronym",
            #              ],
            #             label = T("Search"),
            #             _class = "filter-search",
            #             ),
            #S3OptionsFilter("project_id",
            #                hidden = True,
            #                ),
            S3OptionsFilter("parameter_id",
                            label = T("Beneficiary Type"),
                            #hidden = True,
                            ),
            S3OptionsFilter("year",
                            operator = "anyof",
                            options = lambda: \
                                      self.stats_year_options("project_beneficiary"),
                            hidden = True,
                            ),
            S3LocationFilter("location_id",
                             levels = levels,
                             #hidden = True,
                             ),
            ]
        if programmes:
            filter_widgets.insert(0, S3OptionsFilter(programme_id))
        if sectors:
            filter_widgets.insert(0, S3OptionsFilter(sector_id))
        if themes:
            filter_widgets.append(S3OptionsFilter(theme_id))

        # List fields
        list_fields = ["project_id",
                       (T("Beneficiary Type"), "parameter_id"),
                       "value",
                       "target_value",
                       "year",
                       ]

        if settings.get_project_programmes():
            list_fields.append(programme_id)

        # Report axes
        report_fields = [(T("Beneficiary Type"), "parameter_id"),
                         "project_id",
                         #"project_location_id",
                         "year",
                         ]
        add_report_field = report_fields.append
        if programmes:
            add_report_field(programme_id)
        if sectors:
            add_report_field(sector_id)
        if hazards:
            add_report_field(hazard_id)
        if themes:
            add_report_field(theme_id)

        # Location levels (append to list fields and report axes)
        for level in levels:
            lfield = "location_id$%s" % level
            list_fields.append(lfield)
            add_report_field(lfield)

        if "L0" in levels:
            default_row = "location_id$L0"
        elif "L1" in levels:
            default_row = "location_id$L1"
        else:
            default_row = "project_id"

        # Report options and defaults
        report_options = Storage(rows = report_fields,
                                 cols = report_fields,
                                 fact = [(T("Number of Beneficiaries"),
                                          "sum(value)",
                                          ),
                                         (T("Number of Beneficiaries Targeted"),
                                          "sum(target_value)",
                                          ),
                                         ],
                                 defaults = Storage(rows=default_row,
                                                    cols="parameter_id",
                                                    fact="sum(value)",
                                                    totals=True
                                                    ),
                                 )

        # Resource configuration
        configure(tablename,
                  context = {"project": "project_id",
                             },
                  deduplicate = self.project_beneficiary_deduplicate,
                  filter_widgets = filter_widgets,
                  list_fields = list_fields,
                  onaccept = self.project_beneficiary_onaccept,
                  report_options = report_options,
                  super_entity = "stats_data",
                  )

        # Reusable Field
        beneficiary_id = S3ReusableField("beneficiary_id", "reference %s" % tablename,
            label = T("Beneficiaries"),
            ondelete = "SET NULL",
            represent = self.project_beneficiary_represent,
            requires = IS_EMPTY_OR(
                        IS_ONE_OF(db, "project_beneficiary.id",
                                  self.project_beneficiary_represent,
                                  sort=True)),
            sortby = "name",
            comment = S3AddResourceLink(c="project", f="beneficiary",
                                        title=ADD_BNF,
                                        tooltip=\
                T("If you don't see the beneficiary in the list, you can add a new one by clicking link 'Add Beneficiaries'.")),
            )

        # Components
        self.add_components(tablename,
                            # Activity Types
                            project_activity_type = {"link": "project_beneficiary_activity_type",
                                                     "joinby": "beneficiary_id",
                                                     "key": "activity_type_id",
                                                     "actuate": "hide",
                                                     },
                            # Format for OptionsFilter
                            project_beneficiary_activity_type = "beneficiary_id",
                            )

        # ---------------------------------------------------------------------
        # Beneficiary <> Activity Link Table
        #
        tablename = "project_beneficiary_activity"
        define_table(tablename,
                     self.project_activity_id(empty = False,
                                              ondelete = "CASCADE",
                                              ),
                     beneficiary_id(empty = False,
                                              ondelete = "CASCADE",
                                              ),
                     #s3_comments(),
                     *s3_meta_fields())

        configure(tablename,
                  deduplicate = self.project_beneficiary_activity_deduplicate,
                  )

        # ---------------------------------------------------------------------
        # Beneficiary <> Activity Type Link Table
        #
        tablename = "project_beneficiary_activity_type"
        define_table(tablename,
                     self.project_activity_type_id(empty = False,
                                                   ondelete = "CASCADE",
                                                   ),
                     beneficiary_id(empty = False,
                                    ondelete = "CASCADE",
                                    ),
                     #s3_comments(),
                     *s3_meta_fields())

        configure(tablename,
                  deduplicate = self.project_beneficiary_activity_type_deduplicate,
                  )

        # Pass names back to global scope (s3.*)
        return dict()

    # -------------------------------------------------------------------------
    @staticmethod
    def project_beneficiary_represent(id, row=None):
        """
            FK representation
            @ToDo: Bulk
        """

        if row:
            return row.type
        if not id:
            return current.messages["NONE"]

        db = current.db
        table = db.project_beneficiary
        ttable = db.project_beneficiary_type
        query = (table.id == id) & \
                (table.parameter_id == ttable.id)
        r = db(query).select(table.value,
                             ttable.name,
                             limitby = (0, 1)).first()
        try:
            return "%s %s" % (r["project_beneficiary.value"],
                              r["project_beneficiary_type.name"])
        except:
            return current.messages.UNKNOWN_OPT

    # ---------------------------------------------------------------------
    @staticmethod
    def project_beneficiary_onaccept(form):
        """
            Update project_beneficiary project & location from project_location_id
        """

        db = current.db
        btable = db.project_beneficiary
        ltable = db.project_location

        record_id = form.vars.id
        query = (btable.id == record_id) & \
                (ltable.id == btable.project_location_id)
        project_location = db(query).select(ltable.project_id,
                                            ltable.location_id,
                                            limitby=(0, 1)).first()
        if project_location:
            db(btable.id == record_id).update(
                    project_id = project_location.project_id,
                    location_id = project_location.location_id
                )

    # ---------------------------------------------------------------------
    @staticmethod
    def project_beneficiary_deduplicate(item):
        """ Import item de-duplication """

        data = item.data
        parameter_id = data.get("parameter_id")
        project_location_id = data.get("project_location_id")
        # Match beneficiary by type and project_location
        if parameter_id and project_location_id:
            table = item.table
            query = (table.parameter_id == parameter_id) & \
                    (table.project_location_id == project_location_id)
            duplicate = current.db(query).select(table.id,
                                                 limitby=(0, 1)).first()
            if duplicate:
                item.id = duplicate.id
                item.method = item.METHOD.UPDATE

    # ---------------------------------------------------------------------
    @staticmethod
    def project_beneficiary_activity_deduplicate(item):
        """ Import item de-duplication """

        data = item.data
        activity_id = data.get("activity_id")
        beneficiary_id = data.get("beneficiary_id")

        if beneficiary_id and activity_id:
            table = item.table
            query = (table.beneficiary_id == beneficiary_id) & \
                    (table.activity_id == activity_id)
            duplicate = current.db(query).select(table.id,
                                                 limitby=(0, 1)).first()
            if duplicate:
                item.id = duplicate.id
                item.method = item.METHOD.UPDATE

    # ---------------------------------------------------------------------
    @staticmethod
    def project_beneficiary_activity_type_deduplicate(item):
        """ Import item de-duplication """

        data = item.data
        activity_type_id = data.get("activity_type_id")
        beneficiary_id = data.get("beneficiary_id")

        if beneficiary_id and activity_type_id:
            table = item.table
            query = (table.beneficiary_id == beneficiary_id) & \
                    (table.activity_type_id == activity_type_id)
            duplicate = current.db(query).select(table.id,
                                                 limitby=(0, 1)).first()
            if duplicate:
                item.id = duplicate.id
                item.method = item.METHOD.UPDATE

# =============================================================================
class S3ProjectCampaignModel(S3Model):
    """
        Project Campaign Model
        - used for TERA integration:
          http://www.ifrc.org/en/what-we-do/beneficiary-communications/tera/
        - depends on Stats module
    """

    names = ("project_campaign",
             "project_campaign_message",
             "project_campaign_keyword",
             #"project_campaign_response",
             "project_campaign_response_summary",
             )

    def model(self):

        if not current.deployment_settings.has_module("stats"):
            # Campaigns Model needs Stats module enabling
            return dict()

        T = current.T
        db = current.db

        add_components = self.add_components
        configure = self.configure
        crud_strings = current.response.s3.crud_strings
        define_table = self.define_table
        super_link = self.super_link

        location_id = self.gis_location_id

        # ---------------------------------------------------------------------
        # Project Campaign
        #
        tablename = "project_campaign"
        define_table(tablename,
                     #self.project_project_id(),
                     Field("name", length=128, #unique=True,
                           label = T("Name"),
                           #requires = IS_NOT_IN_DB(db,
                           #                        "project_campaign.name")
                           ),
                     s3_comments("description",
                                 label = T("Description"),
                                 ),
                     *s3_meta_fields())

        # CRUD Strings
        ADD_CAMPAIGN = T("Create Campaign")
        crud_strings[tablename] = Storage(
            label_create = ADD_CAMPAIGN,
            title_display = T("Campaign"),
            title_list = T("Campaigns"),
            title_update = T("Edit Campaign"),
            label_list_button = T("List Campaigns"),
            msg_record_created = T("Campaign Added"),
            msg_record_modified = T("Campaign Updated"),
            msg_record_deleted = T("Campaign Deleted"),
            msg_list_empty = T("No Campaigns Found")
        )

        # Reusable Field
        represent = S3Represent(lookup=tablename)
        campaign_id = S3ReusableField("campaign_id", "reference %s" % tablename,
                                      sortby="name",
                                      requires = IS_EMPTY_OR(
                                                    IS_ONE_OF(db, "project_campaign.id",
                                                              represent,
                                                              sort=True)),
                                      represent = represent,
                                      label = T("Campaign"),
                                      comment = S3AddResourceLink(c="project",
                                                                  f="campaign",
                                                                  title=ADD_CAMPAIGN,
                                                                  tooltip=\
                                        T("If you don't see the campaign in the list, you can add a new one by clicking link 'Add Campaign'.")),
                                      ondelete = "CASCADE")

        add_components(tablename,
                       project_campaign_message = "campaign_id",
                       )

        # ---------------------------------------------------------------------
        # Project Campaign Message
        # - a Message to broadcast to a geographic location (Polygon)
        #
        tablename = "project_campaign_message"
        define_table(tablename,
                     campaign_id(),
                     Field("name", length=128, #unique=True,
                           #requires = IS_NOT_IN_DB(db,
                           #                        "project_campaign.name")
                           ),
                     s3_comments("message",
                                 label = T("Message")),
                     location_id(
                        widget = S3LocationSelector(catalog_layers = True,
                                                    points = False,
                                                    polygons = True,
                                                    )
                     ),
                     # @ToDo: Allow selection of which channel message should be sent out on
                     #self.msg_channel_id(),
                     # @ToDo: Record the Message sent out
                     #self.msg_message_id(),
                     s3_comments(),
                     *s3_meta_fields())

        # CRUD Strings
        crud_strings[tablename] = Storage(
            label_create = T("Add Campaign Message"),
            title_display = T("Campaign Message"),
            title_list = T("Campaign Messages"),
            title_update = T("Edit Campaign Message"),
            label_list_button = T("List Campaign Messages"),
            msg_record_created = T("Campaign Message Added"),
            msg_record_modified = T("Campaign Message Updated"),
            msg_record_deleted = T("Campaign Message Deleted"),
            msg_list_empty = T("No Campaign Messages Found")
        )

        # Reusable Field
        represent = S3Represent(lookup=tablename)
        message_id = S3ReusableField("campaign_message_id", "reference %s" % tablename,
                                     sortby="name",
                                     requires = IS_EMPTY_OR(
                                                    IS_ONE_OF(db, "project_campaign_message.id",
                                                              represent,
                                                              sort=True)),
                                     represent = represent,
                                     label = T("Campaign Message"),
                                     ondelete = "CASCADE")

        # Components
        add_components(tablename,
                       # Responses
                       #project_campaign_response = "campaign_message_id",
                       # Summary
                       project_campaign_response_summary = "campaign_message_id",
                       )

        # ---------------------------------------------------------------------
        # Project Campaign Keyword
        # - keywords in responses which are used in Stats reporting
        #
        tablename = "project_campaign_keyword"
        define_table(tablename,
                     super_link("parameter_id", "stats_parameter"),
                     Field("name", length=128, unique=True,
                           label = T("Name"),
                           requires = IS_NOT_IN_DB(db,
                                                   "project_campaign_keyword.name"),
                           ),
                     s3_comments("description",
                                 label = T("Description"),
                                 ),
                     *s3_meta_fields())

        # CRUD Strings
        ADD_CAMPAIGN_KW = T("Add Keyword")
        crud_strings[tablename] = Storage(
            label_create = ADD_CAMPAIGN_KW,
            title_display = T("Keyword"),
            title_list = T("Keywords"),
            title_update = T("Edit Keyword"),
            label_list_button = T("List Keywords"),
            msg_record_created = T("Keyword Added"),
            msg_record_modified = T("Keyword Updated"),
            msg_record_deleted = T("Keyword Deleted"),
            msg_list_empty = T("No Keywords Found")
        )

        # Resource Configuration
        configure(tablename,
                  super_entity = "stats_parameter",
                  )

        # ---------------------------------------------------------------------
        # Project Campaign Response
        # - individual response (unused for TERA)
        # - this can be populated by parsing raw responses
        # - these are aggregated into project_campaign_response_summary
        #
        #tablename = "project_campaign_response"
        #define_table(tablename,
        #             message_id(),
                      # This is a component, so needs to be a super_link
                      # - can't override field name, ondelete or requires
        #             super_link("parameter_id", "stats_parameter",
        #                        label = T("Keyword"),
        #                        instance_types = ("project_campaign_keyword",),
        #                        represent = S3Represent(lookup="stats_parameter"),
        #                        readable = True,
        #                        writable = True,
        #                        empty = False,
        #                        ),
                      # Getting this without TERA may be hard!
                      #location_id(writable = False),
                      # @ToDo: Link to the raw Message received
                      #self.msg_message_id(),
        #             s3_datetime(),
        #             s3_comments(),
        #             *s3_meta_fields())

        # CRUD Strings
        #ADD_CAMPAIGN_RESP = T("Add Response")
        #crud_strings[tablename] = Storage(
        #    label_create = ADD_CAMPAIGN_RESP,
        #    title_display = T("Response Details"),
        #    title_list = T("Responses"),
        #    title_update = T("Edit Response"),
        #    title_report = T("Response Report"),
        #    label_list_button = T("List Responses"),
        #    msg_record_created = T("Response Added"),
        #    msg_record_modified = T("Response Updated"),
        #    msg_record_deleted = T("Response Deleted"),
        #    msg_list_empty = T("No Responses Found")
        #)

        # ---------------------------------------------------------------------
        # Project Campaign Response Summary
        # - aggregated responses (by Keyword/Location)
        # - TERA data comes in here
        #
        tablename = "project_campaign_response_summary"
        define_table(tablename,
                     message_id(),
                     # Instance
                     super_link("data_id", "stats_data"),
                     # This is a component, so needs to be a super_link
                     # - can't override field name, ondelete or requires
                     super_link("parameter_id", "stats_parameter",
                                label = T("Keyword"),
                                instance_types = ("project_campaign_keyword",),
                                represent = S3Represent(lookup="stats_parameter"),
                                readable = True,
                                writable = True,
                                empty = False,
                                ),
                     # Populated automatically (by TERA)
                     # & will be a msg_basestation?
                     location_id(writable = False),
                     Field("value", "integer",
                           label = T("Number of Responses"),
                           represent = lambda v: \
                            IS_INT_AMOUNT.represent(v),
                           requires = IS_INT_IN_RANGE(0, 99999999),
                           ),
                     # @ToDo: Populate automatically from time Message is sent?
                     s3_date("date",
                             label = T("Start Date"),
                             #empty = False,
                             ),
                     s3_date("end_date",
                             label = T("End Date"),
                             start_field = "project_campaign_response_summary_date",
                             default_interval = 1,
                             #empty = False,
                             ),
                     s3_comments(),
                     *s3_meta_fields())

        # CRUD Strings
        ADD_CAMPAIGN_RESP_SUMM = T("Add Response Summary")
        crud_strings[tablename] = Storage(
            label_create = ADD_CAMPAIGN_RESP_SUMM,
            title_display = T("Response Summary Details"),
            title_list = T("Response Summaries"),
            title_update = T("Edit Response Summary"),
            title_report = T("Response Summary Report"),
            label_list_button = T("List Response Summaries"),
            msg_record_created = T("Response Summary Added"),
            msg_record_modified = T("Response Summary Updated"),
            msg_record_deleted = T("Response Summary Deleted"),
            msg_list_empty = T("No Response Summaries Found")
        )

        # Pass names back to global scope (s3.*)
        return dict()

# =============================================================================
class S3ProjectFrameworkModel(S3Model):
    """
        Project Framework Model
    """

    names = ("project_framework",
             "project_framework_organisation",
             )

    def model(self):

        T = current.T
        db = current.db

        crud_strings = current.response.s3.crud_strings
        define_table = self.define_table
        messages = current.messages
        ORGANISATION = messages.ORGANISATION
        ORGANISATIONS = T("Organization(s)")

        # ---------------------------------------------------------------------
        # Project Frameworks
        #
        tablename = "project_framework"
        define_table(tablename,
                     self.super_link("doc_id", "doc_entity"),
                     Field("name", length=255, unique=True,
                           label = T("Name"),
                           ),
                      s3_comments("description",
                                  label = T("Description"),
                                  comment = None,
                                  ),
                      Field("time_frame",
                            label = T("Time Frame"),
                            represent = lambda v: v or messages.NONE,
                            ),
                      *s3_meta_fields())

        # CRUD Strings
        if current.deployment_settings.get_auth_record_approval():
            msg_record_created = T("Policy or Strategy added, awaiting administrator's approval")
        else:
            msg_record_created = T("Policy or Strategy added")
        crud_strings[tablename] = Storage(
            label_create = T("Create Policy or Strategy"),
            title_display = T("Policy or Strategy"),
            title_list = T("Policies & Strategies"),
            title_update = T("Edit Policy or Strategy"),
            title_upload = T("Import Policies & Strategies"),
            label_list_button = T("List Policies & Strategies"),
            msg_record_created = msg_record_created,
            msg_record_modified = T("Policy or Strategy updated"),
            msg_record_deleted = T("Policy or Strategy deleted"),
            msg_list_empty = T("No Policies or Strategies found")
        )

        crud_form = S3SQLCustomForm(
            "name",
            S3SQLInlineComponent(
                "framework_organisation",
                label = ORGANISATIONS,
                fields = ["organisation_id"],
            ),
            "description",
            "time_frame",
            S3SQLInlineComponent(
                "document",
                label = T("Files"),
                fields = ["file"],
                filterby = dict(field = "file",
                                options = "",
                                invert = True,
                                )
            ),
        )

        #filter_widgets = [
        #    S3TextFilter(["name",
        #                  "description",
        #                 ],
        #                 label = T("Name"),
        #                 comment = T("Search for a Policy or Strategy by name or description."),
        #                ),
        #]

        self.configure(tablename,
                       super_entity="doc_entity",
                       crud_form = crud_form,
                       #filter_widgets = filter_widgets,
                       list_fields = ["name",
                                      (ORGANISATIONS, "framework_organisation.organisation_id"),
                                      "description",
                                      "time_frame",
                                      (T("Files"), "document.file"),
                                      ]
                       )

        represent = S3Represent(lookup=tablename)
        framework_id = S3ReusableField("framework_id", "reference %s" % tablename,
                                       label = ORGANISATION,
                                       ondelete = "CASCADE",
                                       represent = represent,
                                       requires = IS_EMPTY_OR(
                                                    IS_ONE_OF(db, "project_framework.id",
                                                              represent
                                                              )),
                                       )

        self.add_components(tablename,
                            project_framework_organisation = "framework_id",
                            )

        # ---------------------------------------------------------------------
        # Project Framework Organisations
        #
        tablename = "project_framework_organisation"
        define_table(tablename,
                     framework_id(),
                     self.org_organisation_id(),
                     *s3_meta_fields()
                     )

        # CRUD Strings
        crud_strings[tablename] = Storage(
            label_create = T("New Organization"),
            title_display = ORGANISATION,
            title_list = T("Organizations"),
            title_update = T("Edit Organization"),
            label_list_button = T("List Organizations"),
            msg_record_created = T("Organization added to Policy/Strategy"),
            msg_record_modified = T("Organization updated"),
            msg_record_deleted = T("Organization removed from Policy/Strategy"),
            msg_list_empty = T("No Organizations found for this Policy/Strategy")
        )

        # Pass names back to global scope (s3.*)
        return dict()

# =============================================================================
class S3ProjectHazardModel(S3Model):
    """
        Project Hazard Model
    """

    names = ("project_hazard",
             "project_hazard_project",
             )

    def model(self):

        T = current.T
        db = current.db

        crud_strings = current.response.s3.crud_strings
        define_table = self.define_table
        NONE = current.messages["NONE"]

        # ---------------------------------------------------------------------
        # Hazard
        #
        tablename = "project_hazard"
        define_table(tablename,
                     Field("name", length=128, notnull=True, unique=True,
                           label = T("Name"),
                           represent = lambda v: T(v) if v is not None \
                                                      else NONE,
                           ),
                     s3_comments(
                        represent = lambda v: T(v) if v is not None \
                                                   else NONE,
                        ),
                     *s3_meta_fields())

        # CRUD Strings
        ADD_HAZARD = T("Create Hazard")
        crud_strings[tablename] = Storage(
            label_create = ADD_HAZARD,
            title_display = T("Hazard Details"),
            title_list = T("Hazards"),
            title_update = T("Edit Hazard"),
            title_upload = T("Import Hazards"),
            label_list_button = T("List Hazards"),
            label_delete_button = T("Delete Hazard"),
            msg_record_created = T("Hazard added"),
            msg_record_modified = T("Hazard updated"),
            msg_record_deleted = T("Hazard deleted"),
            msg_list_empty = T("No Hazards currently registered"))

        # Reusable Field
        represent = S3Represent(lookup=tablename, translate=True)
        hazard_id = S3ReusableField("hazard_id", "reference %s" % tablename,
                                    sortby = "name",
                                    label = T("Hazards"),
                                    requires = IS_EMPTY_OR(
                                                IS_ONE_OF(db, "project_hazard.id",
                                                          represent,
                                                          sort=True)),
                                    represent = represent,
                                    ondelete = "CASCADE",
                                    )

        # ---------------------------------------------------------------------
        # Projects <> Hazards Link Table
        #
        tablename = "project_hazard_project"
        define_table(tablename,
                     hazard_id(),
                     self.project_project_id(),
                     *s3_meta_fields()
                     )

        # CRUD Strings
        crud_strings[tablename] = Storage(
            label_create = T("New Hazard"),
            title_display = T("Hazard"),
            title_list = T("Hazards"),
            title_update = T("Edit Hazard"),
            title_upload = T("Import Hazard data"),
            label_list_button = T("List Hazards"),
            msg_record_created = T("Hazard added to Project"),
            msg_record_modified = T("Hazard updated"),
            msg_record_deleted = T("Hazard removed from Project"),
            msg_list_empty = T("No Hazards found for this Project"))

        self.configure(tablename,
                       deduplicate = self.project_hazard_project_deduplicate,
                       )

        # Pass names back to global scope (s3.*)
        return dict()

    # -------------------------------------------------------------------------
    @staticmethod
    def project_hazard_project_deduplicate(item):
        """ Import item de-duplication """

        data = item.data
        project_id = data.get("project_id")
        hazard_id = data.get("hazard_id")
        if project_id and hazard_id:
            table = item.table
            query = (table.project_id == project_id) & \
                    (table.hazard_id == hazard_id)
            duplicate = current.db(query).select(table.id,
                                                 limitby=(0, 1)).first()

            if duplicate:
                item.id = duplicate.id
                item.method = item.METHOD.UPDATE

# =============================================================================
class S3ProjectHRModel(S3Model):
    """
        Optionally link Projects <> Human Resources
    """

    names = ("project_human_resource",)

    def model(self):

        T = current.T
        settings = current.deployment_settings

        status_opts = {1: T("Assigned"),
                       #2: T("Standing By"),
                       #3: T("Active"),
                       4: T("Left"),
                       #5: T("Unable to activate"),
                       }

        community_volunteers = settings.get_project_community_volunteers()

        # ---------------------------------------------------------------------
        # Projects <> Human Resources
        #
        tablename = "project_human_resource"
        self.define_table(tablename,
                          # Instance table
                          self.super_link("cost_item_id", "budget_cost_item"),
                          self.project_project_id(empty = False,
                                                  ondelete = "CASCADE",
                                                  ),
                          self.project_location_id(ondelete = "CASCADE",
                                                   readable = community_volunteers,
                                                   writable = community_volunteers,
                                                   ),
                          self.hrm_human_resource_id(empty = False,
                                                     ondelete = "CASCADE",
                                                     ),
                          Field("status", "integer",
                                default = 1,
                                represent = lambda opt: \
                                       status_opts.get(opt, current.messages.UNKNOWN_OPT),
                                requires = IS_IN_SET(status_opts),
                                ),
                          *s3_meta_fields()
                          )

        current.response.s3.crud_strings[tablename] = Storage(
            label_create = T("Assign Human Resource"),
            title_display = T("Human Resource Details"),
            title_list = T("Assigned Human Resources"),
            title_update = T("Edit Human Resource"),
            label_list_button = T("List Assigned Human Resources"),
            label_delete_button = T("Remove Human Resource from this project"),
            msg_record_created = T("Human Resource assigned"),
            msg_record_modified = T("Human Resource Assignment updated"),
            msg_record_deleted = T("Human Resource unassigned"),
            msg_list_empty = T("No Human Resources currently assigned to this project"))

        if settings.has_module("budget"):
            crud_form = S3SQLCustomForm("project_id",
                                        "human_resource_id",
                                        "status",
                                        S3SQLInlineComponent("allocation",
                                                             label = T("Budget"),
                                                             fields = ["budget_id",
                                                                       "start_date",
                                                                       "end_date",
                                                                       "daily_cost",
                                                                       ],
                                                             ),
                                        )
        else:
            crud_form = None

        self.configure(tablename,
                       crud_form = crud_form,
                       list_fields = [#"project_id", # Not being dropped in component view
                                      "human_resource_id",
                                      "status",
                                      "allocation.budget_id",
                                      "allocation.start_date",
                                      "allocation.end_date",
                                      "allocation.daily_cost",
                                      ],
                       onvalidation = self.project_human_resource_onvalidation,
                       super_entity = "budget_cost_item",
                       )

        # Pass names back to global scope (s3.*)
        return dict()

    # -------------------------------------------------------------------------
    @staticmethod
    def project_human_resource_onvalidation(form):
        """
            Prevent the same hrm_human_resource record being added more than
            once.
        """

        # The project human resource table
        hr = current.s3db.project_human_resource

        # Fetch the first row that has the same project and human resource ids
        query = (hr.human_resource_id == form.vars.human_resource_id) & \
                (hr.project_id == form.request_vars.project_id)
        row = current.db(query).select(hr.id,
                                       limitby=(0, 1)).first()

        # If we found a row we have a duplicate. Return an error to the user.
        if row:
            form.errors.human_resource_id = current.T("Record already exists")

        return

# =============================================================================
class S3ProjectIndicatorModel(S3Model):
    """
        Project Indicator Model
        - depends on Stats module
        Unused...instead use ProjectPlanningModel since Indicators are not reused across Projects
    """

    names = ("project_indicator",
             "project_indicator_data",
             )

    def model(self):

        if not current.deployment_settings.has_module("stats"):
            current.log.warning("Project Indicator Model needs Stats module enabling")
            return dict()

        T = current.T
        db = current.db
        s3 = current.response.s3
        settings = current.deployment_settings

        configure = self.configure
        crud_strings = s3.crud_strings
        define_table = self.define_table
        super_link = self.super_link

        # ---------------------------------------------------------------------
        # Project Indicator
        #
        tablename = "project_indicator"
        define_table(tablename,
                     super_link("parameter_id", "stats_parameter"),
                     Field("name", length=128, unique=True,
                           label = T("Name"),
                           represent = lambda v: T(v) if v is not None \
                                                      else NONE,
                           requires = IS_NOT_IN_DB(db,
                                                   "project_indicator.name"),
                           ),
                     s3_comments("description",
                                 label = T("Description"),
                                 ),
                     *s3_meta_fields())

        # CRUD Strings
        ADD_INDICATOR = T("Create Indicator")
        crud_strings[tablename] = Storage(
            label_create = ADD_INDICATOR,
            title_display = T("Indicator"),
            title_list = T("Indicators"),
            title_update = T("Edit Indicator"),
            label_list_button = T("List Indicators"),
            msg_record_created = T("Indicator Added"),
            msg_record_modified = T("Indicator Updated"),
            msg_record_deleted = T("Indicator Deleted"),
            msg_list_empty = T("No Indicators Found")
        )

        # Resource Configuration
        configure(tablename,
                  super_entity = "stats_parameter",
                  )

        # ---------------------------------------------------------------------
        # Project Indicator Data
        #

        tablename = "project_indicator_data"
        define_table(tablename,
                     # Instance
                     super_link("data_id", "stats_data"),
                     self.project_project_id(),
                     # This is a component, so needs to be a super_link
                     # - can't override field name, ondelete or requires
                     super_link("parameter_id", "stats_parameter",
                                empty = False,
                                instance_types = ("project_indicator",),
                                label = T("Indicator"),
                                represent = S3Represent(lookup="stats_parameter",
                                                        translate=True,
                                                        ),
                                readable = True,
                                writable = True,
                                comment = S3AddResourceLink(c="project",
                                                            f="indicator",
                                                            vars = dict(child="parameter_id"),
                                                            title=ADD_INDICATOR),
                                ),
                     #self.gis_location_id(),
                     s3_date(empty = False,
                             #label = T("Start Date"),
                             ),
                     #s3_date("end_date",
                     #        #empty = False,
                     #        label = T("End Date"),
                     #        start_field = "project_indicator_data_date",
                     #        default_interval = 12,
                     #        ),
                     #Field("year", "list:integer",
                     #      compute = lambda row: \
                     #        self.stats_year(row, "project_indicator_data"),
                     #      label = T("Year"),
                     #      ),
                     Field("target_value", "integer",
                           label = T("Target Value"),
                           represent = lambda v: IS_INT_AMOUNT.represent(v),
                           requires = IS_EMPTY_OR(IS_INT_IN_RANGE(0, 99999999)),
                           ),
                     Field("value", "integer",
                           label = T("Actual Value"),
                           represent = lambda v: IS_INT_AMOUNT.represent(v),
                           requires = IS_EMPTY_OR(IS_INT_IN_RANGE(0, 99999999)),
                           ),
                     # Link to Source
                     #self.stats_source_id(),
                     s3_comments(),
                     *s3_meta_fields())

        # CRUD Strings
        crud_strings[tablename] = Storage(
            label_create = T("Add Indicator Data"),
            title_display = T("Indicator Data Details"),
            title_list = T("Indicator Data"),
            title_update = T("Edit Indicator Data"),
            title_report = T("Indicators Report"),
            label_list_button = T("List Indicator Data"),
            msg_record_created = T("Indicator Data Added"),
            msg_record_modified = T("Indicator Data Updated"),
            msg_record_deleted = T("Indicator Data Deleted"),
            msg_list_empty = T("No Indicator Data Found")
        )

        # Model options
        programmes = settings.get_project_programmes()
        sectors = settings.get_project_sectors()
        hazards = settings.get_project_hazards()
        themes = settings.get_project_themes()

        programme_id = "project_id$programme_project.programme_id"
        sector_id = "project_id$sector_project.sector_id"
        hazard_id = "project_id$hazard_project.hazard_id"
        theme_id = "project_id$theme_project.theme_id"

        # Which levels of location hierarchy are we using?
        #levels = current.gis.get_relevant_hierarchy_levels()

        # Filter Widgets
        filter_widgets = [
            S3TextFilter(["project_id$name",
                          "project_id$code",
                          "project_id$description",
                          "project_id$organisation.name",
                          "project_id$organisation.acronym",
                          ],
                         label = T("Search"),
                         _class = "filter-search",
                         ),
            S3OptionsFilter("project_id",
                            #hidden = True,
                            ),
            S3OptionsFilter("parameter_id",
                            label = T("Indicator"),
                            #hidden = True,
                            ),
            #S3OptionsFilter("year",
            #                operator = "anyof",
            #                options = lambda: \
            #                          self.stats_year_options("project_indicator_data"),
            #                hidden = True,
            #                ),
            #S3LocationFilter("location_id",
            #                 levels = levels,
            #                 #hidden = True,
            #                 ),
            ]
        if programmes:
            filter_widgets.insert(0, S3OptionsFilter(programme_id))
        if sectors:
            filter_widgets.insert(0, S3OptionsFilter(sector_id))
        if themes:
            filter_widgets.append(S3OptionsFilter(theme_id))

        # List fields
        list_fields = ["project_id",
                       (T("Indicator"), "parameter_id"),
                       "value",
                       "target_value",
                       "date",
                       #"year",
                       ]

        if settings.get_project_programmes():
            list_fields.insert(0, programme_id)

        # Report axes
        report_fields = [(T("Indicator"), "parameter_id"),
                         "project_id",
                         #"project_location_id",
                         "date",
                         #"year",
                         ]
        add_report_field = report_fields.append
        if programmes:
            add_report_field(programme_id)
        if sectors:
            add_report_field(sector_id)
        if hazards:
            add_report_field(hazard_id)
        if themes:
            add_report_field(theme_id)

        # Location levels (append to list fields and report axes)
        #for level in levels:
        #    lfield = "location_id$%s" % level
        #    list_fields.append(lfield)
        #    add_report_field(lfield)

        #if "L0" in levels:
        #    default_row = "location_id$L0"
        #elif "L1" in levels:
        #    default_row = "location_id$L1"
        #else:
        default_row = "project_id"

        # Report options and defaults
        report_options = Storage(rows = report_fields,
                                 cols = report_fields,
                                 fact = [(T("Value of Indicator"),
                                          "sum(value)",
                                          ),
                                         (T("Target Value of Indicator"),
                                          "sum(target_value)",
                                          ),
                                         ],
                                 defaults = Storage(rows=default_row,
                                                    cols="parameter_id",
                                                    fact="sum(value)",
                                                    totals=True
                                                    ),
                                 )

        # Resource configuration
        configure(tablename,
                  deduplicate = self.project_indicator_data_deduplicate,
                  filter_widgets = filter_widgets,
                  list_fields = list_fields,
                  report_options = report_options,
                  super_entity = "stats_data",
                  )

        # Pass names back to global scope (s3.*)
        return dict()

    # ---------------------------------------------------------------------
    @staticmethod
    def project_indicator_data_deduplicate(item):
        """ Import item de-duplication """

        data = item.data
        parameter_id = data.get("parameter_id")
        project_id = data.get("project_id")
        start_date = data.get("date")
        # Match indicator_data by indicator, project and date
        if parameter_id and project_id and start_date:
            table = item.table
            query = (table.parameter_id == parameter_id) & \
                    (table.project_id == project_id) & \
                    (table.date == start_date)
            duplicate = current.db(query).select(table.id,
                                                 limitby=(0, 1)).first()
            if duplicate:
                item.id = duplicate.id
                item.method = item.METHOD.UPDATE

# =============================================================================
class S3ProjectLocationModel(S3Model):
    """
        Project Location Model
        - these can simply be ways to display a Project on the Map
          or these can be 'Communities'
    """

    names = ("project_location",
             "project_location_id",
             "project_location_contact",
             "project_location_represent",
             )

    def model(self):

        T = current.T
        db = current.db
        s3 = current.response.s3

        settings = current.deployment_settings
        community = settings.get_project_community()
        mode_3w = settings.get_project_mode_3w()

        messages = current.messages
        NONE = messages["NONE"]
        COUNTRY = messages.COUNTRY

        add_components = self.add_components
        configure = self.configure
        crud_strings = s3.crud_strings
        define_table = self.define_table

         # Which levels of Hierarchy are we using?
        levels = current.gis.get_relevant_hierarchy_levels()

        # ---------------------------------------------------------------------
        # Project Location ('Community')
        #
        tablename = "project_location"
        define_table(tablename,
                     self.super_link("doc_id", "doc_entity"),
                     # Populated onaccept - used for map popups
                     Field("name",
                           writable = False,
                           ),
                     self.project_project_id(),
                     # Enable in templates which desire this:
                     self.project_status_id(readable = False,
                                            writable = False,
                                            ),
                     self.gis_location_id(
                        represent = self.gis_LocationRepresent(sep=", "),
                        requires = IS_LOCATION(),
                        widget = S3LocationAutocompleteWidget(),
                        comment = S3AddResourceLink(c="gis",
                                                    f="location",
                                                    label = T("Create Location"),
                                                    title=T("Location"),
                                                    tooltip=messages.AUTOCOMPLETE_HELP),
                     ),
                     # % breakdown by location
                     Field("percentage", "decimal(3,2)",
                           comment = T("Amount of the Project Budget spent at this location"),
                           default = 0,
                           label = T("Percentage"),
                           readable = mode_3w,
                           requires = IS_DECIMAL_IN_RANGE(0, 1),
                           writable = mode_3w,
                           ),
                     s3_comments(),
                     *s3_meta_fields())

        # CRUD Strings
        if community:
            LOCATION = T("Community")
            LOCATION_TOOLTIP = T("If you don't see the community in the list, you can add a new one by clicking link 'Create Community'.")
            ADD_LOCATION = T("Create Community")
            crud_strings[tablename] = Storage(
                    label_create = ADD_LOCATION,
                    title_display = T("Community Details"),
                    title_list = T("Communities"),
                    title_update = T("Edit Community Details"),
                    title_upload = T("Import Community Data"),
                    title_report = T("3W Report"),
                    title_map = T("Map of Communities"),
                    label_list_button = T("List Communities"),
                    msg_record_created = T("Community Added"),
                    msg_record_modified = T("Community Updated"),
                    msg_record_deleted = T("Community Deleted"),
                    msg_list_empty = T("No Communities Found")
            )
        else:
            LOCATION = T("Location")
            LOCATION_TOOLTIP = T("If you don't see the location in the list, you can add a new one by clicking link 'Create Location'.")
            ADD_LOCATION = T("Create Location")
            crud_strings[tablename] = Storage(
                    label_create = ADD_LOCATION,
                    title_display = T("Location Details"),
                    title_list = T("Locations"),
                    title_update = T("Edit Location Details"),
                    title_upload = T("Import Location Data"),
                    title_report = T("3W Report"),
                    title_map = T("Map of Projects"),
                    label_list_button = T("List Locations"),
                    msg_record_created = T("Location Added"),
                    msg_record_modified = T("Location updated"),
                    msg_record_deleted = T("Location Deleted"),
                    msg_list_empty = T("No Locations Found")
            )

        # Fields to search by Text
        text_fields = []
        tappend = text_fields.append

        # List fields
        list_fields = ["location_id",
                       ]
        lappend = list_fields.append

        # Report options
        report_fields = []
        rappend = report_fields.append

        for level in levels:
            loc_field = "location_id$%s" % level
            lappend(loc_field)
            rappend(loc_field)
            tappend(loc_field)

        lappend("project_id")
        if settings.get_project_theme_percentages():
            lappend((T("Themes"), "project_id$theme_project.theme_id"))
        else:
            lappend((T("Activity Types"), "activity_type.name"))
        lappend("comments")

        # Filter widgets
        if community:
            filter_widgets = [
                S3TextFilter(text_fields,
                             label = T("Name"),
                             comment = T("Search for a Project Community by name."),
                             )
                ]
        else:
            text_fields.extend(("project_id$name",
                                "project_id$code",
                                "project_id$description",
                                ))
            filter_widgets = [
                S3TextFilter(text_fields,
                             label = T("Text"),
                             comment = T("Search for a Project by name, code, location, or description."),
                             )
                ]

        if settings.get_project_sectors():
            filter_widgets.append(S3OptionsFilter("project_id$sector.name",
                                                  label = T("Sector"),
                                                  hidden = True,
                                                  ))

        if settings.get_project_programmes():
            programme_id = "project_id$programme_project.programme_id"
            filter_widgets.append(S3OptionsFilter(programme_id,
                                                  hidden=True,
                                                  ))
            rappend((T("Program"), programme_id))

        filter_widgets.extend((
            # This is only suitable for deployments with a few projects
            S3OptionsFilter("project_id",
                            label = T("Project"),
                            hidden = True,
                            ),
            S3OptionsFilter("project_id$theme_project.theme_id",
                            label = T("Theme"),
                            options = lambda: \
                                get_s3_filter_opts("project_theme",
                                                   translate=True),
                            hidden = True,
                            ),
            S3LocationFilter("location_id",
                             levels = levels,
                             hidden = True,
                             ),
            ))

        report_fields.extend(((messages.ORGANISATION, "project_id$organisation_id"),
                              (T("Project"), "project_id"),
                              (T("Activity Types"), "activity_type.activity_type_id"),
                              ))

        # Report options and default
        report_options = Storage(rows=report_fields,
                                 cols=report_fields,
                                 fact=report_fields,
                                 defaults=Storage(rows="location_id$%s" % levels[0], # Highest-level of Hierarchy
                                                  cols="project_id",
                                                  fact="list(activity_type.activity_type_id)",
                                                  totals=True,
                                                  ),
                                 )

        # Resource Configuration
        configure(tablename,
                  context = {"project": "project_id",
                             },
                  create_next = URL(c="project", f="location",
                                    args=["[id]", "beneficiary"]),
                  deduplicate = self.project_location_deduplicate,
                  filter_widgets = filter_widgets,
                  list_fields = list_fields,
                  onaccept = self.project_location_onaccept,
                  report_options = report_options,
                  super_entity = "doc_entity",
                  )

        # Components
        add_components(tablename,
                       # Activity Types
                       project_activity_type = {"link": "project_activity_type_location",
                                                "joinby": "project_location_id",
                                                "key": "activity_type_id",
                                                "actuate": "hide",
                                                },
                       # Beneficiaries
                       project_beneficiary = "project_location_id",
                       # Contacts
                       pr_person = {"name": "contact",
                                    "link": "project_location_contact",
                                    "joinby": "project_location_id",
                                    "key": "person_id",
                                    "actuate": "hide",
                                    "autodelete": False,
                                    },
                       # Distributions (not implemented yet)
                       #supply_distribution = "project_location_id",
                       # Themes
                       project_theme = {"link": "project_theme_location",
                                        "joinby": "project_location_id",
                                        "key": "theme_id",
                                        "actuate": "hide",
                                        },
                      )

        # Reusable Field
        project_location_represent = project_LocationRepresent()
        project_location_id = S3ReusableField("project_location_id", "reference %s" % tablename,
            label = LOCATION,
            ondelete = "CASCADE",
            represent = project_location_represent,
            requires = IS_EMPTY_OR(
                        IS_ONE_OF(db, "project_location.id",
                                  project_location_represent,
                                  updateable = True,
                                  sort=True)),
            comment = S3AddResourceLink(ADD_LOCATION,
                                        c="project", f="location",
                                        tooltip=LOCATION_TOOLTIP),
            )

        # ---------------------------------------------------------------------
        # Project Community Contact Person
        #
        tablename = "project_location_contact"
        define_table(tablename,
                     project_location_id(),
                     self.pr_person_id(
                        comment = None,
                        requires = IS_ADD_PERSON_WIDGET2(),
                        widget = S3AddPersonWidget2(controller="pr"),
                        ),
                     *s3_meta_fields())

        # CRUD Strings
        LIST_OF_CONTACTS = T("Community Contacts")
        crud_strings[tablename] = Storage(
            label_create = T("Add Contact"), # Better language for 'Select or Create'
            title_display = T("Contact Details"),
            title_list = T("Contacts"),
            title_update = T("Edit Contact Details"),
            label_list_button = T("List Contacts"),
            msg_record_created = T("Contact Added"),
            msg_record_modified = T("Contact Updated"),
            msg_record_deleted = T("Contact Deleted"),
            msg_list_empty = T("No Contacts Found"))

        # Filter Widgets
        filter_widgets = [
            S3TextFilter(["person_id$first_name",
                          "person_id$middle_name",
                          "person_id$last_name"
                         ],
                         label = T("Name"),
                         comment = T("You can search by person name - enter any of the first, middle or last names, separated by spaces. You may use % as wildcard. Press 'Search' without input to list all persons."),
                        ),
            S3LocationFilter("project_location_id$location_id",
                             levels = levels,
                             hidden = True,
                             ),
            ]

        # Resource configuration
        configure(tablename,
                  filter_widgets = filter_widgets,
                  list_fields = ["person_id",
                                 (T("Email"), "email.value"),
                                 (T("Mobile Phone"), "phone.value"),
                                 "project_location_id",
                                 (T("Project"), "project_location_id$project_id"),
                                 ],
                  )

        # Components
        add_components(tablename,
                       # Contact Information
                       pr_contact = (# Email
                                     {"name": "email",
                                      "link": "pr_person",
                                      "joinby": "id",
                                      "key": "pe_id",
                                      "fkey": "pe_id",
                                      "pkey": "person_id",
                                      "filterby": "contact_method",
                                      "filterfor": ("EMAIL",),
                                      },
                                     # Mobile Phone
                                     {"name": "phone",
                                      "link": "pr_person",
                                      "joinby": "id",
                                      "key": "pe_id",
                                      "fkey": "pe_id",
                                      "pkey": "person_id",
                                      "filterby": "contact_method",
                                      "filterfor": ("SMS",),
                                      },
                                     ),
                       )

        # ---------------------------------------------------------------------
        # Pass names back to global scope (s3.*)
        #
        return dict(project_location_id = project_location_id,
                    project_location_represent = project_location_represent,
                    )

    # -------------------------------------------------------------------------
    @staticmethod
    def defaults():
        """ Safe defaults for model-global names if module is disabled """

        project_location_id = S3ReusableField("dummy_id", "integer",
                                              readable = False,
                                              writable = False)

        return dict(project_location_id = lambda **attr: dummy("project_location_id"),
                    project_location_represent = lambda v, row=None: "",
                    )

    # -------------------------------------------------------------------------
    @staticmethod
    def project_location_onaccept(form):
        """
            Calculate the 'name' field used by Map popups
        """

        vars = form.vars
        id = vars.id
        if vars.location_id and vars.project_id:
            name = current.s3db.project_location_represent(None, vars)
        elif id:
            name = current.s3db.project_location_represent(id)
        else:
            return None
        if len(name) > 512:
            # Ensure we don't break limits of SQL field
            name = name[:509] + "..."
        db = current.db
        db(db.project_location.id == id).update(name=name)

    # -------------------------------------------------------------------------
    @staticmethod
    def project_location_deduplicate(item):
        """ Import item de-duplication """

        data = item.data
        project_id = data.get("project_id")
        location_id = data.get("location_id")
        if project_id and location_id:
            table = item.table
            query = (table.project_id == project_id) & \
                    (table.location_id == location_id)
            duplicate = current.db(query).select(table.id,
                                                 limitby=(0, 1)).first()

            if duplicate:
                item.id = duplicate.id
                item.method = item.METHOD.UPDATE

# =============================================================================
class S3ProjectOrganisationModel(S3Model):
    """
        Project Organisation Model
    """

    names = ("project_organisation",)

    def model(self):

        T = current.T
        settings = current.deployment_settings

        messages = current.messages
        NONE = messages["NONE"]

        # ---------------------------------------------------------------------
        # Project Organisations
        # for multi_orgs=True
        #
        project_organisation_roles = settings.get_project_organisation_roles()

        organisation_help = T("Add all organizations which are involved in different roles in this project")

        tablename = "project_organisation"
        self.define_table(tablename,
                          self.project_project_id(
                            comment=S3AddResourceLink(c="project",
                                                      f="project",
                                                      vars = dict(prefix="project"),
                                                      tooltip=T("If you don't see the project in the list, you can add a new one by clicking link 'Create Project'."),
                                                      )
                          ),
                          self.org_organisation_id(
                          requires = self.org_organisation_requires(
                                         required=True,
                                         # Need to be able to add Partners/Donors not just Lead org
                                         #updateable=True,
                                         ),
                          widget = None,
                          comment=S3AddResourceLink(c="org",
                                                    f="organisation",
                                                    label=T("Create Organization"),
                                                    title=messages.ORGANISATION,
                                                    tooltip=organisation_help)
                          ),
                          Field("role", "integer",
                                label = T("Role"),
                                requires = IS_EMPTY_OR(
                                             IS_IN_SET(project_organisation_roles)
                                           ),
                                represent = lambda opt: \
                                            project_organisation_roles.get(opt,
                                                                           NONE)),
                          Field("amount", "double",
                                requires = IS_EMPTY_OR(
                                             IS_FLOAT_AMOUNT()),
                                represent = lambda v: \
                                            IS_FLOAT_AMOUNT.represent(v, precision=2),
                                widget = IS_FLOAT_AMOUNT.widget,
                                label = T("Funds Contributed")),
                          s3_currency(),
                          s3_comments(),
                          *s3_meta_fields())

        # CRUD Strings
        current.response.s3.crud_strings[tablename] = Storage(
            label_create = T("Add Organization to Project"),
            title_display = T("Project Organization Details"),
            title_list = T("Project Organizations"),
            title_update = T("Edit Project Organization"),
            title_upload = T("Import Project Organizations"),
            title_report = T("Funding Report"),
            label_list_button = T("List Project Organizations"),
            label_delete_button = T("Remove Organization from Project"),
            msg_record_created = T("Organization added to Project"),
            msg_record_modified = T("Project Organization updated"),
            msg_record_deleted = T("Organization removed from Project"),
            msg_list_empty = T("No Organizations for Project(s)"))

        # Report Options
        report_fields = ["project_id",
                         "organisation_id",
                         "role",
                         "amount",
                         "currency",
                         ]
        if settings.get_project_programmes():
            report_fields.insert(0, "project_id$programme_project.programme_id")
        report_options = Storage(rows = report_fields,
                                 cols = report_fields,
                                 fact = report_fields,
                                 defaults = Storage(rows = "organisation_id",
                                                    cols = "currency",
                                                    fact = "sum(amount)",
                                                    totals = False
                                                    )
                                 )

        # Resource Configuration
        self.configure(tablename,
                       context = {"project": "project_id",
                                  },
                       deduplicate = self.project_organisation_deduplicate,
                       onaccept = self.project_organisation_onaccept,
                       ondelete = self.project_organisation_ondelete,
                       onvalidation = self.project_organisation_onvalidation,
                       report_options = report_options,
                       )

        # Pass names back to global scope (s3.*)
        return dict()

    # -------------------------------------------------------------------------
    @staticmethod
    def project_organisation_onvalidation(form, lead_role=None):
        """ Form validation """

        if lead_role is None:
            lead_role = current.deployment_settings.get_project_organisation_lead_role()

        vars = form.vars
        project_id = vars.project_id
        organisation_id = vars.organisation_id
        if str(vars.role) == str(lead_role) and project_id:
            db = current.db
            otable = db.project_organisation
            query = (otable.deleted != True) & \
                    (otable.project_id == project_id) & \
                    (otable.role == lead_role) & \
                    (otable.organisation_id != organisation_id)
            row = db(query).select(otable.id,
                                   limitby=(0, 1)).first()
            if row:
                form.errors.role = \
                    current.T("Lead Implementer for this project is already set, please choose another role.")

    # -------------------------------------------------------------------------
    @staticmethod
    def project_organisation_onaccept(form):
        """
            Record creation post-processing

            If the added organisation is the lead role, set the
            project.organisation to point to the same organisation
            & update the realm_entity.
        """

        vars = form.vars

        if str(vars.role) == \
             str(current.deployment_settings.get_project_organisation_lead_role()):

            # Read the record
            # (safer than relying on vars which might be missing on component tabs)
            db = current.db
            ltable = db.project_organisation
            record = db(ltable.id == vars.id).select(ltable.project_id,
                                                     ltable.organisation_id,
                                                     limitby=(0, 1)
                                                     ).first()

            # Set the Project's organisation_id to the new lead organisation
            organisation_id = record.organisation_id
            ptable = db.project_project
            db(ptable.id == record.project_id).update(
                                organisation_id = organisation_id,
                                realm_entity = \
                                    current.s3db.pr_get_pe_id("org_organisation",
                                                              organisation_id)
                                )

    # -------------------------------------------------------------------------
    @staticmethod
    def project_organisation_ondelete(row):
        """
            Executed when a project organisation record is deleted.

            If the deleted organisation is the lead role on this project,
            set the project organisation to None.
        """

        db = current.db
        potable = db.project_organisation
        ptable = db.project_project
        query = (potable.id == row.get("id"))
        deleted_row = db(query).select(potable.deleted_fk,
                                       potable.role,
                                       limitby=(0, 1)).first()

        if str(deleted_row.role) == \
           str(current.deployment_settings.get_project_organisation_lead_role()):
            # Get the project_id
            deleted_fk = json.loads(deleted_row.deleted_fk)
            project_id = deleted_fk["project_id"]

            # Set the project organisation_id to NULL (using None)
            db(ptable.id == project_id).update(organisation_id=None)

    # ---------------------------------------------------------------------
    @staticmethod
    def project_organisation_deduplicate(item):
        """ Import item de-duplication """

        data = item.data
        project_id = data.get("project_id")
        organisation_id = data.get("organisation_id")
        if project_id and organisation_id:
            table = item.table
            query = (table.project_id == project_id) & \
                    (table.organisation_id == organisation_id)
            duplicate = current.db(query).select(table.id,
                                                 limitby=(0, 1)).first()
            if duplicate:
                item.id = duplicate.id
                item.method = item.METHOD.UPDATE

# =============================================================================
class S3ProjectPlanningModel(S3Model):
    """
        Project Planning Model
            Goals (Objectives)
                Outcomes
                    Outputs
                        Indicators
        This module currently assumes discrete values for each period
        @ToDo: deployment_setting to use cumulative?
    """

    names = ("project_goal",
             #"project_goal_id",
             "project_goal_represent",
             "project_outcome",
             #"project_outcome_id",
             "project_outcome_represent",
             "project_output",
             #"project_output_id",
             "project_output_represent",
             "project_indicator",
             #"project_indicator_id",
             "project_indicator_represent",
             "project_indicator_data",
             )

    def model(self):

        T = current.T
        db = current.db
        settings = current.deployment_settings

        NONE = current.messages["NONE"]

        configure = self.configure
        crud_strings = current.response.s3.crud_strings
        define_table = self.define_table

        use_goals = settings.get_project_goals()
        use_outcomes = settings.get_project_outcomes()
        use_outputs = settings.get_project_outputs()
        inline = use_outputs == "inline"

        project_id = self.project_project_id

        # ---------------------------------------------------------------------
        # Goals / Objectives
        #
        tablename = "project_goal"
        define_table(tablename,
                     project_id(),
                     Field("code",
                           label = T("Code"),
                           represent = lambda v: v or NONE,
                           ),
                     Field("name", "text",
                           label = T("Description"),
                           represent = lambda v: v or NONE,
                           widget = s3_comments_widget,
                           ),
                     Field("weighting", "float",
                           default = 0.0,
                           label = T("Weighting"),
                           requires = IS_FLOAT_IN_RANGE(0, 1),
                           ),
                     # Used to highlight cells with issues?
                     #Field("weightings_ok", "boolean",
                     #      default = True,
                     #      readable = False,
                     #      writable = False,
                     #      ),
                     Field("current_status", "float",
                           label = T("Current Status"),
                           represent = project_status_represent,
                           # Calculated onaccept of Indicator Data
                           writable = False,
                           ),
                     Field("overall_status", "float",
                           label = T("Overall Status"),
                           represent = project_status_represent,
                           # Calculated onaccept of Indicator Data
                           writable = False,
                           ),
                     *s3_meta_fields())

        # CRUD Strings
        crud_strings[tablename] = Storage(
            label_create = T("Add Goal"),
            title_display = T("Goal"),
            title_list = T("Goals"),
            title_update = T("Edit Goal"),
            label_list_button = T("List Goals"),
            msg_record_created = T("Goal added"),
            msg_record_modified = T("Goal updated"),
            msg_record_deleted = T("Goal deleted"),
            msg_list_empty = T("No goals defined")
        )

        configure(tablename,
                  create_onaccept = self.project_goal_create_onaccept,
                  deduplicate = self.project_goal_deduplicate,
                  list_fields = ["code",
                                 "name",
                                 "weighting",
                                 "current_status",
                                 "overall_status",
                                 ],
                  onaccept = self.project_goal_onaccept,
                  )

        # Reusable Field
        goal_represent = S3Represent(lookup=tablename, fields=("code", "name"))
        goal_id = S3ReusableField("goal_id", "reference %s" % tablename,
                                  label = T("Goal"),
                                  ondelete = "CASCADE",
                                  represent = goal_represent,
                                  requires = IS_EMPTY_OR(
                                                IS_ONE_OF(db, "project_goal.id",
                                                          goal_represent,
                                                          sort = True,
                                                          )
                                                ),
                                  sortby = "name",
                                  #comment = S3AddResourceLink(c="project", f="goal"),
                                  )

        # ---------------------------------------------------------------------
        # Outcomes
        #
        tablename = "project_outcome"
        define_table(tablename,
                     project_id(),
                     goal_id(readable = use_goals,
                             writable = use_goals,
                             ),
                     Field("code",
                           label = T("Code"),
                           represent = lambda v: v or NONE,
                           ),
                     Field("name", "text",
                           label = T("Description"),
                           represent = lambda v: v or NONE,
                           widget = s3_comments_widget,
                           ),
                     Field("weighting", "float",
                           default = 0.0,
                           label = T("Weighting"),
                           requires = IS_FLOAT_IN_RANGE(0, 1),
                           ),
                     Field("current_status", "float",
                           label = T("Current Status"),
                           represent = project_status_represent,
                           # Calculated onaccept of Indicator Data
                           writable = False,
                           ),
                     Field("overall_status", "float",
                           label = T("Overall Status"),
                           represent = project_status_represent,
                           # Calculated onaccept of Indicator Data
                           writable = False,
                           ),
                     *s3_meta_fields())

        # CRUD Strings
        crud_strings[tablename] = Storage(
            label_create = T("Add Outcome"),
            title_display = T("Outcome"),
            title_list = T("Outcomes"),
            title_update = T("Edit Outcome"),
            label_list_button = T("List Outcomes"),
            msg_record_created = T("Outcome added"),
            msg_record_modified = T("Outcome updated"),
            msg_record_deleted = T("Outcome deleted"),
            msg_list_empty = T("No outcomes defined")
        )

        configure(tablename,
                  create_onaccept = self.project_outcome_create_onaccept,
                  deduplicate = self.project_outcome_deduplicate,
                  list_fields = ["goal_id",
                                 "code",
                                 "name",
                                 "weighting",
                                 "current_status",
                                 "overall_status",
                                 ],
                  onaccept = self.project_outcome_onaccept,
                  )

        # Reusable Field
        outcome_represent = S3Represent(lookup=tablename, fields=("code", "name"))
        outcome_id = S3ReusableField("outcome_id", "reference %s" % tablename,
                                     label = T("Outcome"),
                                     ondelete = "CASCADE",
                                     represent = outcome_represent,
                                     requires = IS_EMPTY_OR(
                                                    IS_ONE_OF(db, "project_outcome.id",
                                                              outcome_represent,
                                                              sort = True,
                                                              )
                                                    ),
                                     sortby = "name",
                                     #comment = S3AddResourceLink(c="project", f="outcome"),
                                     )

        # ---------------------------------------------------------------------
        # Outputs
        #
        tablename = "project_output"
        define_table(tablename,
                     project_id(
                       # Override requires so that update access to the projects isn't required
                       requires = IS_ONE_OF(db, "project_project.id",
                                            self.project_project_represent
                                            )
                       ),
                     goal_id(readable = use_goals and not use_outcomes,
                             writable = use_goals and not use_outcomes,
                             ),
                     outcome_id(readable = use_outcomes,
                                writable = use_outcomes,
                                ),
                     Field("code",
                           label = T("Code"),
                           represent = lambda v: v or NONE,
                           readable = not inline,
                           writable = not inline,
                           ),
                     Field("name", "text",
                           label = T("Output") if inline else T("Description"),
                           represent = lambda v: v or NONE,
                           widget = s3_comments_widget,
                           ),
                     Field("weighting", "float",
                           default = 0.0,
                           label = T("Weighting"),
                           requires = IS_FLOAT_IN_RANGE(0, 1),
                           ),
                     Field("current_status", "float",
                           label = T("Current Status"),
                           represent = project_status_represent,
                           # Calculated onaccept of Indicator Data
                           writable = False,
                           ),
                     Field("overall_status", "float",
                           label = T("Overall Status"),
                           represent = project_status_represent,
                           # Calculated onaccept of Indicator Data
                           writable = False,
                           ),
                     # Legacy field from DRRPP
                     Field("status",
                           label = T("Status"),
                           represent = lambda v: v or NONE,
                           readable = inline,
                           writable = inline,
                           ),
                     *s3_meta_fields())

        # CRUD Strings
        crud_strings[tablename] = Storage(
            label_create = T("Add Output"),
            title_display = T("Output"),
            title_list = T("Outputs"),
            title_update = T("Edit Output"),
            label_list_button = T("List Outputs"),
            msg_record_created = T("Output added"),
            msg_record_modified = T("Output updated"),
            msg_record_deleted = T("Output deleted"),
            msg_list_empty = T("No outputs defined")
        )

        configure(tablename,
                  create_onaccept = self.project_output_create_onaccept if not inline else None,
                  deduplicate = self.project_output_deduplicate,
                  list_fields = ["outcome_id",
                                 "code",
                                 "name",
                                 "weighting",
                                 "current_status",
                                 "overall_status",
                                 ],
                  onaccept = self.project_output_onaccept if not inline else None,
                  )

        # Reusable Field
        output_represent = S3Represent(lookup=tablename, fields=("code", "name"))
        output_id = S3ReusableField("output_id", "reference %s" % tablename,
                                    label = T("Output"),
                                    ondelete = "CASCADE",
                                    represent = output_represent,
                                    requires = IS_EMPTY_OR(
                                                    IS_ONE_OF(db, "project_output.id",
                                                              output_represent,
                                                              sort = True,
                                                              )
                                                    ),
                                    sortby = "name",
                                    #comment = S3AddResourceLink(c="project", f="output"),
                                    )

        # ---------------------------------------------------------------------
        # Indicators
        #
        tablename = "project_indicator"
        define_table(tablename,
                     project_id(),
                     goal_id(readable = use_goals and not use_outcomes and not use_outputs,
                             writable = use_goals and not use_outcomes and not use_outputs,
                             ),
                     outcome_id(readable = use_outcomes and not use_outputs,
                                writable = use_outcomes and not use_outputs,
                                ),
                     output_id(readable = use_outputs,
                               writable = use_outputs,
                               ),
                     Field("code",
                           label = T("Code"),
                           represent = lambda v: v or NONE,
                           ),
                     Field("name", "text",
                           label = T("Description"),
                           represent = lambda v: v or NONE,
                           widget = s3_comments_widget,
                           ),
                     Field("weighting", "float",
                           default = 0.0,
                           label = T("Weighting"),
                           requires = IS_FLOAT_IN_RANGE(0, 1),
                           ),
                     Field("current_status", "float",
                           label = T("Current Status"),
                           represent = project_status_represent,
                           # Calculated onaccept of Indicator Data
                           writable = False,
                           ),
                     Field("overall_status", "float",
                           label = T("Overall Status"),
                           represent = project_status_represent,
                           # Calculated onaccept of Indicator Data
                           writable = False,
                           ),
                     *s3_meta_fields())

        # CRUD Strings
        crud_strings[tablename] = Storage(
            label_create = T("Add Indicator"),
            title_display = T("Indicator"),
            title_list = T("Indicators"),
            title_update = T("Edit Indicator"),
            label_list_button = T("List Indicators"),
            msg_record_created = T("Indicator added"),
            msg_record_modified = T("Indicator updated"),
            msg_record_deleted = T("Indicator deleted"),
            msg_list_empty = T("No indicators defined")
        )

        configure(tablename,
                  create_onaccept = self.project_indicator_create_onaccept,
                  deduplicate = self.project_indicator_deduplicate,
                  list_fields = ["output_id",
                                 "code",
                                 "name",
                                 "weighting",
                                 "current_status",
                                 "overall_status",
                                 ],
                  onaccept = self.project_indicator_onaccept,
                  orderby = "project_indicator.output_id",
                  )

        # Reusable Field
        # @ToDo: deployment_setting as to whether to show hierarchy or not
        #        (HNRC add the hierarchy manually in codes, so no need for them)
        indicator_represent = S3Represent(lookup=tablename, fields=("code", "name"))
        indicator_id = S3ReusableField("indicator_id", "reference %s" % tablename,
                                       label = T("Indicator"),
                                       ondelete = "CASCADE",
                                       represent = indicator_represent,
                                       requires = IS_EMPTY_OR(
                                                        IS_ONE_OF(db, "project_indicator.id",
                                                                  indicator_represent,
                                                                  sort = True,
                                                                 )
                                                        ),
                                       sortby = "name",
                                       #comment = S3AddResourceLink(c="project", f="indicator"),
                                       )

        # ---------------------------------------------------------------------
        # Indicator Data
        #
        tablename = "project_indicator_data"
        define_table(tablename,
                     project_id(
                        # Override requires so that update access to the projects isn't required
                        requires = IS_ONE_OF(db, "project_project.id",
                                             self.project_project_represent
                                             )
                        ),
                     indicator_id(),
                     # Populated Automatically
                     # Used for Timeplot &, in future, to ease changing the monitoring frequency
                     s3_date("start_date",
                             readable = False,
                             writable = False,
                             ),
                     s3_date("end_date",
                             empty = False,
                             label = T("Date"),
                             ),
                     Field("target_value", "integer",
                           label = T("Target Value"),
                           represent = lambda v: IS_INT_AMOUNT.represent(v),
                           requires = IS_EMPTY_OR(IS_INT_IN_RANGE(0, 99999999)),
                           ),
                     Field("value", "integer",
                           label = T("Actual Value"),
                           represent = lambda v: IS_INT_AMOUNT.represent(v),
                           requires = IS_EMPTY_OR(IS_INT_IN_RANGE(0, 99999999)),
                           ),
                     Field.Method("percentage", self.project_indicator_percentage),
                     s3_comments(),
                     *s3_meta_fields())

        # CRUD Strings
        crud_strings[tablename] = Storage(
            label_create = T("Add Indicator Data"),
            title_display = T("Indicator Data"),
            title_list = T("Indicator Data"),
            title_update = T("Edit Indicator Data"),
            label_list_button = T("List Indicator Data"),
            msg_record_created = T("Indicator Data added"),
            msg_record_modified = T("Indicator Data updated"),
            msg_record_deleted = T("Indicator Data removed"),
            msg_list_empty = T("No indicator data defined")
        )

        report_options = {"rows": ["indicator_id", "end_date"],
                          "cols": ["indicator_id", "end_date"],
                          "fact": [(T("Target Value"), "avg(target_value)"),
                                   (T("Actual Value"), "avg(value)"),
                                   # Not working (because percentage-Method returns a string
                                   # not a number, so no average calculation possible),
                                   # list(avg) may do it, though.
                                   #(T("Percentage"), "avg(percentage)"),
                                   (T("Percentage"), "list(percentage)"),
                                   (T("Comparison"), [(T("Target Value"), "avg(target_value)"),
                                                      (T("Actual Value"), "avg(value)"),
                                                      ],
                                    ),
                                   ],
                          "defaults": {"rows": "indicator_id",
                                       "cols": "end_date",
                                       #"fact": "avg(percentage)",
                                       "fact": "avg(value)",
                                       "totals": False,
                                       },
                          }

        self.configure(tablename,
                       list_fields = ["indicator_id",
                                      "end_date",
                                      "target_value",
                                      "value",
                                      (T("Percentage"), "percentage"),
                                      "comments",
                                      ],
                       onaccept = self.project_indicator_data_onaccept,
                       report_options = report_options,
                       )

        # Pass names back to global scope (s3.*)
        return dict(#project_goal_id = goal_id,
                    project_goal_represent = goal_represent,
                    #project_outcome_id = outcome_id,
                    project_outcome_represent = outcome_represent,
                    #project_output_id = output_id,
                    project_output_represent = output_represent,
                    #project_indicator_id = indicator_id,
                    project_indicator_represent = indicator_represent,
                    )

    # -------------------------------------------------------------------------
    @staticmethod
    def project_planning_status_update(project_id):
        """
            Update the status fields of the different Project levels
            Fired onaccept of:
                project_indicator_data
                project_indicator (weightings may have changed)
                project_output (weightings may have changed)
                project_outcome (weightings may have changed)
                project_goal (weightings may have changed)

            @ToDo: Handle deployment_settings for which levels are exposed
        """

        db = current.db
        s3db = current.s3db

        project = None
        goals = {}
        outcomes = {}
        outputs = {}
        indicators = {}

        # Read all of the Indicator Data for this Project
        table = s3db.project_indicator_data
        query = (table.project_id == project_id) & \
                (table.deleted == False)
        indicator_data = db(query).select(table.indicator_id,
                                          table.target_value,
                                          table.value,
                                          table.end_date,
                                          )
        for d in indicator_data:
            indicator_id = d.indicator_id
            target_value = d.target_value
            value = d.value
            end_date = d.end_date
            if indicator_id not in indicators:
                indicators[indicator_id] = {"total_target": target_value,
                                            "total_value": value,
                                            "current_target": target_value,
                                            "current_value": value,
                                            "current_date": end_date,
                                            }
            else:
                # Add this data to Totals
                i = indicators[indicator_id]
                i["total_target"] = i["total_target"] + target_value
                i["total_value"] = i["total_value"] + value
                if end_date > i["current_date"]:
                    # Replace the Current data
                    i.update(current_target = target_value,
                             current_value = value,
                             current_date = end_date)

        # Read all of the Indicators for this Project
        table = s3db.project_indicator
        query = (table.project_id == project_id) & \
                (table.deleted == False)
        rows = db(query).select(table.id,
                                #table.goal_id,
                                #table.outcome_id,
                                table.output_id,
                                table.weighting,
                                )
        for r in rows:
            indicator_id = r.id
            if indicator_id not in indicators:
                # We have no data for this indicator, so assume complete
                current_status = overall_status = 100.0
            else:
                i = indicators[indicator_id]
                total_target = i["total_target"]
                total_value = i["total_value"]
                current_target = i["current_target"]
                current_value = i["current_value"]
                if total_target == 0.0:
                    # Assume complete
                    overall_status = 100.0
                elif total_value in (0.0, None):
                    overall_status = 0.0
                else:
                    overall_status = total_value / total_target * 100
                if current_target == 0.0:
                    # Assume complete
                    current_status = 100.0
                elif current_value in (0.0, None):
                    current_status = 0.0
                else:
                    current_status = current_value / current_target * 100

            # Populate Outputs dict
            output_id = r.output_id
            weighting = r.weighting
            if output_id not in outputs:
                outputs[output_id] = {"current_status": current_status * weighting,
                                      "overall_status": overall_status * weighting,
                                      "total_weighting": weighting,
                                      }
            else:
                o = outputs[output_id]
                o.update(current_status = o["current_status"] + (current_status * weighting),
                         overall_status = o["overall_status"] + (overall_status * weighting),
                         total_weighting = o["total_weighting"] + weighting,
                         )

            # Update Indicator Status
            r.update_record(current_status = current_status,
                            overall_status = overall_status,
                            )

        # Read all of the Outputs for this Project
        table = s3db.project_output
        query = (table.project_id == project_id) & \
                (table.deleted == False)
        rows = db(query).select(table.id,
                                #table.goal_id,
                                table.outcome_id,
                                table.weighting,
                                )
        for r in rows:
            output_id = r.id
            if output_id not in outputs:
                # We have no data for this output, so assume complete
                current_status = overall_status = 100.0
            else:
                o = outputs[output_id]
                total_weighting = o["total_weighting"]
                current_status = o["current_status"] / total_weighting
                overall_status = o["overall_status"] / total_weighting
             
            # Populate Outcomes dict
            outcome_id = r.outcome_id
            weighting = r.weighting
            if outcome_id not in outcomes:
                outcomes[outcome_id] = {"current_status": current_status * weighting,
                                        "overall_status": overall_status * weighting,
                                        "total_weighting": weighting,
                                        }
            else:
                o = outcomes[outcome_id]
                o.update(current_status = o["current_status"] + (current_status * weighting),
                         overall_status = o["overall_status"] + (overall_status * weighting),
                         total_weighting = o["total_weighting"] + weighting,
                         )

            # Update Output Status
            r.update_record(current_status = current_status,
                            overall_status = overall_status,
                            )

        # Read all of the Outcomes for this Project
        table = s3db.project_outcome
        query = (table.project_id == project_id) & \
                (table.deleted == False)
        rows = db(query).select(table.id,
                                table.goal_id,
                                table.weighting,
                                )
        for r in rows:
            outcome_id = r.id
            if outcome_id not in outcomes:
                # We have no data for this outcome, so assume complete
                current_status = overall_status = 100.0
            else:
                o = outcomes[outcome_id]
                total_weighting = o["total_weighting"]
                current_status = o["current_status"] / total_weighting
                overall_status = o["overall_status"] / total_weighting

            # Populate Goals dict
            goal_id = r.goal_id
            weighting = r.weighting
            if goal_id not in goals:
                goals[goal_id] = {"current_status": current_status * weighting,
                                  "overall_status": overall_status * weighting,
                                  "total_weighting": weighting,
                                  }
            else:
                g = goals[goal_id]
                g.update(current_status = g["current_status"] + (current_status * weighting),
                         overall_status = g["overall_status"] + (overall_status * weighting),
                         total_weighting = g["total_weighting"] + weighting,
                         )

            # Update Outcome Status
            r.update_record(current_status = current_status,
                            overall_status = overall_status,
                            )

        # Read all of the Goals for this Project
        table = s3db.project_goal
        query = (table.project_id == project_id) & \
                (table.deleted == False)
        rows = db(query).select(table.id,
                                table.weighting,
                                )
        for r in rows:
            goal_id = r.id
            if goal_id not in goals:
                # We have no data for this goal, so assume complete
                current_status = overall_status = 100.0
            else:
                g = goals[goal_id]
                total_weighting = g["total_weighting"]
                current_status = g["current_status"] / total_weighting
                overall_status = g["overall_status"] / total_weighting

            # Populate Project dict
            weighting = r.weighting
            if project is None:
                project = {"current_status": current_status * weighting,
                           "overall_status": overall_status * weighting,
                           "total_weighting": weighting,
                           }
            else:
                project.update(current_status = project["current_status"] + (current_status * weighting),
                               overall_status = project["overall_status"] + (overall_status * weighting),
                               total_weighting = project["total_weighting"] + weighting,
                               )

            # Update Goal Status
            r.update_record(current_status = current_status,
                            overall_status = overall_status,
                            )

        # Update Project Status
        total_weighting = project["total_weighting"]
        current_status = project["current_status"] / total_weighting
        overall_status = project["overall_status"] / total_weighting
        table = s3db.project_project
        db(table.id == project_id).update(current_status_by_indicators = current_status,
                                          overall_status_by_indicators = overall_status,
                                          )

    # -------------------------------------------------------------------------
    @staticmethod
    def project_goal_deduplicate(item):
        """ Import item de-duplication """

        data = item.data
        name = data.get("name")
        if name:
            table = item.table
            query = (table.name == name)
            project_id = data.get("project_id")
            if project_id:
                query &= ((table.project_id == project_id) | \
                          (table.project_id == None))

            duplicate = current.db(query).select(table.id,
                                                 limitby=(0, 1)).first()
            if duplicate:
                item.id = duplicate.id
                item.method = item.METHOD.UPDATE

    # -------------------------------------------------------------------------
    def project_goal_create_onaccept(self, form):
        """
            Default all weightings to an even spread
        """

        db = current.db
        record_id = form.vars.id

        # Find the project_id
        table = current.s3db.project_goal
        record = db(table.id == record_id).select(table.project_id,
                                                  limitby=(0, 1)
                                                  ).first()
        try:
            project_id = record.project_id
        except:
            s3_debug("Cannot find Project Goal record (no record for this ID), so can't setup default weightings")
            return

        # Read the records
        query = (table.project_id == project_id) & \
                (table.deleted == False)
        records = db(query).select(table.id)
        weighting = 1.0 / len(records)
        for r in records:
            # Set the weighting
            r.update_record(weighting = weighting)

        # Fire normal onaccept
        self.project_goal_onaccept(form, create=True)

    # -------------------------------------------------------------------------
    def project_goal_onaccept(self, form, create=False):
        """
            Warn if total weightings are not equal to 1.0

            Update Project Status
        """

        db = current.db
        form_vars = form.vars
        record_id = form_vars.id

        # Find the project_id
        table = current.s3db.project_goal
        record = db(table.id == record_id).select(table.project_id,
                                                  limitby=(0, 1)
                                                  ).first()
        try:
            project_id = record.project_id
        except:
            s3_debug("Cannot find Project Goal record (no record for this ID), so can't update statuses or validate weighting")
            return

        if not create:
            # Read the total Weightings
            query = (table.project_id == project_id) & \
                    (table.deleted == False) & \
                    (table.id != record_id)
            records = db(query).select(table.weighting)
            total = 0
            for r in records:
                total += r.weighting
            # Add what we're trying to add
            total += form_vars.weighting

            # Check if we're on 1.0
            if total <> 1.0:
                current.response.warning = current.T("Weightings should add up to 1.0")

        # Update Statuses
        self.project_planning_status_update(project_id)

    # -------------------------------------------------------------------------
    @staticmethod
    def project_outcome_deduplicate(item):
        """ Import item de-duplication """

        data = item.data
        name = data.get("name")
        if name:
            table = item.table
            query = (table.name == name)
            project_id = data.get("project_id")
            if project_id:
                query &= ((table.project_id == project_id) | \
                          (table.project_id == None))

            duplicate = current.db(query).select(table.id,
                                                 limitby=(0, 1)).first()
            if duplicate:
                item.id = duplicate.id
                item.method = item.METHOD.UPDATE

    # -------------------------------------------------------------------------
    def project_outcome_create_onaccept(self, form):
        """
            Default all weightings to an even spread
            @ToDo: Handle deployment_settings which have Outcomes directly
                   attached to Projects
        """

        db = current.db
        record_id = form.vars.id

        # Find the goal_id
        table = current.s3db.project_outcome
        record = db(table.id == record_id).select(table.goal_id,
                                                  limitby=(0, 1)
                                                  ).first()
        try:
            goal_id = record.goal_id
        except:
            s3_debug("Cannot find Project Outcome record (no record for this ID), so can't setup default weightings")
            return

        # Read the records
        query = (table.goal_id == goal_id) & \
                (table.deleted == False)
        records = db(query).select(table.id)
        weighting = 1.0 / len(records)
        for r in records:
            # Set the weighting
            r.update_record(weighting = weighting)

        # Fire normal onaccept
        self.project_outcome_onaccept(form, create=True)

    # -------------------------------------------------------------------------
    def project_outcome_onaccept(self, form, create=False):
        """
            Warn if totals are not equal to 1.0
            @ToDo: Handle deployment_settings which have Outcomes directly
                   attached to Projects
        """

        db = current.db
        record_id = form.record_id

        # Find the project_id
        table = current.s3db.project_outcome
        record = db(table.id == record_id).select(table.goal_id,
                                                  table.project_id,
                                                  limitby=(0, 1)
                                                  ).first()
        try:
            project_id = record.project_id
        except:
            s3_debug("Cannot find Project Outcome record (no record for this ID), so can't update statuses or validate weighting")
            return

        if not create:
            # Read the total Weightings
            query = (table.goal_id == record.goal_id) & \
                    (table.deleted == False) & \
                    (table.id != record_id)
            records = db(query).select(table.weighting)
            total = 0
            for r in records:
                total += r.weighting
            # Add what we're trying to add
            total += form.vars.weighting

            # Check if we're on 1.0
            if total <> 1.0:
                current.response.warning = current.T("Weightings should add up to 1.0")

        # Update Statuses
        self.project_planning_status_update(project_id)

    # -------------------------------------------------------------------------
    @staticmethod
    def project_output_deduplicate(item):
        """ Import item de-duplication """

        data = item.data
        name = data.get("name")
        if name:
            table = item.table
            query = (table.name == name)
            project_id = data.get("project_id")
            if project_id:
                query &= ((table.project_id == project_id) | \
                          (table.project_id == None))

            duplicate = current.db(query).select(table.id,
                                                 limitby=(0, 1)).first()
            if duplicate:
                item.id = duplicate.id
                item.method = item.METHOD.UPDATE

    # -------------------------------------------------------------------------
    def project_output_create_onaccept(self, form):
        """
            Default all weightings to an even spread
            @ToDo: Handle deployment_settings which have Outputs directly
                   attached to Projects
        """

        db = current.db
        record_id = form.vars.id

        # Find the outcome_id
        table = current.s3db.project_output
        record = db(table.id == record_id).select(table.outcome_id,
                                                  limitby=(0, 1)
                                                  ).first()
        try:
            outcome_id = record.outcome_id
        except:
            s3_debug("Cannot find Project Output record (no record for this ID), so can't setup default weightings")
            return

        # Read the records
        query = (table.outcome_id == outcome_id) & \
                (table.deleted == False)
        records = db(query).select(table.id)
        weighting = 1.0 / len(records)
        for r in records:
            # Set the weighting
            r.update_record(weighting = weighting)

        # Fire normal onaccept
        self.project_output_onaccept(form, create=True)

    # -------------------------------------------------------------------------
    def project_output_onaccept(self, form, create=False):
        """
            Update all ancestor fields from immediate parent

            Warn if totals are not equal to 1.0
            @ToDo: Handle deployment_settings which have Outputs directly
                   attached to Projects

            Update Project Status at all levels
        """

        db = current.db
        s3db = current.s3db
        form_vars = form.vars
        record_id = form_vars.id
        table = s3db.project_output
        settings = current.deployment_settings

        if settings.get_project_outcomes() and \
           settings.get_project_goals():
            outcome_id = form_vars.get("outcome_id")
            if outcome_id:
                # Populate the Goal from the Outcome
                otable = s3db.project_outcome
                outcome = db(otable.id == outcome_id).select(otable.goal_id,
                                                             limitby=(0, 1)
                                                             ).first()
                if outcome:
                    db(table.id == record_id).update(goal_id = outcome.goal_id)

                if not create:
                    # Read the total Weightings
                    query = (table.outcome_id == outcome_id) & \
                            (table.deleted == False) & \
                            (table.id != record_id)
                    records = db(query).select(table.weighting)
                    total = 0
                    for r in records:
                        total += r.weighting
                    # Add what we're trying to add
                    total += form_vars.weighting

                    # Check if we're on 1.0
                    if total <> 1.0:
                        current.response.warning = current.T("Weightings should add up to 1.0")

        # Update Statuses
        row = db(table.id == record_id).select(table.project_id,
                                               limitby=(0, 1)
                                               ).first()
        try:
            self.project_planning_status_update(row.project_id)
        except:
            s3_debug("Cannot find Project record (no record for this ID), so can't update statuses")

    # -------------------------------------------------------------------------
    @staticmethod
    def project_indicator_deduplicate(item):
        """ Import item de-duplication """

        data = item.data
        name = data.get("name")
        if name:
            table = item.table
            query = (table.name == name)
            project_id = data.get("project_id")
            if project_id:
                query &= ((table.project_id == project_id) | \
                          (table.project_id == None))

            duplicate = current.db(query).select(table.id,
                                                 limitby=(0, 1)).first()
            if duplicate:
                item.id = duplicate.id
                item.method = item.METHOD.UPDATE

    # -------------------------------------------------------------------------
    def project_indicator_create_onaccept(self, form):
        """
            Default all weightings to an even spread
            @ToDo: Handle deployment_settings which have Indicators directly
                   attached to Projects
        """

        db = current.db
        record_id = form.vars.id

        # Find the output_id
        table = current.s3db.project_indicator
        record = db(table.id == record_id).select(table.output_id,
                                                  limitby=(0, 1)
                                                  ).first()
        try:
            output_id = record.output_id
        except:
            s3_debug("Cannot find Project Indicator record (no record for this ID), so can't setup default weightings")
            return

        # Read the records
        query = (table.output_id == output_id) & \
                (table.deleted == False)
        records = db(query).select(table.id)
        weighting = 1.0 / len(records)
        for r in records:
            # Set the weighting
            r.update_record(weighting = weighting)

        # Fire normal onaccept
        self.project_indicator_onaccept(form, create=True)

    # -------------------------------------------------------------------------
    def project_indicator_onaccept(self, form, create=False):
        """
            Update all ancestor fields from immediate parent

            Warn if totals are not equal to 1.0
            @ToDo: Handle deployment_settings which have Indicators directly
                   attached to Projects

            Update Project Status at all levels
        """

        db = current.db
        s3db = current.s3db
        form_vars = form.vars
        record_id = form_vars.id
        table = s3db.project_indicator
        settings = current.deployment_settings

        if settings.get_project_outputs() and \
           (settings.get_project_outcomes() or \
            settings.get_project_goals()):
            output_id = form_vars.get("output_id")
            if output_id:
                # Populate the Goal &/or Outcome from the Output
                otable = s3db.project_output
                output = db(otable.id == output_id).select(otable.goal_id,
                                                           otable.outcome_id,
                                                           limitby=(0, 1)
                                                           ).first()
                if output:
                    db(table.id == record_id).update(goal_id = output.goal_id,
                                                     outcome_id = output.outcome_id,
                                                     )

                if not create:
                    # Read the total Weightings
                    query = (table.output_id == output_id) & \
                            (table.deleted == False) & \
                            (table.id != record_id)
                    records = db(query).select(table.weighting)
                    total = 0
                    for r in records:
                        total += r.weighting
                    # Add what we're trying to add
                    total += form_vars.weighting

                    # Check if we're on 1.0
                    if total <> 1.0:
                        current.response.warning = current.T("Weightings should add up to 1.0")

        elif settings.get_project_outcomes() and \
             settings.get_project_goals():
            outcome_id = form_vars.get("outcome_id")
            if outcome_id:
                # Populate the Goal from the Outcome
                otable = s3db.project_outcome
                outcome = db(otable.id == outcome_id).select(otable.goal_id,
                                                             limitby=(0, 1)
                                                             ).first()
                if outcome:
                    db(table.id == record_id).update(goal_id = outcome.goal_id)

        # Update Statuses
        row = db(table.id == record_id).select(table.project_id,
                                               limitby=(0, 1)
                                               ).first()
        try:
            self.project_planning_status_update(row.project_id)
        except:
            s3_debug("Cannot find Project record (no record for this ID), so can't update statuses")

    # -------------------------------------------------------------------------
    def project_indicator_data_onaccept(self, form):
        """
            Handle Updates of entries to reset the hidden start_date

            Update Project Status at all levels
        """

        db = current.db
        s3db = current.s3db
        table = s3db.project_indicator_data
        record_id = form.vars.id

        # Read the Indicator Data record
        record = db(table.id == record_id).select(table.indicator_id,
                                                  table.start_date,
                                                  table.end_date,
                                                  limitby=(0, 1)
                                                  ).first()
        try:
            indicator_id = record.indicator_id
        except:
            s3_debug("Cannot find Project Indicator Data record (no record for this ID), so can't update start_date or statuses")
            return
        start_date = record.start_date
        end_date = record.end_date

        # Locate the immediately preceding record
        query = (table.indicator_id == indicator_id)  & \
                (table.deleted == False) & \
                (table.end_date < end_date)
        date_field = table.end_date
        record = db(query).select(date_field,
                                  limitby=(0, 1),
                                  orderby=date_field,
                                  ).first()
        if record and record[date_field] != start_date:
            # Update this record's start_date
            db(table.id == record_id).update(start_date = record[date_field])

        # Locate the immediately succeeding record
        query = (table.indicator_id == indicator_id)  & \
                (table.deleted == False) & \
                (table.end_date > end_date)
        record = db(query).select(table.id,
                                  table.start_date,
<<<<<<< HEAD
                                  date_field, # Needed for orderby on Postgres
                                  limitby=(0, 1),
                                  orderby=date_field,
=======
                                  #min_field, # Needed for orderby on Postgres?? => would require GROUPBY
                                  limitby=(0, 1),
                                  #orderby=min_field, # ?? why?
                                  orderby=table.end_date, # Regular orderby + limitby good enough, no?
>>>>>>> 16ee678f
                                  ).first()
        if record and record.start_date != end_date:
            # Update that record's start_date
            db(table.id == record.id).update(start_date = end_date)

        # Update Statuses
        table = s3db.project_indicator
        row = db(table.id == indicator_id).select(table.project_id,
                                                  limitby=(0, 1)
                                                  ).first()
        try:
            self.project_planning_status_update(row.project_id)
        except:
            s3_debug("Cannot find Project record (no record for this ID), so can't update statuses")

    # -------------------------------------------------------------------------
    @staticmethod
    def project_indicator_percentage(row):
        """
            Virtual Field to show the percentage completion of the Indicator
        """

        if hasattr(row, "project_indicator_data"):
            row = row.project_indicator_data
        if hasattr(row, "target_value"):
            planned = row.target_value
            if planned == 0.0:
                # Can't divide by Zero
                return current.messages["NONE"]
        else:
            planned = None
        if hasattr(row, "value"):
            actual = row.value
        else:
            actual = None

        if planned is not None and actual is not None:
            percentage = actual / planned * 100
            return project_status_represent(percentage)

        if hasattr(row, "id"):
            # Reload the record
            table = current.s3db.project_indicator_data
            r = current.db(table.id == row.id).select(table.target_value,
                                                      table.value,
                                                      limitby=(0, 1)
                                                      ).first()
            if r:
                planned = r.target_value
                value = r.value
                if planned and value:
                    if planned == 0.0:
                        # Can't divide by Zero
                        return current.messages["NONE"]
                    percentage = value / planned * 100
                    return project_status_represent(percentage)
                else:
                    return project_status_represent(0.0)

        return current.messages["NONE"]

# =============================================================================
def project_status_represent(value):
    """
        Colour-coding of Statuses

        @ToDo: Configurable thresholds
    """

    if value >= 86:
        colour = "00ff00" # Green
    elif value  >= 66:
        colour = "ffff00" # Yellow
    else:
        colour = "ff0000" # Red

    # Represent the number
    represent = IS_FLOAT_AMOUNT.represent(value, precision=2)

    return SPAN(represent,
                # @ToDo: Use CSS
                _style = "background:#%s;padding:5px" % colour,
                )

# =============================================================================
class S3ProjectProgrammeModel(S3Model):
    """
        Project Programme Model
    """

    names = ("project_programme",
             "project_programme_id",
             "project_programme_project",
             )

    def model(self):

        T = current.T
        db = current.db

        crud_strings = current.response.s3.crud_strings
        define_table = self.define_table
        NONE = current.messages["NONE"]

        # ---------------------------------------------------------------------
        # Project Programmes
        #
        tablename = "project_programme"
        define_table(tablename,
                     self.org_organisation_id(),
                     Field("name",
                           label = T("Title"),
                           represent = lambda v: T(v) if v is not None \
                                                      else NONE,
                           requires = IS_NOT_EMPTY()
                           ),
                     s3_comments(),
                     *s3_meta_fields())

        # CRUD Strings
        crud_strings[tablename] = Storage(
            label_create = T("Create Program"),
            title_display = T("Program"),
            title_list = T("Programs"),
            title_update = T("Edit Program"),
            title_upload = T("Import Programs"),
            label_list_button = T("List Programs"),
            msg_record_created = T("Program created"),
            msg_record_modified = T("Program updated"),
            msg_record_deleted = T("Program deleted"),
            msg_list_empty = T("No Programs found")
        )

        represent = S3Represent(lookup=tablename, translate=True)
        programme_id = S3ReusableField("programme_id", "reference %s" % tablename,
                            label = T("Program"),
                            ondelete = "CASCADE",
                            represent = represent,
                            requires = IS_EMPTY_OR(
                                            IS_ONE_OF(db, "project_programme.id",
                                                      represent,
                                                      updateable = True,
                                                      )),
                            sortby = "name",
                            comment = S3AddResourceLink(c="project",
                                                        f="programme",
                                                        ),
                       )

        self.configure(tablename,
                       deduplicate = self.programme_duplicate,
                       )

        self.add_components(tablename,
                            project_project = {"link": "project_programme_project",
                                               "joinby": "programme_id",
                                               "key": "project_id",
                                               "actuate": "link",
                                               "autocomplete": "name",
                                               "autodelete": False,
                                               })

        # ---------------------------------------------------------------------
        # Project Programmes <=> Projects
        #
        tablename = "project_programme_project"
        define_table(tablename,
                     programme_id(),
                     self.project_project_id(),
                     *s3_meta_fields())

        # ---------------------------------------------------------------------
        # Pass names back to global scope (s3.*)
        #
        return {"project_programme_id": programme_id,
                }

    # -------------------------------------------------------------------------
    @staticmethod
    def defaults():
        """ Safe defaults for names if module is disabled """

        dummy = S3ReusableField("dummy_id", "integer",
                                readable = False,
                                writable = False)

        return {"project_programme_id": lambda **attr: dummy("programme_id"),
                }

    # -------------------------------------------------------------------------
    @staticmethod
    def programme_duplicate(item):
        """ Import item update-detection """

        data = item.data
        name = data.get("name")
        if name:
            table = item.table
            query = (table.name.lower() == name.lower())
            org = data.get("organisation_id")
            if org:
                query &= (table.organisation_id == org)

            duplicate = current.db(query).select(table.id,
                                                 limitby=(0, 1)).first()
            if duplicate:
                item.id = duplicate.id
                item.method = item.METHOD.UPDATE
        return

# =============================================================================
class S3ProjectSectorModel(S3Model):
    """
        Project Sector Model
    """

    names = ("project_sector_project",)

    def model(self):

        T = current.T

        # ---------------------------------------------------------------------
        # Projects <> Sectors Link Table
        #
        tablename = "project_sector_project"
        self.define_table(tablename,
                          self.org_sector_id(empty = False,
                                             ondelete = "CASCADE",
                                             ),
                          self.project_project_id(empty = False,
                                                  ondelete = "CASCADE",
                                                  ),
                          *s3_meta_fields()
                          )

        # CRUD Strings
        current.response.s3.crud_strings[tablename] = Storage(
            label_create = T("Add Sector"),
            title_display = T("Sector"),
            title_list = T("Sectors"),
            title_update = T("Edit Sector"),
            title_upload = T("Import Sector data"),
            label_list_button = T("List Sectors"),
            msg_record_created = T("Sector added to Project"),
            msg_record_modified = T("Sector updated"),
            msg_record_deleted = T("Sector removed from Project"),
            msg_list_empty = T("No Sectors found for this Project")
        )

        # Pass names back to global scope (s3.*)
        return dict()

# =============================================================================
class S3ProjectStatusModel(S3Model):
    """
        Project Status Model
        - used by both Projects & Activities
    """

    names = ("project_status",
             "project_status_id",
             )

    def model(self):

        T = current.T

        # ---------------------------------------------------------------------
        # Project Statuses
        #
        tablename = "project_status"
        self.define_table(tablename,
                          Field("name", length=128, notnull=True, unique=True,
                                label = T("Name"),
                                ),
                          s3_comments(),
                          *s3_meta_fields())

        # CRUD Strings
        ADD_STATUS = T("Create Status")
        current.response.s3.crud_strings[tablename] = Storage(
            label_create = ADD_STATUS,
            title_display = T("Status Details"),
            title_list = T("Statuses"),
            title_update = T("Edit Status"),
            #title_upload = T("Import Statuses"),
            label_list_button = T("List Statuses"),
            label_delete_button = T("Delete Status"),
            msg_record_created = T("Status added"),
            msg_record_modified = T("Status updated"),
            msg_record_deleted = T("Status deleted"),
            msg_list_empty = T("No Statuses currently registered"))

        # Reusable Field
        represent = S3Represent(lookup=tablename, translate=True)
                                #none = T("Unknown"))
        status_id = S3ReusableField("status_id", "reference %s" % tablename,
                        comment = S3AddResourceLink(title=ADD_STATUS,
                                                    c="project",
                                                    f="status"),
                        label = T("Status"),
                        ondelete = "SET NULL",
                        represent = represent,
                        requires = IS_EMPTY_OR(
                                    IS_ONE_OF(current.db, "project_status.id",
                                              represent,
                                              sort=True)),
                        sortby = "name",
                        )

        # Pass names back to global scope (s3.*)
        return dict(project_status_id = status_id,
                    )

# =============================================================================
class S3ProjectThemeModel(S3Model):
    """
        Project Theme Model
    """

    names = ("project_theme",
             "project_theme_id",
             "project_theme_sector",
             "project_theme_project",
             "project_theme_activity",
             "project_theme_location",
             )

    def model(self):

        T = current.T
        db = current.db

        add_components = self.add_components
        configure = self.configure
        crud_strings = current.response.s3.crud_strings
        define_table = self.define_table
        theme_percentages = current.deployment_settings.get_project_theme_percentages()

        NONE = current.messages["NONE"]

        # ---------------------------------------------------------------------
        # Themes
        #
        tablename = "project_theme"
        define_table(tablename,
                     Field("name", length=128, notnull=True, unique=True,
                           label = T("Name"),
                           represent = lambda v: T(v) if v is not None \
                                                      else NONE,
                           ),
                     s3_comments(
                        represent = lambda v: T(v) if v is not None \
                                                   else NONE,
                        ),
                     *s3_meta_fields())

        # CRUD Strings
        ADD_THEME = T("Create Theme")
        crud_strings[tablename] = Storage(
            label_create = ADD_THEME,
            title_display = T("Theme Details"),
            title_list = T("Themes"),
            title_update = T("Edit Theme"),
            #title_upload = T("Import Themes"),
            label_list_button = T("List Themes"),
            label_delete_button = T("Delete Theme"),
            msg_record_created = T("Theme added"),
            msg_record_modified = T("Theme updated"),
            msg_record_deleted = T("Theme deleted"),
            msg_list_empty = T("No Themes currently registered"))

        # Reusable Field
        represent = S3Represent(lookup=tablename, translate=True)
        theme_id = S3ReusableField("theme_id", "reference %s" % tablename,
                                   label = T("Theme"),
                                   ondelete = "CASCADE",
                                   represent = represent,
                                   requires = IS_EMPTY_OR(
                                                IS_ONE_OF(db, "project_theme.id",
                                                          represent,
                                                          sort=True)),
                                   sortby = "name",
                                   )

        # Components
        add_components(tablename,
                       # Projects
                       project_theme_project = "theme_id",
                       # Sectors
                       project_theme_sector = "theme_id",
                       # For Sync Filter
                       org_sector = {"link": "project_theme_sector",
                                     "joinby": "theme_id",
                                     "key": "sector_id",
                                     },
                       )

        crud_form = S3SQLCustomForm(
                        "name",
                        # Project Sectors
                        S3SQLInlineComponent(
                            "theme_sector",
                            label = T("Sectors to which this Theme can apply"),
                            fields = ["sector_id"],
                        ),
                        "comments"
                    )

        configure(tablename,
                  crud_form = crud_form,
                  list_fields = ["id",
                                 "name",
                                 (T("Sectors"), "theme_sector.sector_id"),
                                 "comments",
                                 ],
                  )

        # ---------------------------------------------------------------------
        # Theme <> Sector Link Table
        #
        tablename = "project_theme_sector"
        define_table(tablename,
                     theme_id(empty = False,
                              ondelete = "CASCADE",
                              ),
                     self.org_sector_id(label = "",
                                        empty = False,
                                        ondelete = "CASCADE",
                                        ),
                     *s3_meta_fields())

        crud_strings[tablename] = Storage(
            label_create = T("Add Sector"),
            title_display = T("Sector"),
            title_list = T("Sectors"),
            title_update = T("Edit Sector"),
            title_upload = T("Import Sector data"),
            label_list_button = T("List Sectors"),
            msg_record_created = T("Sector added to Theme"),
            msg_record_modified = T("Sector updated"),
            msg_record_deleted = T("Sector removed from Theme"),
            msg_list_empty = T("No Sectors found for this Theme")
        )

        # ---------------------------------------------------------------------
        # Theme <> Project Link Table
        #
        tablename = "project_theme_project"
        define_table(tablename,
                     theme_id(empty = False,
                              ondelete = "CASCADE",
                              ),
                     self.project_project_id(empty = False,
                                             ondelete = "CASCADE",
                                             ),
                     # % breakdown by theme (sector in IATI)
                     Field("percentage", "integer",
                           default = 0,
                           label = T("Percentage"),
                           requires = IS_INT_IN_RANGE(0, 101),
                           readable = theme_percentages,
                           writable = theme_percentages,
                           ),
                     *s3_meta_fields())

        crud_strings[tablename] = Storage(
            label_create = T("Add Theme"),
            title_display = T("Theme"),
            title_list = T("Themes"),
            title_update = T("Edit Theme"),
            #title_upload = T("Import Theme data"),
            label_list_button = T("List Themes"),
            msg_record_created = T("Theme added to Project"),
            msg_record_modified = T("Theme updated"),
            msg_record_deleted = T("Theme removed from Project"),
            msg_list_empty = T("No Themes found for this Project")
        )

        configure(tablename,
                  deduplicate = self.project_theme_project_deduplicate,
                  onaccept = self.project_theme_project_onaccept,
                  )

        # ---------------------------------------------------------------------
        # Theme <> Activity Link Table
        #
        tablename = "project_theme_activity"
        define_table(tablename,
                     theme_id(empty = False,
                              ondelete = "CASCADE",
                              ),
                     self.project_activity_id(empty = False,
                                              ondelete = "CASCADE",
                                              ),
                     # % breakdown by theme (sector in IATI)
                     #Field("percentage", "integer",
                     #      label = T("Percentage"),
                     #      default = 0,
                     #      requires = IS_INT_IN_RANGE(0, 101),
                     #      readable = theme_percentages,
                     #      writable = theme_percentages,
                     #      ),
                     *s3_meta_fields())

        crud_strings[tablename] = Storage(
            label_create = T("New Theme"),
            title_display = T("Theme"),
            title_list = T("Themes"),
            title_update = T("Edit Theme"),
            #title_upload = T("Import Theme data"),
            label_list_button = T("List Themes"),
            msg_record_created = T("Theme added to Activity"),
            msg_record_modified = T("Theme updated"),
            msg_record_deleted = T("Theme removed from Activity"),
            msg_list_empty = T("No Themes found for this Activity")
        )

        configure(tablename,
                  deduplicate = self.project_theme_activity_deduplicate,
                  #onaccept = self.project_theme_activity_onaccept,
                  )

        # ---------------------------------------------------------------------
        # Theme <> Project Location Link Table
        #
        tablename = "project_theme_location"
        define_table(tablename,
                     theme_id(empty = False,
                              ondelete = "CASCADE",
                              ),
                     self.project_location_id(empty = False,
                                              ondelete = "CASCADE",
                                              ),
                     # % breakdown by theme (sector in IATI)
                     Field("percentage", "integer",
                           default = 0,
                           label = T("Percentage"),
                           requires = IS_INT_IN_RANGE(0, 101),
                           readable = theme_percentages,
                           writable = theme_percentages,
                           ),
                     *s3_meta_fields())

        crud_strings[tablename] = Storage(
            label_create = T("New Theme"),
            title_display = T("Theme"),
            title_list = T("Themes"),
            title_update = T("Edit Theme"),
            title_upload = T("Import Theme data"),
            label_list_button = T("List Themes"),
            msg_record_created = T("Theme added to Project Location"),
            msg_record_modified = T("Theme updated"),
            msg_record_deleted = T("Theme removed from Project Location"),
            msg_list_empty = T("No Themes found for this Project Location")
        )

        # Pass names back to global scope (s3.*)
        return dict()

    # -------------------------------------------------------------------------
    @staticmethod
    def project_theme_project_onaccept(form):
        """
            Record creation post-processing

            Update the percentages of all the Project's Locations.
        """

        # Check for prepop
        project_id = form.vars.get("project_id", None)
        if not project_id and form.request_vars:
            # Interactive form
            project_id = form.request_vars.get("project_id", None)
        if not project_id:
            return

        # Calculate the list of Percentages for this Project
        percentages = {}
        db = current.db
        table = db.project_theme_project
        query = (table.deleted == False) & \
                (table.project_id == project_id)
        rows = db(query).select(table.theme_id,
                                table.percentage)
        for row in rows:
            percentages[row.theme_id] = row.percentage

        # Update the Project's Locations
        s3db = current.s3db
        table = s3db.project_location
        ltable = s3db.project_theme_location
        update_or_insert = ltable.update_or_insert
        query = (table.deleted == False) & \
                (table.project_id == project_id)
        rows = db(query).select(table.id)
        for row in rows:
            for theme_id in percentages:
                update_or_insert(project_location_id = row.id,
                                 theme_id = theme_id,
                                 percentage = percentages[theme_id])

    # -------------------------------------------------------------------------
    @staticmethod
    def project_theme_project_deduplicate(item):
        """ Import item de-duplication """

        data = item.data
        project_id = data.get("project_id")
        theme_id = data.get("theme_id")
        if project_id and theme_id:
            table = item.table
            query = (table.project_id == project_id) & \
                    (table.theme_id == theme_id)
            duplicate = current.db(query).select(table.id,
                                                 limitby=(0, 1)).first()

            if duplicate:
                item.id = duplicate.id
                item.method = item.METHOD.UPDATE

    # -------------------------------------------------------------------------
    @staticmethod
    def project_theme_activity_deduplicate(item):
        """ Import item de-duplication """

        data = item.data
        activity_id = data.get("activity_id")
        theme_id = data.get("theme_id")
        if activity_id and theme_id:
            table = item.table
            query = (table.activity_id == activity_id) & \
                    (table.theme_id == theme_id)
            duplicate = current.db(query).select(table.id,
                                                 limitby=(0, 1)).first()

            if duplicate:
                item.id = duplicate.id
                item.method = item.METHOD.UPDATE

# =============================================================================
class S3ProjectDRRModel(S3Model):
    """
        Models for DRR (Disaster Risk Reduction) extensions
    """

    names = ("project_drr",)

    def model(self):

        T = current.T

        hfa_opts = project_hfa_opts()
        options = dict((opt, "HFA %s" % opt) for opt in hfa_opts)

        tablename = "project_drr"
        self.define_table(tablename,
                          self.project_project_id(empty=False),
                          Field("hfa", "list:integer",
                                label = T("HFA Priorities"),
                                represent = S3Represent(options=options,
                                                        multiple=True),
                                requires = IS_EMPTY_OR(IS_IN_SET(
                                            options,
                                            multiple = True)),
                                widget = S3GroupedOptionsWidget(
                                            cols=1,
                                            help_field=hfa_opts
                                         ),
                                ),
                          *s3_meta_fields())

        # Pass names back to global scope (s3.*)
        return dict()

    # -------------------------------------------------------------------------
    @staticmethod
    def hfa_opts_represent(opt):
        """ Option representation """

        if not opt:
            return current.messages["NONE"]
        if isinstance(opt, int):
            opts = [opt]
        elif not isinstance(opt, (list, tuple)):
            return current.messages["NONE"]
        else:
            opts = opt
        if opts[0] is None:
            return current.messages["NONE"]
        vals = ["HFA %s" % o for o in opts]
        return ", ".join(vals)

# =============================================================================
class S3ProjectDRRPPModel(S3Model):
    """
        Models for DRR Project Portal extensions
        - injected into custom Project CRUD forms
    """

    names = ("project_drrpp",)

    def model(self):

        T = current.T
        db = current.db

        NONE = current.messages["NONE"]

        local_currencies = current.deployment_settings.get_fin_currencies().keys()
        try:
            local_currencies.remove("USD")
        except ValueError:
            # Already removed
            pass

        project_rfa_opts = self.project_rfa_opts()
        project_pifacc_opts = self.project_pifacc_opts()
        project_jnap_opts = self.project_jnap_opts()

        tablename = "project_drrpp"
        self.define_table(tablename,
                          self.project_project_id(
                                # Override requires so that update access to the projects isn't required
                                requires = IS_ONE_OF(db, "project_project.id",
                                                     self.project_project_represent
                                                     )
                                ),
                          Field("parent_project",
                                label =  T("Name of a programme or another project which this project is implemented as part of"),
                                represent = lambda v: v or NONE,
                                #comment = DIV(_class="tooltip",
                                #              _title="%s|%s" % (T("Parent Project"),
                                #                                T("The parent project or programme which this project is implemented under"))),
                                ),
                          Field("duration", "integer",
                                label = T("Duration (months)"),
                                represent = lambda v: v or NONE,
                                ),
                          Field("local_budget", "double",
                                label = T("Total Funding (Local Currency)"),
                                represent = lambda v: \
                                    IS_FLOAT_AMOUNT.represent(v, precision=2),
                                ),
                          s3_currency("local_currency",
                                      label = T("Local Currency"),
                                      requires = IS_IN_SET(local_currencies,
                                                           zero=None)
                                      ),
                          Field("activities", "text",
                                label = T("Activities"),
                                represent = lambda v: v or NONE,
                                ),
                          Field("rfa", "list:integer",
                                label = T("RFA Priorities"),
                                represent = lambda opt: \
                                    self.opts_represent(opt, "RFA"),
                                requires = IS_EMPTY_OR(
                                            IS_IN_SET(project_rfa_opts.keys(),
                                                      labels = ["RFA %s" % \
                                                                rfa for rfa in project_rfa_opts.keys()],
                                                      multiple = True)),
                                widget = S3GroupedOptionsWidget(help_field = project_rfa_opts,
                                                                cols = 1,
                                                                ),
                                comment = DIV(_class="tooltip",
                                              _title="%s|%s" % (T("RFA Priorities"),
                                                                T("Applicable to projects in Pacific countries only"))),
                                ),
                          Field("pifacc", "list:integer",
                                label = T("PIFACC Priorities"),
                                represent = lambda opt: \
                                    self.opts_represent(opt, "PIFACC"),
                                requires = IS_EMPTY_OR(
                                            IS_IN_SET(project_pifacc_opts.keys(),
                                                      labels = ["PIFACC %s" % \
                                                                pifacc for pifacc in project_pifacc_opts.keys()],
                                                      multiple = True)),
                                widget = S3GroupedOptionsWidget(help_field = project_pifacc_opts,
                                                                cols = 1,
                                                                ),
                                comment = DIV(_class="tooltip",
                                              _title="%s|%s" % (T("PIFACC Priorities"),
                                                                T("Pacific Islands Framework for Action on Climate Change. Applicable to projects in Pacific countries only"))),
                                ),
                          Field("jnap", "list:integer",
                                label = T("JNAP Priorities"),
                                represent = lambda opt: \
                                    self.opts_represent(opt, "JNAP"),
                                requires = IS_EMPTY_OR(
                                            IS_IN_SET(project_jnap_opts.keys(),
                                                      labels = ["JNAP %s" % \
                                                                jnap for jnap in project_jnap_opts.keys()],
                                                      multiple = True)),
                                widget = S3GroupedOptionsWidget(help_field = project_jnap_opts,
                                                                cols = 1,
                                                                ),
                                comment = DIV(_class="tooltip",
                                              _title="%s|%s" % (T("JNAP Priorities"),
                                                                T("Joint National Action Plan for Disaster Risk Management and Climate Change Adaptation. Applicable to Cook Islands only"))),
                                ),
                          Field("L1", "list:integer",
                                label = T("Cook Islands"),
                                represent = S3Represent(lookup="gis_location",
                                                        multiple=True),
                                requires = IS_EMPTY_OR(
                                            IS_ONE_OF(db, "gis_location.id",
                                                      S3Represent(lookup="gis_location"),
                                                      filterby = "L0",
                                                      filter_opts = ("Cook Islands",),
                                                      not_filterby = "name",
                                                      not_filter_opts = ("Cook Islands",),
                                                      multiple=True)),
                                widget = S3GroupedOptionsWidget(size = None, # do not group by letter
                                                                cols = 4,
                                                                ),
                                ),
                          Field("outputs", "text",
                                label = "%s (Old - do NOT use)" % T("Outputs"),
                                represent = lambda v: v or NONE,
                                readable = False,
                                writable = False,
                                ),
                          Field("focal_person",
                                label = T("Focal Person"),
                                represent = lambda v: v or NONE,
                                requires = IS_NOT_EMPTY(),
                                ),
                          self.org_organisation_id(label = T("Organization")),
                          Field("email",
                                label = T("Email"),
                                represent = lambda v: v or NONE,
                                requires = IS_EMPTY_OR(IS_EMAIL()),
                                ),
                          *s3_meta_fields())

        # CRUD Strings
        current.response.s3.crud_strings[tablename] = Storage(
            title_display = T("DRRPP Extensions"),
            title_update = T("Edit DRRPP Extensions"),
        )

        self.configure(tablename,
                       onaccept = self.project_drrpp_onaccept,
                       )

        # Pass names back to global scope (s3.*)
        return dict()

    # -------------------------------------------------------------------------
    @staticmethod
    def project_drrpp_onaccept(form):
        """
            After DB I/O tasks for Project DRRPP records
        """

        db = current.db
        vars = form.vars
        id = vars.id
        project_id = vars.project_id

        dtable = db.project_drrpp

        if not project_id:
            # Most reliable way to get the project_id is to read the record
            project_id = db(dtable.id == id).select(dtable.project_id,
                                                    limitby=(0, 1)
                                                    ).first().project_id

        table = db.project_project
        hr_id = db(table.id == project_id).select(table.human_resource_id,
                                                  limitby=(0, 1)
                                                  ).first().human_resource_id
        if hr_id:
            s3db = current.s3db
            htable = db.hrm_human_resource
            ctable = s3db.pr_contact
            ptable = db.pr_person
            query = (htable.id == hr_id) & \
                    (ptable.id == htable.person_id)
            left = ctable.on((ctable.pe_id == ptable.pe_id) & \
                             (ctable.contact_method == "EMAIL"))
            row = db(query).select(htable.organisation_id,
                                   ptable.first_name,
                                   ptable.middle_name,
                                   ptable.last_name,
                                   ctable.value,
                                   left=left,
                                   limitby=(0, 1)).first()
            focal_person = s3_fullname(row[ptable])
            organisation_id = row[htable].organisation_id
            email = row[ctable].value
            db(dtable.id == id).update(focal_person = focal_person,
                                       organisation_id = organisation_id,
                                       email = email,
                                       )

    # -------------------------------------------------------------------------
    @staticmethod
    def opts_represent(opt, prefix):
        """ Option representation """

        if isinstance(opt, int):
            opts = [opt]
        if isinstance(opt, (list, tuple)):
            if not opt or opt[0] is None:
                return current.messages["NONE"]
            else:
                return ", ".join(["%s %s" % (prefix, o) for o in opt])
        else:
            return current.messages["NONE"]

# =============================================================================
class S3ProjectTaskModel(S3Model):
    """
        Project Task Model

        This class holds the tables used for an Organisation to manage
        their Tasks in detail.
    """

    names = ("project_milestone",
             "project_tag",
             "project_task",
             "project_task_id",
             "project_role",
             "project_member",
             "project_time",
             "project_comment",
             "project_task_project",
             "project_task_activity",
             "project_task_milestone",
             "project_task_tag",
             "project_task_represent_w_project",
             "project_task_active_statuses",
             "project_task_project_opts",
             )

    def model(self):

        db = current.db
        T = current.T
        auth = current.auth
        request = current.request
        s3 = current.response.s3
        settings = current.deployment_settings

        project_id = self.project_project_id

        messages = current.messages
        UNKNOWN_OPT = messages.UNKNOWN_OPT

        add_components = self.add_components
        configure = self.configure
        crud_strings = s3.crud_strings
        define_table = self.define_table
        set_method = self.set_method
        super_link = self.super_link

        # ---------------------------------------------------------------------
        # Project Milestone
        #
        tablename = "project_milestone"
        define_table(tablename,
                     # Stage Report
                     super_link("doc_id", "doc_entity"),
                     project_id(),
                     Field("name",
                           label = T("Short Description"),
                           requires = IS_NOT_EMPTY()
                           ),
                     s3_date(),
                     s3_comments(),
                     *s3_meta_fields())

        # CRUD Strings
        ADD_MILESTONE = T("Create Milestone")
        crud_strings[tablename] = Storage(
            label_create = ADD_MILESTONE,
            title_display = T("Milestone Details"),
            title_list = T("Milestones"),
            title_update = T("Edit Milestone"),
            #title_upload = T("Import Milestones"),
            label_list_button = T("List Milestones"),
            msg_record_created = T("Milestone Added"),
            msg_record_modified = T("Milestone Updated"),
            msg_record_deleted = T("Milestone Deleted"),
            msg_list_empty = T("No Milestones Found")
        )

        # Reusable Field
        represent = S3Represent(lookup=tablename,
                                fields=["name", "date"],
                                labels="%(name)s: %(date)s",
                                )
        milestone_id = S3ReusableField("milestone_id", "reference %s" % tablename,
                                       label = T("Milestone"),
                                       ondelete = "RESTRICT",
                                       represent = represent,
                                       requires = IS_EMPTY_OR(
                                                    IS_ONE_OF(db, "project_milestone.id",
                                                              represent)),
                                       sortby = "name",
                                       comment = S3AddResourceLink(c="project",
                                                                   f="milestone",
                                                                   title=ADD_MILESTONE,
                                                                   tooltip=T("A project milestone marks a significant date in the calendar which shows that progress towards the overall objective is being made.")),
                                       )

        configure(tablename,
                  deduplicate = self.project_milestone_duplicate,
                  orderby = "project_milestone.date",
                  )

        # ---------------------------------------------------------------------
        # Project Tags
        #
        tablename = "project_tag"
        define_table(tablename,
                     Field("name",
                           label = T("Tag"),
                           ),
                     *s3_meta_fields())

        # CRUD Strings
        ADD_TAG = T("Create Tag")
        crud_strings[tablename] = Storage(
            label_create = ADD_TAG,
            title_display = T("Tag Details"),
            title_list = T("Tags"),
            title_update = T("Edit Tag"),
            title_upload = T("Import Tags"),
            label_list_button = T("List Tags"),
            msg_record_created = T("Tag added"),
            msg_record_modified = T("Tag updated"),
            msg_record_deleted = T("Tag deleted"),
            msg_list_empty = T("No tags currently defined"))

        # Reusable Field
        represent = S3Represent(lookup=tablename)

        tag_id = S3ReusableField("tag_id", "reference %s" % tablename,
                                 label = T("Tag"),
                                 ondelete = "RESTRICT",
                                 represent = represent,
                                 requires = IS_EMPTY_OR(
                                              IS_ONE_OF(db, "project_tag.id",
                                                        represent)),
                                 sortby = "name",
                                 comment = S3AddResourceLink(c="project",
                                                             f="tag",
                                                             title=ADD_TAG,
                                                             tooltip=T("A project tag helps to assosiate keywords with projects/tasks.")),
                                 )

        # ---------------------------------------------------------------------
        # Tasks
        #
        # Tasks can be linked to Activities or directly to Projects
        # - they can also be used by the Event/Scenario modules
        #
        # @ToDo: Task templates
        # @ToDo: Recurring tasks
        #

        project_task_priority_opts = settings.get_project_task_priority_opts()
        project_task_status_opts = settings.get_project_task_status_opts()
        # Which options for the Status for a Task count as the task being 'Active'
        project_task_active_statuses = [2, 3, 4, 11]
        assignee_represent = self.pr_PersonEntityRepresent(show_label = False,
                                                           show_type = False)

        #staff = auth.s3_has_role("STAFF")
        staff = auth.is_logged_in()

        tablename = "project_task"
        define_table(tablename,
                     super_link("doc_id", "doc_entity"),
                     Field("template", "boolean",
                           default = False,
                           readable = False,
                           writable = False,
                           ),
                     Field("name", length=100, notnull=True,
                           label = T("Short Description"),
                           requires = IS_LENGTH(maxsize=100, minsize=1),
                           ),
                     Field("description", "text",
                           label = T("Detailed Description/URL"),
                           comment = DIV(_class="tooltip",
                                         _title="%s|%s" % (T("Detailed Description/URL"),
                                                           T("Please provide as much detail as you can, including the URL(s) where the bug occurs or you'd like the new feature to go."))),
                           ),
                     self.org_site_id,
                     self.gis_location_id(
                            # Can be enabled & labelled within a Template as-required
                            #label = T("Deployment Location"),
                            readable = False,
                            writable = False
                            ),
                     Field("source",
                           label = T("Source"),
                           ),
                     Field("source_url",
                           label = T("Source Link"),
                           represent = s3_url_represent,
                           requires = IS_EMPTY_OR(IS_URL()),
                           ),
                     Field("priority", "integer",
                           default = 3,
                           label = T("Priority"),
                           represent = lambda opt: \
                                       project_task_priority_opts.get(opt,
                                                                      UNKNOWN_OPT),
                           requires = IS_IN_SET(project_task_priority_opts,
                                                zero=None),
                           ),
                     # Could be a Person, Team or Organisation
                     super_link("pe_id", "pr_pentity",
                                readable = staff,
                                writable = staff,
                                label = T("Assigned to"),
                                filterby = "instance_type",
                                filter_opts = ("pr_person", "pr_group", "org_organisation"),
                                represent = assignee_represent,
                                # @ToDo: Widget
                                #widget = S3PentityWidget(),
                                #comment = DIV(_class="tooltip",
                                #              _title="%s|%s" % (T("Assigned to"),
                                #                                messages.AUTOCOMPLETE_HELP))
                                ),
                     s3_datetime("date_due",
                                 label = T("Date Due"),
                                 represent = "date",
                                 readable = staff,
                                 writable = staff,
                                 ),
                     Field("time_estimated", "double",
                           label = "%s (%s)" % (T("Time Estimate"),
                                                T("hours")),
                           represent = lambda v: v or "",
                           readable = staff,
                           writable = staff,
                           ),
                     Field("time_actual", "double",
                           label = "%s (%s)" % (T("Time Taken"),
                                                T("hours")),
                           readable = staff,
                           # This comes from the Time component
                           writable = False,
                           ),
                     Field("status", "integer",
                           default = 2,
                           label = T("Status"),
                           represent = lambda opt: \
                                    project_task_status_opts.get(opt,
                                                                 UNKNOWN_OPT),
                           requires = IS_IN_SET(project_task_status_opts,
                                                zero=None),
                           readable = staff,
                           writable = staff,
                           ),
                     Field.Method("task_id", self.project_task_task_id),
                     *s3_meta_fields())

        # Field configurations
        # Comment these if you don't need a Site associated with Tasks
        #table.site_id.readable = table.site_id.writable = True
        #table.site_id.label = T("Check-in at Facility") # T("Managing Office")
        # @todo: make lazy_table
        table = db[tablename]
        table.created_on.represent = lambda dt: \
                                        S3DateTime.date_represent(dt, utc=True)

        # CRUD Strings
        ADD_TASK = T("Create Task")
        crud_strings[tablename] = Storage(
            label_create = ADD_TASK,
            title_display = T("Task Details"),
            title_list = T("All Tasks"),
            title_update = T("Edit Task"),
            title_upload = T("Import Tasks"),
            label_list_button = T("List Tasks"),
            msg_record_created = T("Task added"),
            msg_record_modified = T("Task updated"),
            msg_record_deleted = T("Task deleted"),
            msg_list_empty = T("No tasks currently registered"))

        list_fields = ["id",
                       (T("ID"), "task_id"),
                       "priority",
                       ]
        lappend = list_fields.append

        filter_widgets = [S3TextFilter(["name",
                                        "description",
                                        ],
                                       label = T("Search"),
                                       _class = "filter-search",
                                       ),
                          S3OptionsFilter("priority",
                                          options = project_task_priority_opts,
                                          cols = 4,
                                          ),
                          ]
        fappend = filter_widgets.append

        crud_fields = []
        cappend = crud_fields.append
        jquery_ready_append = s3.jquery_ready.append

        use_projects = settings.get_project_projects()
        if use_projects and current.request.function != "project":
            jquery_ready_append = s3.jquery_ready.append
            lappend("task_project.project_id")
            fappend(S3OptionsFilter("task_project.project_id",
                                    options = self.project_task_project_opts,
                                    ))
            cappend(S3SQLInlineComponent("task_project",
                                         label = T("Project"),
                                         fields = [("", "project_id")],
                                         multiple = False,
                                         ))

        if settings.get_project_activities():
            lappend("task_activity.activity_id")
            fappend(S3OptionsFilter("task_activity.activity_id",
                                    options = self.project_task_activity_opts,
                                    ))
            cappend(S3SQLInlineComponent("task_activity",
                                         label = T("Activity"),
                                         fields = [("", "activity_id")],
                                         multiple = False,
                                         ))
            if use_projects:
                # Filter Activity List to just those for the Project
                options = {"trigger": {"alias": "task_project",
                                       "name": "project_id",
                                       },
                           "target": {"alias": "task_activity",
                                      "name": "activity_id",
                                      },
                           "scope": "form",
                           "lookupPrefix": "project",
                           "lookupResource": "activity",
                           "optional": True,
                           }
                jquery_ready_append('''$.filterOptionsS3(%s)''' % \
                                    json.dumps(options, separators=SEPARATORS))

        if settings.get_project_task_tag():
            lappend("task_tag.tag_id")
            fappend(S3OptionsFilter("task_tag.tag_id",
                                    ))
            cappend(S3SQLInlineComponent("task_tag",
                                         label = T("Tags"),
                                         fields = [("", "tag_id")],
                                         ))

        crud_fields.extend(("name",
                            "description",
                            "source",
                            "priority",
                            "pe_id",
                            "date_due",
                            ))

        if settings.get_project_milestones():
            # Use the field in this format to get the custom represent
            lappend("task_milestone.milestone_id")
            fappend(S3OptionsFilter("task_milestone.milestone_id",
                                    options = self.project_task_milestone_opts,
                                    ))
            cappend(S3SQLInlineComponent("task_milestone",
                                         label = T("Milestone"),
                                         fields = [("", "milestone_id")],
                                         multiple = False,
                                         ))
            if use_projects:
                # Filter Milestone List to just those for the Project
                options = {"trigger": {"alias": "task_project",
                                       "name": "project_id",
                                       },
                           "target": {"alias": "task_milestone",
                                      "name": "milestone_id",
                                      },
                           "scope": "form",
                           "lookupPrefix": "project",
                           "lookupResource": "milestone",
                           "optional": True,
                           }
                jquery_ready_append('''$.filterOptionsS3(%s)''' % \
                                    json.dumps(options, separators=SEPARATORS))

        list_fields.extend(("name",
                            "pe_id",
                            "date_due",
                            "time_estimated",
                            "time_actual",
                            "created_on",
                            "status",
                            #"site_id"
                            ))

        filter_widgets.extend((S3OptionsFilter("pe_id",
                                               label = T("Assigned To"),
                                               none = T("Unassigned"),
                                               ),
                               S3OptionsFilter("status",
                                               options = project_task_status_opts,
                                               ),
                               S3OptionsFilter("created_by",
                                               label = T("Created By"),
                                               hidden = True,
                                               ),
                               S3DateFilter("created_on",
                                            label = T("Date Created"),
                                            hide_time = True,
                                            hidden = True,
                                            ),
                               S3DateFilter("date_due",
                                            hide_time = True,
                                            hidden = True,
                                            ),
                               S3DateFilter("modified_on",
                                            label = T("Date Modified"),
                                            hide_time = True,
                                            hidden = True,
                                            ),
                               ))

        crud_fields.extend(("time_estimated",
                            "status",
                            S3SQLInlineComponent("time",
                                                 label = T("Time Log"),
                                                 fields = ["date",
                                                           "person_id",
                                                           "hours",
                                                           "comments"
                                                           ],
                                                 orderby = "date"
                                                 ),
                            "time_actual",
                            ))

        # Custom Form
        crud_form = S3SQLCustomForm(*crud_fields)

        report_options = Storage(rows = list_fields,
                                 cols = list_fields,
                                 fact = list_fields,
                                 defaults = Storage(rows = "task.project",
                                                    cols = "task.pe_id",
                                                    fact = "sum(task.time_estimated)",
                                                    totals = True
                                                    ),
                                 )

        # Resource Configuration
        configure(tablename,
                  context = {#"event": "event.event_id",
                             "incident": "incident.incident_id",
                             "location": "location_id",
                             # Assignee instead?
                             "organisation": "created_by$organisation_id",
                             },
                  copyable = True,
                  #create_next = URL(f="task", args=["[id]"]),
                  create_onaccept = self.project_task_create_onaccept,
                  crud_form = crud_form,
                  extra = "description",
                  extra_fields = ["id"],
                  filter_widgets = filter_widgets,
                  list_fields = list_fields,
                  list_layout = project_task_list_layout,
                  onvalidation = self.project_task_onvalidation,
                  orderby = "project_task.priority,project_task.date_due asc",
                  realm_entity = self.project_task_realm_entity,
                  report_options = report_options,
                  super_entity = "doc_entity",
                  update_onaccept = self.project_task_update_onaccept,
                  )

        # Reusable field
        represent = project_TaskRepresent(show_link=True)
        task_id = S3ReusableField("task_id", "reference %s" % tablename,
                                  label = T("Task"),
                                  ondelete = "CASCADE",
                                  represent = represent,
                                  requires = IS_EMPTY_OR(
                                                IS_ONE_OF(db, "project_task.id",
                                                          represent)),
                                  sortby = "name",
                                  comment = S3AddResourceLink(c="project",
                                                              f="task",
                                                              title=ADD_TASK,
                                                              tooltip=T("A task is a piece of work that an individual or team can do in 1-2 days.")),
                                  )

        # Representation with project name, for time log form
        project_task_represent_w_project = project_TaskRepresent(show_project=True)

        # Custom Methods
        set_method("project", "task",
                   method = "dispatch",
                   action = self.project_task_dispatch)

        # Components
        add_components(tablename,
                       # Projects (for imports)
                       project_project = {"link": "project_task_project",
                                          "joinby": "task_id",
                                          "key": "project_id",
                                          "actuate": "embed",
                                          "autocomplete": "name",
                                          "autodelete": False,
                                          },
                       # Format for S3SQLInlineComponent
                       project_task_project = "task_id",
                       #project_activity_group = "activity_id",
                       # Activities
                       project_activity = {"link": "project_task_activity",
                                           "joinby": "task_id",
                                           "key": "activity_id",
                                           "actuate": "embed",
                                           "autocomplete": "name",
                                           "autodelete": False,
                                           },
                       # Format for S3SQLInlineComponent
                       project_task_activity = "task_id",
                       # Incidents
                       #event_incident = {"link": "event_task",
                       #                  "joinby": "task_id",
                       #                  "key": "incident_id",
                       #                  "actuate": "embed",
                       #                  "autocomplete": "name",
                       #                  "autodelete": False,
                       #                  },
                       # Format for InlineComponent
                       event_task = {"name": "incident",
                                     "joinby": "task_id",
                                     },
                       # Milestones
                       project_milestone = {"link": "project_task_milestone",
                                            "joinby": "task_id",
                                            "key": "milestone_id",
                                            "actuate": "embed",
                                            "autocomplete": "name",
                                            "autodelete": False,
                                            },
                       # Format for S3SQLInlineComponent
                       project_task_milestone = "task_id",
                       # Members
                       project_member = "task_id",
                       # Tags
                       project_tag = {"link": "project_task_tag",
                                      "joinby": "task_id",
                                      "key": "tag_id",
                                      "actuate": "embed",
                                      "autocomplete": "name",
                                      "autodelete": False,
                                      },
                       # Format for S3SQLInlineComponent
                       project_task_tag = "task_id",
                       # Job titles
                       hrm_job_title = {"link": "project_task_job_title",
                                        "joinby": "task_id",
                                        "key": "job_title_id",
                                        "actuate": "embed",
                                        "autocomplete": "name",
                                        "autodelete": False,
                                        },
                       # Human Resources (assigned)
                       hrm_human_resource = {"link": "project_task_human_resource",
                                             "joinby": "task_id",
                                             "key": "human_resource_id",
                                             "actuate": "embed",
                                             "autocomplete": "name",
                                             "autodelete": False
                                             },
                       # Requests
                       req_req = {"link": "project_task_req",
                                  "joinby": "task_id",
                                  "key": "req_id",
                                  "actuate": "embed",
                                  "autocomplete": "request_number",
                                  "autodelete": False,
                                  },
                       # Time
                       project_time = "task_id",
                       # Comments (for imports))
                       project_comment = "task_id",
                       )

        # ---------------------------------------------------------------------
        # Link Tasks <-> Projects
        #
        tablename = "project_task_project"
        define_table(tablename,
                     task_id(empty = False,
                             ondelete = "CASCADE",
                             ),
                     project_id(
                        empty = False,
                        ondelete = "CASCADE",
                        # Override requires so that update access to the projects isn't required
                        requires = IS_ONE_OF(db, "project_project.id",
                                             self.project_project_represent
                                             )
                        ),
                      *s3_meta_fields())

        # ---------------------------------------------------------------------
        # Link task <-> activity
        #
        # Tasks <> Activities
        tablename = "project_task_activity"
        define_table(tablename,
                     task_id(empty = False,
                             ondelete = "CASCADE",
                             ),
                     self.project_activity_id(empty = False,
                                              ondelete = "CASCADE",
                                              ),
                     *s3_meta_fields())

        # ---------------------------------------------------------------------
        # Link task <-> milestone
        #
        # Tasks <> Milestones
        tablename = "project_task_milestone"
        define_table(tablename,
                     task_id(empty = False,
                             ondelete = "CASCADE",
                             ),
                     milestone_id(empty = False,
                                  ondelete = "CASCADE",
                                  ),
                     *s3_meta_fields())
        # ---------------------------------------------------------------------
        # Link task <-> tags
        #
        # Tasks <> Tags
        tablename = "project_task_tag"
        define_table(tablename,
                     task_id(empty = False,
                             ondelete = "CASCADE",
                             ),
                     tag_id(empty = False,
                            ondelete = "CASCADE",
                            ),
                     *s3_meta_fields())

        # ---------------------------------------------------------------------
        # Project comment
        #
        # @ToDo: Attachments?
        #
        # Parent field allows us to:
        #  * easily filter for top-level threads
        #  * easily filter for next level of threading
        #  * hook a new reply into the correct location in the hierarchy
        #
        tablename = "project_comment"
        define_table(tablename,
                     Field("parent", "reference project_comment",
                           readable = False,
                           requires = IS_EMPTY_OR(
                                        IS_ONE_OF(db, "project_comment.id"
                                       )),
                           ),
                     task_id(empty = False,
                             ondelete = "CASCADE",
                             ),
                     Field("body", "text", notnull=True,
                           label = T("Comment"),
                           ),
                     *s3_meta_fields())

        # Resource Configuration
        configure(tablename,
                  list_fields = ["id",
                                 "task_id",
                                 "created_by",
                                 "modified_on"
                                 ],
                  )

        # ---------------------------------------------------------------------
        # Project Task Roles
        # - Users can assign themselves roles while working on tasks
        #
        tablename = "project_role"
        define_table(tablename,
                     Field("role", length=128, notnull=True, unique=True,
                           label=T("Role"),
                           requires = IS_NOT_ONE_OF(db,
                                                    "project_role.role"),
                           ),
                     s3_comments(),
                     *s3_meta_fields())
        # CRUD Strings
        crud_strings[tablename] = Storage(
            label_create = T("Create Role"),
            title_display = T("Task Role"),
            title_list = T("Task Roles"),
            title_update = T("Edit Role"),
            label_list_button = T("List Roles"),
            label_delete_button = T("Delete Role"),
            msg_record_created = T("Role added"),
            msg_record_modified = T("Role updated"),
            msg_record_deleted = T("Role deleted"),
            msg_list_empty = T("No such Role exists"))

        represent = S3Represent(lookup=tablename,
                                fields=["role"])

        role_id = S3ReusableField("role_id", "reference %s" % tablename,
                                  ondelete = "CASCADE",
                                  requires = IS_EMPTY_OR(IS_ONE_OF(db,
                                                                   "project_role.id",
                                                                   represent)),
                                  represent = represent,
                                  )

        # ---------------------------------------------------------------------
        # Project Members
        # - Members for tasks in Project
        #
        person_id = self.pr_person_id
        tablename = "project_member"

        define_table(tablename,
                     person_id(label = T("Member"),
                               default = auth.s3_logged_in_person(),
                               widget = SQLFORM.widgets.options.widget),
                     role_id(label=T("Role")),
                     task_id(empty = False,
                             ondelete = "CASCADE"),
                     *s3_meta_fields())

        # ---------------------------------------------------------------------
        # Project Time
        # - used to Log hours spent on a Task
        #
        tablename = "project_time"
        define_table(tablename,
                     task_id(
                       requires = IS_ONE_OF(db, "project_task.id",
                                            project_task_represent_w_project,
                                            ),
                     ),
                     self.pr_person_id(default=auth.s3_logged_in_person(),
                                       widget = SQLFORM.widgets.options.widget
                                       ),
                     s3_datetime(default="now",
                                 past=8760, # Hours, so 1 year
                                 future=0
                                 ),
                     Field("hours", "double",
                           label = "%s (%s)" % (T("Time"),
                                                T("hours")),
                           represent=lambda v: \
                                     IS_FLOAT_AMOUNT.represent(v, precision=2)),
                     Field.Method("day", project_time_day),
                     Field.Method("week", project_time_week),
                     s3_comments(),
                     *s3_meta_fields())

        # CRUD Strings
        crud_strings[tablename] = Storage(
            label_create = T("Log Time Spent"),
            title_display = T("Logged Time Details"),
            title_list = T("Logged Time"),
            title_update = T("Edit Logged Time"),
            title_upload = T("Import Logged Time data"),
            title_report = T("Project Time Report"),
            label_list_button = T("List Logged Time"),
            msg_record_created = T("Time Logged"),
            msg_record_modified = T("Time Log Updated"),
            msg_record_deleted = T("Time Log Deleted"),
            msg_list_empty = T("No Time Logged")
        )
        if "rows" in request.get_vars and request.get_vars.rows == "project":
            crud_strings[tablename].title_report = T("Project Time Report")

        list_fields = ["id",
                       (T("Project"), "task_id$task_project.project_id"),
                       (T("Activity"), "task_id$task_activity.activity_id"),
                       "task_id",
                       "person_id",
                       "date",
                       "hours",
                       "comments",
                       ]

        filter_widgets = [
            S3OptionsFilter("person_id",
                            #label = T("Person"),
                            ),
            S3OptionsFilter("task_id$task_project.project_id",
                            #label = T("Project"),
                            options = self.project_task_project_opts,
                            ),
            S3OptionsFilter("task_id$task_activity.activity_id",
                            #label = T("Activity"),
                            options = self.project_task_activity_opts,
                            hidden = True,
                            ),
            S3DateFilter("date",
                         #label = T("Date"),
                         hide_time = True,
                         hidden = True,
                         ),
            ]

        if settings.get_project_milestones():
            # Use the field in this format to get the custom represent
            list_fields.insert(3, (T("Milestone"), "task_id$task_milestone.milestone_id"))
            filter_widgets.insert(3, S3OptionsFilter("task_id$task_milestone.milestone_id",
                                                     #label = T("Milestone"),
                                                     hidden = True,
                                                     ))

        report_fields = list_fields + \
                        [(T("Day"), "day"),
                         (T("Week"), "week")]

        if settings.get_project_sectors():
            report_fields.insert(3, (T("Sector"),
                                     "task_id$task_project.project_id$sector_project.sector_id"))
            filter_widgets.insert(1, S3OptionsFilter("task_id$task_project.project_id$sector_project.sector_id",
                                                     #label = T("Sector"),
                                                     ))

        report_options = Storage(rows = report_fields,
                                 cols = report_fields,
                                 fact = report_fields,
                                 defaults = Storage(
                                    rows = "task_id$task_project.project_id",
                                    cols = "person_id",
                                    fact = "sum(hours)",
                                    totals = True,
                                    ),
                                 )

        configure(tablename,
                  filter_widgets = filter_widgets,
                  list_fields = list_fields,
                  onaccept = self.project_time_onaccept,
                  report_fields = ["date"],
                  report_options = report_options,
                  )

        # ---------------------------------------------------------------------
        # Pass names back to global scope (s3.*)
        #
        return dict(
            project_task_id = task_id,
            project_task_active_statuses = project_task_active_statuses,
            project_task_represent_w_project = project_task_represent_w_project,
            project_task_project_opts = self.project_task_project_opts
        )

    # -------------------------------------------------------------------------
    @staticmethod
    def defaults():
        """ Safe defaults for model-global names if module is disabled """

        dummy = S3ReusableField("dummy_id", "integer",
                                readable = False,
                                writable = False)

        return dict(project_task_id = lambda **attr: dummy("task_id"),
                    project_task_active_statuses = [],
                    )

    # -------------------------------------------------------------------------
    @staticmethod
    def project_task_task_id(row):
        """ The record ID of a task as separate column in the data table """

        if hasattr(row, "project_task"):
            row = row.project_task
        try:
            return row.id
        except AttributeError:
            return None

    # -------------------------------------------------------------------------
    @staticmethod
    def project_task_project_opts():
        """
            Provide the options for the Project search filter
            - all Projects with Tasks
        """

        db = current.db
        ptable = db.project_project
        ttable = db.project_task
        ltable = db.project_task_project
        query = (ttable.deleted != True) & \
                (ltable.task_id == ttable.id) & \
                (ltable.project_id == ptable.id)
        rows = db(query).select(ptable.id, ptable.name)
        return dict((row.id, row.name) for row in rows)

    # -------------------------------------------------------------------------
    @staticmethod
    def project_task_activity_opts():
        """
            Provide the options for the Activity search filter
            - all Activities with Tasks
        """

        db = current.db
        atable = db.project_activity
        ttable = db.project_task
        ltable = db.project_task_activity
        query = (ttable.deleted == False) & \
                (ltable.task_id == ttable.id) & \
                (ltable.activity_id == atable.id)
        rows = db(query).select(atable.id, atable.name)
        return dict((row.id, row.name) for row in rows)

    # -------------------------------------------------------------------------
    @staticmethod
    def project_task_milestone_opts():
        """
            Provide the options for the Milestone search filter
            - all Milestones with Tasks
        """

        db = current.db
        mtable = db.project_milestone
        ttable = db.project_task
        ltable = db.project_task_milestone
        query = (ttable.deleted == False) & \
                (ltable.task_id == ttable.id) & \
                (ltable.milestone_id == mtable.id)
        rows = db(query).select(mtable.id, mtable.name)
        return dict((row.id, row.name) for row in rows)

    # -------------------------------------------------------------------------
    @staticmethod
    def project_task_realm_entity(table, record):
        """ Set the task realm entity to the project's realm entity """

        task_id = record.id
        db = current.db
        ptable = db.project_project
        ltable = db.project_task_project
        query = (ltable.task_id == task_id) & \
                (ltable.project_id == ptable.id)
        project = db(query).select(ptable.realm_entity,
                                   limitby=(0, 1)).first()
        if project:
            return project.realm_entity
        else:
            return None

    # -------------------------------------------------------------------------
    @staticmethod
    def project_task_onvalidation(form):
        """ Task form validation """

        vars = form.vars
        if str(vars.status) == "3" and not vars.pe_id:
            form.errors.pe_id = \
                current.T("Status 'assigned' requires the %(fieldname)s to not be blank") % \
                    dict(fieldname=current.db.project_task.pe_id.label)
        elif vars.pe_id and str(vars.status) == "2":
            # Set the Status to 'Assigned' if left at default 'New'
            vars.status = 3

    # -------------------------------------------------------------------------
    @staticmethod
    def project_task_create_onaccept(form):
        """
            When a Task is created:
                * Process the additional fields: Project/Activity/Milestone
                * create associated Link Table records
                * notify assignee
        """

        db = current.db
        s3db = current.s3db
        session = current.session

        id = form.vars.id

        if session.s3.incident:
            # Create a link between this Task & the active Incident
            etable = s3db.event_task
            etable.insert(incident_id=session.s3.incident,
                          task_id=id)

        ltp = db.project_task_project

        vars = current.request.post_vars
        project_id = vars.get("project_id", None)
        if project_id:
            # Create Link to Project
            link_id = ltp.insert(task_id = id,
                                 project_id = project_id)

        activity_id = vars.get("activity_id", None)
        if activity_id:
            # Create Link to Activity
            lta = db.project_task_activity
            link_id = lta.insert(task_id = id,
                                 activity_id = activity_id)

        milestone_id = vars.get("milestone_id", None)
        if milestone_id:
            # Create Link to Milestone
            ltable = db.project_task_milestone
            link_id = ltable.insert(task_id = id,
                                    milestone_id = milestone_id)

        # Make sure the task is also linked to the project
        # when created under an activity
        row = db(ltp.task_id == id).select(ltp.project_id,
                                           limitby=(0, 1)).first()
        if not row:
            lta = db.project_task_activity
            ta = db.project_activity
            query = (lta.task_id == id) & \
                    (lta.activity_id == ta.id)
            row = db(query).select(ta.project_id,
                                   limitby=(0, 1)).first()
            if row and row.project_id:
                ltp.insert(task_id=id,
                           project_id=row.project_id)

        # Notify Assignee
        task_notify(form)

    # -------------------------------------------------------------------------
    @staticmethod
    def project_task_update_onaccept(form):
        """
            * Process the additional fields: Project/Activity/Milestone
            * Log changes as comments
            * If the task is assigned to someone then notify them
        """

        db = current.db
        s3db = current.s3db

        vars = form.vars
        id = vars.id
        record = form.record

        table = db.project_task

        changed = {}
        if record: # Not True for a record merger
            for var in vars:
                vvar = vars[var]
                rvar = record[var]
                if vvar != rvar:
                    type = table[var].type
                    if type == "integer" or \
                       type.startswith("reference"):
                        if vvar:
                            vvar = int(vvar)
                        if vvar == rvar:
                            continue
                    represent = table[var].represent
                    if not represent:
                        represent = lambda o: o
                    if rvar:
                        changed[var] = "%s changed from %s to %s" % \
                            (table[var].label, represent(rvar), represent(vvar))
                    else:
                        changed[var] = "%s changed to %s" % \
                            (table[var].label, represent(vvar))

        if changed:
            table = db.project_comment
            text = s3_auth_user_represent(current.auth.user.id)
            for var in changed:
                text = "%s\n%s" % (text, changed[var])
            table.insert(task_id=id,
                         body=text)

        vars = current.request.post_vars
        if "project_id" in vars:
            ltable = db.project_task_project
            filter = (ltable.task_id == id)
            project = vars.project_id
            if project:
                # Create the link to the Project
                #ptable = db.project_project
                #master = s3db.resource("project_task", id=id)
                #record = db(ptable.id == project).select(ptable.id,
                #                                         limitby=(0, 1)).first()
                #link = s3db.resource("project_task_project")
                #link_id = link.update_link(master, record)
                query = (ltable.task_id == id) & \
                        (ltable.project_id == project)
                record = db(query).select(ltable.id, limitby=(0, 1)).first()
                if record:
                    link_id = record.id
                else:
                    link_id = ltable.insert(task_id = id,
                                            project_id = project)
                filter = filter & (ltable.id != link_id)
            # Remove any other links
            links = s3db.resource("project_task_project", filter=filter)
            links.delete()

        if "activity_id" in vars:
            ltable = db.project_task_activity
            filter = (ltable.task_id == id)
            activity = vars.activity_id
            if vars.activity_id:
                # Create the link to the Activity
                #atable = db.project_activity
                #master = s3db.resource("project_task", id=id)
                #record = db(atable.id == activity).select(atable.id,
                #                                          limitby=(0, 1)).first()
                #link = s3db.resource("project_task_activity")
                #link_id = link.update_link(master, record)
                query = (ltable.task_id == id) & \
                        (ltable.activity_id == activity)
                record = db(query).select(ltable.id, limitby=(0, 1)).first()
                if record:
                    link_id = record.id
                else:
                    link_id = ltable.insert(task_id = id,
                                            activity_id = activity)
                filter = filter & (ltable.id != link_id)
            # Remove any other links
            links = s3db.resource("project_task_activity", filter=filter)
            links.delete()

        if "milestone_id" in vars:
            ltable = db.project_task_milestone
            filter = (ltable.task_id == id)
            milestone = vars.milestone_id
            if milestone:
                # Create the link to the Milestone
                #mtable = db.project_milestone
                #master = s3db.resource("project_task", id=id)
                #record = db(mtable.id == milestone).select(mtable.id,
                #                                           limitby=(0, 1)).first()
                #link = s3db.resource("project_task_milestone")
                #link_id = link.update_link(master, record)
                query = (ltable.task_id == id) & \
                        (ltable.milestone_id == milestone)
                record = db(query).select(ltable.id, limitby=(0, 1)).first()
                if record:
                    link_id = record.id
                else:
                    link_id = ltable.insert(task_id = id,
                                            milestone_id = milestone)
                filter = filter & (ltable.id != link_id)
            # Remove any other links
            links = s3db.resource("project_task_milestone", filter=filter)
            links.delete()

        # Notify Assignee
        task_notify(form)

    # -------------------------------------------------------------------------
    @staticmethod
    def project_task_dispatch(r, **attr):
        """
            Send a Task Dispatch notice from a Task
            - if a location is supplied, this will be formatted as an OpenGeoSMS
        """

        if r.representation == "html" and \
           r.name == "task" and r.id and not r.component:

            record = r.record
            text = "%s: %s" % (record.name,
                               record.description)

            # Encode the message as an OpenGeoSMS
            msg = current.msg
            message = msg.prepare_opengeosms(record.location_id,
                                             code="ST",
                                             map="google",
                                             text=text)

            # URL to redirect to after message sent
            url = URL(c="project",
                      f="task",
                      args=r.id)

            # Create the form
            if record.pe_id:
                opts = dict(recipient=record.pe_id)
            else:
                opts = dict(recipient_type="pr_person")
            output = msg.compose(type="SMS",
                                 message = message,
                                 url = url,
                                 **opts)

            # Maintain RHeader for consistency
            if "rheader" in attr:
                rheader = attr["rheader"](r)
                if rheader:
                    output["rheader"] = rheader

            output["title"] = current.T("Send Task Notification")
            current.response.view = "msg/compose.html"
            return output

        else:
            raise HTTP(501, current.ERROR.BAD_METHOD)

    # -------------------------------------------------------------------------
    @staticmethod
    def project_milestone_duplicate(item):
        """
            Import item de-duplication
            - Duplicate if same Name & Project
        """

        data = item.data
        name = data.get("name")
        if not name:
            # Nothing we can work with
            return

        table = item.table
        query = (table.name.lower() == name.lower())
        project_id = data.get("project_id")
        if project_id:
            query &= (table.project_id == project_id)

        duplicate = current.db(query).select(table.id,
                                             limitby=(0, 1)).first()
        if duplicate:
            item.id = duplicate.id
            item.method = item.METHOD.UPDATE

    # -------------------------------------------------------------------------
    @staticmethod
    def project_time_onaccept(form):
        """ When Time is logged, update the Task & Activity """

        db = current.db
        titable = db.project_time
        ttable = db.project_task
        atable = db.project_activity
        tatable = db.project_task_activity

        # Find the Task
        task_id = form.vars.task_id
        if not task_id:
            # Component Form
            query = (titable.id == form.vars.id)
            record = db(query).select(titable.task_id,
                                      limitby=(0, 1)).first()
            if record:
                task_id = record.task_id

        # Total the Hours Logged
        query = (titable.deleted == False) & \
                (titable.task_id == task_id)
        rows = db(query).select(titable.hours)
        hours = 0
        for row in rows:
            if row.hours:
                hours += row.hours

        # Update the Task
        query = (ttable.id == task_id)
        db(query).update(time_actual=hours)

        # Find the Activity
        query = (tatable.deleted == False) & \
                (tatable.task_id == task_id)
        activity = db(query).select(tatable.activity_id,
                                    limitby=(0, 1)).first()
        if activity:
            activity_id = activity.activity_id

            # Find all Tasks in this Activity
            query = (ttable.deleted == False) & \
                    (tatable.deleted == False) & \
                    (tatable.task_id == ttable.id) & \
                    (tatable.activity_id == activity_id)
            tasks = db(query).select(ttable.time_actual)

            # Total the Hours Logged
            hours = 0
            for task in tasks:
                hours += task.time_actual or 0 # Handle None

            # Update the Activity
            query = (atable.id == activity_id)
            db(query).update(time_actual=hours)

# =============================================================================
class S3ProjectTaskHRMModel(S3Model):
    """
        Project Task HRM Model

        This class holds the tables used to link Tasks to Human Resources
        - either individuals or Job Roles
    """

    names = ("project_task_job_title",
             "project_task_human_resource",
             )

    def model(self):

        define_table = self.define_table
        task_id = self.project_task_id

        # ---------------------------------------------------------------------
        # Link Tasks <> Human Resources
        tablename = "project_task_human_resource"
        define_table(tablename,
                     task_id(empty = False,
                             ondelete = "CASCADE",
                             ),
                     self.hrm_human_resource_id(empty = False,
                                                # @ToDo: Flag that there are open Tasks Assigned
                                                ondelete = "CASCADE",
                                                ),
                     *s3_meta_fields())

        # ---------------------------------------------------------------------
        # Link Tasks <> Job Roles
        tablename = "project_task_job_title"
        define_table(tablename,
                     task_id(empty = False,
                             ondelete = "CASCADE",
                             ),
                     self.hrm_job_title_id(empty = False,
                                           # @ToDo: Flag that there are open Tasks Assigned
                                           ondelete = "CASCADE",
                                           ),
                     *s3_meta_fields())

        # ---------------------------------------------------------------------
        # Pass names back to global scope (s3.*)
        #
        return dict()

# =============================================================================
class S3ProjectTaskIReportModel(S3Model):
    """
        Project Task IReport Model

        This class holds the table used to link Tasks with Incident Reports.
        @ToDo: Deprecate as we link to Incidents instead: S3EventTaskModel
    """

    names = ("project_task_ireport",)

    def model(self):

        # Link Tasks <-> Incident Reports
        #
        tablename = "project_task_ireport"
        self.define_table(tablename,
                          self.project_task_id(empty = False,
                                               ondelete = "CASCADE",
                                               ),
                          self.irs_ireport_id(empty = False,
                                              ondelete = "CASCADE",
                                              ),
                          *s3_meta_fields())

        self.configure(tablename,
                       onaccept=self.task_ireport_onaccept)

        # ---------------------------------------------------------------------
        # Pass names back to global scope (s3.*)
        #
        return dict()

    # -------------------------------------------------------------------------
    @staticmethod
    def task_ireport_onaccept(form):
        """
            When a Task is linked to an IReport, then populate the location_id
        """

        vars = form.vars
        ireport_id = vars.ireport_id
        task_id = vars.task_id

        db = current.db

        # Check if we already have a Location for the Task
        table = db.project_task
        query = (table.id == task_id)
        record = db(query).select(table.location_id,
                                  limitby=(0, 1)).first()
        if not record or record.location_id:
            return

        # Find the Incident Location
        itable = db.irs_ireport
        query = (itable.id == ireport_id)
        record = db(query).select(itable.location_id,
                                  limitby=(0, 1)).first()
        if not record or not record.location_id:
            return

        location_id = record.location_id

        # Update the Task
        query = (table.id == task_id)
        db(query).update(location_id=location_id)

# =============================================================================
def multi_theme_percentage_represent(id):
    """
        Representation for Theme Percentages
        for multiple=True options
    """

    if not id:
        return current.messages["NONE"]

    s3db = current.s3db
    table = s3db.project_theme_percentage
    ttable = s3db.project_theme

    def represent_row(row):
        return "%s (%s%s)" % (row.project_theme.name,
                              row.project_theme_percentage.percentage,
                              "%")

    if isinstance(id, (list, tuple)):
        query = (table.id.belongs(id)) & \
                (ttable.id == table.theme_id)
        rows = current.db(query).select(table.percentage,
                                        ttable.name)
        repr = ", ".join(represent_row(row) for row in rows)
        return repr
    else:
        query = (table.id == id) & \
                (ttable.id == table.theme_id)
        row = current.db(query).select(table.percentage,
                                       ttable.name).first()
        try:
            return represent_row(row)
        except:
            return current.messages.UNKNOWN_OPT

# =============================================================================
class project_LocationRepresent(S3Represent):
    """ Representation of Project Locations """

    def __init__(self,
                 translate=False,
                 show_link=False,
                 multiple=False,
                 ):

        settings = current.deployment_settings
        if settings.get_project_community():
            # Community is the primary resource
            self.community = True
        else:
            # Location is just a way to display Projects on a map
            self.community = False
        if settings.get_gis_countries() == 1:
            self.multi_country = False
        else:
            self.multi_country = True
        self.use_codes = settings.get_project_codes()

        self.lookup_rows = self.custom_lookup_rows

        super(project_LocationRepresent,
              self).__init__(lookup="project_location",
                             show_link=show_link,
                             translate=translate,
                             multiple=multiple)

    # -------------------------------------------------------------------------
    def custom_lookup_rows(self, key, values, fields=None):
        """
            Custom lookup method for organisation rows, does a
            join with the projects and locations. Parameters
            key and fields are not used, but are kept for API
            compatiblity reasons.

            @param values: the project_location IDs
        """

        db = current.db
        ltable = current.s3db.project_location
        gtable = db.gis_location
        fields = [ltable.id,    # pkey is needed for the cache
                  gtable.name,
                  gtable.level,
                  gtable.L0,
                  gtable.L1,
                  gtable.L2,
                  gtable.L3,
                  gtable.L4,
                  gtable.L5,
                  ]

        if len(values) == 1:
            query = (ltable.id == values[0]) & \
                    (ltable.location_id == gtable.id)
            limitby = (0, 1)
        else:
            query = (ltable.id.belongs(values)) & \
                    (ltable.location_id == gtable.id)
            limitby = None

        if not self.community:
            ptable = db.project_project
            query &= (ltable.project_id == ptable.id)
            fields.append(ptable.name)
            if self.use_codes:
                fields.append(ptable.code)

        rows = db(query).select(*fields,
                                limitby=limitby)
        self.queries += 1
        return rows

    # -------------------------------------------------------------------------
    def represent_row(self, row):
        """
            Represent a single Row

            @param row: the joined Row
        """

        community = self.community
        if not self.community:
            prow = row["project_project"]
        row = row["gis_location"]

        name = row.name
        level = row.level
        if level == "L0":
            location = name
        elif name:
            locations = [name]
            lappend = locations.append
            matched = False
            L5 = row.L5
            if L5:
                if L5 == name:
                    matched = True
                else:
                    lappend(L5)
            L4 = row.L4
            if L4:
                if L4 == name:
                    if matched:
                        lappend(L4)
                    matched = True
                else:
                    lappend(L4)
            L3 = row.L3
            if L3:
                if L3 == name:
                    if matched:
                        lappend(L3)
                    matched = True
                else:
                    lappend(L3)
            L2 = row.L2
            if L2:
                if L2 == name:
                    if matched:
                        lappend(L2)
                    matched = True
                else:
                    lappend(L2)
            L1 = row.L1
            if L1:
                if L1 == name:
                    if matched:
                        lappend(L1)
                    matched = True
                else:
                    lappend(L1)
            if self.multi_country:
                L0 = row.L0
                if L0:
                    if L0 == name:
                        if matched:
                            lappend(L0)
                        matched = True
                    else:
                        lappend(L0)
            location = ", ".join(locations)
        else:
            locations = [row[level] for level in ("L5", "L4", "L3", "L2", "L1") if row[level]]
            if self.multi_country:
                L0 = row.L0
                if L0:
                    locations.append(L0)
            location = ", ".join(locations)

        if community:
            return s3_unicode(location)
        else:
            if self.use_codes and prow.code:
                project =  "%s: %s" % (prow.code, prow.name)
            else:
                project = prow.name
            name = "%s (%s)" % (project, location)
            return s3_unicode(name)

# =============================================================================
def task_notify(form):
    """
        If the task is assigned to someone then notify them
    """

    vars = form.vars
    pe_id = vars.pe_id
    if not pe_id:
        return
    user = current.auth.user
    if user and user.pe_id == pe_id:
        # Don't notify the user when they assign themselves tasks
        return
    if int(vars.status) not in current.response.s3.project_task_active_statuses:
        # No need to notify about closed tasks
        return
    if form.record is None or (int(pe_id) != form.record.pe_id):
        # Assignee has changed
        settings = current.deployment_settings

        if settings.has_module("msg"):
            # Notify assignee
            subject = "%s: Task assigned to you" % settings.get_system_name_short()
            url = "%s%s" % (settings.get_base_public_url(),
                            URL(c="project", f="task", args=vars.id))
            priority = current.s3db.project_task.priority.represent(int(vars.priority))
            message = "You have been assigned a Task:\n\n%s\n\n%s\n\n%s\n\n%s" % \
                (url,
                 "%s priority" % priority,
                 vars.name,
                 vars.description or "")
            current.msg.send_by_pe_id(pe_id, subject, message)
    return

# =============================================================================
class project_TaskRepresent(S3Represent):
    """ Representation of project tasks """

    def __init__(self,
                 show_link=False,
                 show_project=False,
                 project_first=True):
        """
            Constructor

            @param show_link: render representation as link to the task
            @param show_project: show the project name in the representation
            @param project_first: show the project name before the task name
        """

        task_url = URL(c="project", f="task", args=["[id]"])

        super(project_TaskRepresent, self).__init__(lookup = "project_task",
                                                    show_link = show_link,
                                                    linkto = task_url,
                                                    )

        self.show_project = show_project
        if show_project:
            self.project_represent = S3Represent(lookup = "project_project")

        self.project_first = project_first

    # -------------------------------------------------------------------------
    def lookup_rows(self, key, values, fields=[]):
        """
            Custom rows lookup

            @param key: the key Field
            @param values: the values
            @param fields: unused (retained for API compatibility)
        """

        s3db = current.s3db

        ttable = s3db.project_task
        fields = [ttable.id, ttable.name]

        show_project = self.show_project
        if show_project:
            ltable = s3db.project_task_project
            left = ltable.on(ltable.task_id == ttable.id)
            fields.append(ltable.project_id)
        else:
            left = None

        if len(values) == 1:
            query = (key == values[0])
        else:
            query = key.belongs(values)
        rows = current.db(query).select(left = left, *fields)
        self.queries += 1

        if show_project and rows:
            # Bulk-represent the project_ids
            project_ids = [row.project_task_project.project_id
                           for row in rows]
            if project_ids:
                self.project_represent.bulk(project_ids)

        return rows

    # -------------------------------------------------------------------------
    def represent_row(self, row):
        """
            Represent a row

            @param row: the Row
        """

        output = row["project_task.name"]

        if self.show_project:

            project_id = row["project_task_project.project_id"]
            if self.project_first:
                if project_id:
                    strfmt = "%(project)s: %(task)s"
                else:
                    strfmt = "- %(task)s"
            else:
                if project_id:
                    strfmt = "%(task)s (%(project)s)"
                else:
                    strfmt = "%(task)s"

            output = strfmt % {"task": s3_unicode(output),
                               "project": self.project_represent(project_id),
                               }

        return output

# =============================================================================
class project_ActivityRepresent(S3Represent):
    """ Representation of Project Activities """

    def __init__(self,
                 translate=False,
                 show_link=False,
                 multiple=False):

        if current.deployment_settings.get_project_projects():
            # Need a custom lookup
            self.code = True
            self.lookup_rows = self.custom_lookup_rows
            fields = ["project_activity.name",
                      "project_project.code",
                      ]
        else:
            # Can use standard lookup of fields
            self.code = False
            fields = ["name"]

        super(project_ActivityRepresent,
              self).__init__(lookup="project_activity",
                             fields=fields,
                             show_link=show_link,
                             translate=translate,
                             multiple=multiple)

    # -------------------------------------------------------------------------
    def custom_lookup_rows(self, key, values, fields=[]):
        """
            Custom lookup method for activity rows, does a
            left join with the parent project. Parameters
            key and fields are not used, but are kept for API
            compatibility reasons.

            @param values: the activity IDs
        """

        db = current.db
        s3db = current.s3db
        atable = s3db.project_activity
        ptable = s3db.project_project

        left = ptable.on(ptable.id == atable.project_id)

        qty = len(values)
        if qty == 1:
            query = (atable.id == values[0])
            limitby = (0, 1)
        else:
            query = (atable.id.belongs(values))
            limitby = (0, qty)

        rows = db(query).select(atable.id,
                                atable.name,
                                ptable.code,
                                left=left,
                                limitby=limitby)
        self.queries += 1
        return rows

    # -------------------------------------------------------------------------
    def represent_row(self, row):
        """
            Represent a single Row

            @param row: the project_activity Row
        """

        if self.code:
            # Custom Row (with the project left-joined)
            name = row["project_activity.name"]
            code = row["project_project.code"]
            if not name:
                return row["project_activity.id"]
        else:
            # Standard row (from fields)
            name = row["name"]
            if not name:
                return row["id"]

        if self.code and code:
            name = "%s > %s" % (code, name)
        return s3_unicode(name)

# =============================================================================
def project_activity_year_options():
    """
        returns a dict of the options for the year virtual field
        used by the search widget

        orderby needed for postgres

        @ToDo: Migrate to stats_year_options()
    """

    db = current.db
    table = current.s3db.project_activity
    query = (table.deleted == False)
    min_field = table.date.min()
    start_date_min = db(query).select(min_field,
                                      orderby=min_field,
                                      limitby=(0, 1)
                                      ).first()[min_field]
    if start_date_min:
        start_year = start_date_min.year
    else:
        start_year = None

    max_field = table.end_date.max()
    end_date_max = db(query).select(max_field,
                                    orderby=max_field,
                                    limitby=(0, 1)
                                    ).first()[max_field]
    if end_date_max:
        end_year = end_date_max.year
    else:
        end_year = None

    if not start_year or not end_year:
        return {start_year:start_year} or {end_year:end_year}
    years = {}
    for year in xrange(start_year, end_year + 1):
        years[year] = year
    return years

# =============================================================================
class S3ProjectThemeVirtualFields:
    """ Virtual fields for the project table """

    def themes(self):
        """
            Themes associated with this Project
        """

        try:
            project_id = self.project_project.id
        except AttributeError:
            return ""

        s3db = current.s3db
        ptable = s3db.project_project
        ttable = s3db.project_theme
        ltable = s3db.project_theme_percentage
        query = (ltable.deleted != True) & \
                (ltable.project_id == project_id) & \
                (ltable.theme_id == ttable.id)
        themes = current.db(query).select(ttable.name,
                                          ltable.percentage)

        if not themes:
            return current.messages["NONE"]

        represent = ""
        for theme in themes:
            name = theme.project_theme.name
            percentage = theme.project_theme_percentage.percentage
            if represent:
                represent = "%s, %s (%s%s)" % (represent,
                                               name,
                                               percentage,
                                               "%")
            else:
                represent = "%s (%s%s)" % (name, percentage, "%")

        return represent

# =============================================================================
# project_time virtual fields
#
def project_time_day(row):
    """
        Virtual field for project_time - abbreviated string format for
        date, allows grouping per day instead of the individual datetime,
        used for project time report.

        Requires "date" to be in the additional report_fields

        @param row: the Row
    """

    try:
        thisdate = row["project_time.date"]
    except AttributeError:
        return current.messages["NONE"]
    if not thisdate:
        return current.messages["NONE"]

    now = current.request.utcnow
    week = datetime.timedelta(days=7)
    #if thisdate < (now - week):
        # Ignore data older than the last week
        # - should already be filtered in controller anyway
    #    return default

    return thisdate.date().strftime("%d %B %y")

# =============================================================================
def project_time_week(row):
    """
        Virtual field for project_time - returns the date of the Monday
        (=first day of the week) of this entry, used for project time report.

        Requires "date" to be in the additional report_fields

        @param row: the Row
    """

    try:
        thisdate = row["project_time.date"]
    except AttributeError:
        return current.messages["NONE"]
    if not thisdate:
        return current.messages["NONE"]

    day = thisdate.date()
    monday = day - datetime.timedelta(days=day.weekday())

    return monday

# =============================================================================
def project_ckeditor():
    """ Load the Project Comments JS """

    s3 = current.response.s3

    ckeditor = URL(c="static", f="ckeditor", args="ckeditor.js")
    s3.scripts.append(ckeditor)
    adapter = URL(c="static", f="ckeditor", args=["adapters", "jquery.js"])
    s3.scripts.append(adapter)

    # Toolbar options: http://docs.cksource.com/CKEditor_3.x/Developers_Guide/Toolbar
    # @ToDo: Move to Static
    js = "".join((
'''i18n.reply="''', str(current.T("Reply")), '''"
var img_path=S3.Ap.concat('/static/img/jCollapsible/')
var ck_config={toolbar:[['Bold','Italic','-','NumberedList','BulletedList','-','Link','Unlink','-','Smiley','-','Source','Maximize']],toolbarCanCollapse:false,removePlugins:'elementspath'}
function comment_reply(id){
 $('#project_comment_task_id__row').hide()
 $('#project_comment_task_id__row1').hide()
 $('#comment-title').html(i18n.reply)
 $('#project_comment_body').ckeditorGet().destroy()
 $('#project_comment_body').ckeditor(ck_config)
 $('#comment-form').insertAfter($('#comment-'+id))
 $('#project_comment_parent').val(id)
 var task_id = $('#comment-'+id).attr('task_id')
 $('#project_comment_task_id').val(task_id)
}'''))

    s3.js_global.append(js)

# =============================================================================
def project_rheader(r):
    """ Project Resource Headers - used in Project & Budget modules """

    if r.representation != "html":
        # RHeaders only used in interactive views
        return None

    # Need to use this as otherwise demographic_data?viewing=project_location.x
    # doesn't have an rheader
    tablename, record = s3_rheader_resource(r)
    if not record:
        return None
    s3db = current.s3db
    table = s3db.table(tablename)

    resourcename = r.name

    T = current.T
    #auth = current.auth
    settings = current.deployment_settings

    attachments_label = settings.get_ui_label_attachments()
    if resourcename == "project":
        mode_3w = settings.get_project_mode_3w()
        mode_task = settings.get_project_mode_task()
        details_tab = settings.get_project_details_tab()

        # Tabs
        #ADMIN = current.session.s3.system_roles.ADMIN
        #admin = auth.s3_has_role(ADMIN)
        #staff = auth.s3_has_role("STAFF")
        #staff = True

        tabs = [(T("Basic Details"), None)]
        append = tabs.append
        if settings.get_project_goals():
            append((T("Goals"), "goal"))
        if settings.get_project_outcomes():
            append((T("Outcomes"), "outcome"))
        outputs = settings.get_project_outputs()
        if outputs and outputs != "inline":
            append((T("Outputs"), "output"))
        if settings.get_project_indicators():
            append((T("Indicators"), "indicator"))
            append((T("Indicator Data"), "indicator_data"))
        if settings.get_project_multiple_organisations() and not details_tab:
            append((T("Organizations"), "organisation"))
        if settings.get_project_community() and not details_tab:
            append((T("Communities"), "location"))
        elif not mode_task and not details_tab:
            append((T("Locations"), "location"))
        if settings.get_project_theme_percentages():
            append((T("Themes"), "theme"))
        if mode_3w and not details_tab:
            append((T("Beneficiaries"), "beneficiary"))
        if settings.get_project_milestones():
            append((T("Milestones"), "milestone"))
        if settings.get_project_activities():
            append((T("Activities"), "activity"))
        if mode_task:
            append((T("Tasks"), "task"))
        if record.calendar:
            append((T("Calendar"), "timeline"))
        if settings.get_project_budget_monitoring():
            append((T("Budget Monitoring"), "monitoring"))
        elif settings.get_project_multiple_budgets():
            append((T("Annual Budgets"), "annual_budget"))
        if details_tab:
            append((T("Details"), "details"))
        else:
            if mode_3w:
                append((T("Documents"), "document"))
            else:
                append((attachments_label, "document"))
        if settings.get_hrm_show_staff():
            STAFF = settings.get_hrm_staff_label()
            if not details_tab:
                #append((STAFF, "human_resource", dict(group="staff")))
                append((STAFF, "human_resource"))
            if current.auth.s3_has_permission("create", "project_human_resource"):
                append((T("Assign %(staff)s") % dict(staff=STAFF), "assign"))
        #if settings.has_module("vol"):
        #    append((T("Volunteers"), "human_resource", dict(group="volunteer")))

        rheader_fields = [["code", "name"],
                          ["organisation_id"],
                          ["start_date", "end_date"]
                          ]
        # @ToDo: Either get S3ResourceHeader to support selectors or else rewrite manually
        #if settings.get_project_budget_monitoring():
        #    rheader_fields.append(["budget.total_budget"])
        rheader = S3ResourceHeader(rheader_fields, tabs)(r)

    elif resourcename in ("location", "demographic_data"):
        tabs = [(T("Details"), None),
                (T("Beneficiaries"), "beneficiary"),
                (T("Demographics"), "demographic_data/"),
                (T("Contact People"), "contact"),
                ]
        rheader_fields = []
        if record.project_id is not None:
            rheader_fields.append(["project_id"])
        rheader_fields.append(["location_id"])
        rheader = S3ResourceHeader(rheader_fields, tabs)(r,
                                                         record = record,
                                                         table = table)

    elif resourcename == "framework":
        tabs = [(T("Details"), None),
                (T("Organizations"), "organisation"),
                (T("Documents"), "document")]
        rheader_fields = [["name"]]
        rheader = S3ResourceHeader(rheader_fields, tabs)(r)

    elif resourcename == "activity":
        tabs = [(T("Details"), None),
                (T("Contact People"), "contact")]
        if settings.get_project_mode_task():
            tabs.append((T("Tasks"), "task"))
            tabs.append((attachments_label, "document"))
        else:
            tabs.append((T("Documents"), "document"))
        rheader_fields = []
        if record.project_id is not None:
            rheader_fields.append(["project_id"])
        rheader_fields.append(["name"])
        rheader_fields.append(["location_id"])
        rheader = S3ResourceHeader(rheader_fields, tabs)(r)

    elif resourcename == "task":
        # Tabs
        tabs = [(T("Details"), None)]
        append = tabs.append
        append((attachments_label, "document"))
        if settings.has_module("msg"):
            append((T("Notify"), "dispatch"))
        #(T("Roles"), "job_title"),
        #(T("Assignments"), "human_resource"),
        #(T("Requests"), "req")

        rheader_tabs = s3_rheader_tabs(r, tabs)

        # RHeader
        db = current.db
        ltable = s3db.project_task_project
        ptable = db.project_project
        query = (ltable.deleted == False) & \
                (ltable.task_id == r.id) & \
                (ltable.project_id == ptable.id)
        row = db(query).select(ptable.id,
                               ptable.code,
                               ptable.name,
                               limitby=(0, 1)).first()
        if row:
            project = s3db.project_project_represent(None, row)
            project = TR(TH("%s: " % T("Project")),
                         project,
                         )
        else:
            project = ""

        atable = s3db.project_activity
        ltable = s3db.project_task_activity
        query = (ltable.deleted == False) & \
                (ltable.task_id == r.id) & \
                (ltable.activity_id == atable.id)
        activity = db(query).select(atable.name,
                                    limitby=(0, 1)).first()
        if activity:
            activity = TR(TH("%s: " % T("Activity")),
                          activity.name
                          )
        else:
            activity = ""

        if record.description:
            description = TR(TH("%s: " % table.description.label),
                             record.description
                             )
        else:
            description = ""

        if record.site_id:
            facility = TR(TH("%s: " % table.site_id.label),
                          table.site_id.represent(record.site_id),
                          )
        else:
            facility = ""

        if record.location_id:
            location = TR(TH("%s: " % table.location_id.label),
                          table.location_id.represent(record.location_id),
                          )
        else:
            location = ""

        if record.created_by:
            creator = TR(TH("%s: " % T("Created By")),
                         s3_auth_user_represent(record.created_by),
                         )
        else:
            creator = ""

        if record.time_estimated:
            time_estimated = TR(TH("%s: " % table.time_estimated.label),
                                record.time_estimated
                                )
        else:
            time_estimated = ""

        if record.time_actual:
            time_actual = TR(TH("%s: " % table.time_actual.label),
                             record.time_actual
                             )
        else:
            time_actual = ""

        rheader = DIV(TABLE(project,
                            activity,
                            TR(TH("%s: " % table.name.label),
                               record.name,
                               ),
                            description,
                            facility,
                            location,
                            creator,
                            time_estimated,
                            time_actual,
                            #comments,
                            ), rheader_tabs)

    return rheader

# =============================================================================
def project_task_controller():
    """
        Tasks Controller, defined in the model for use from
        multiple controllers for unified menus
    """

    T = current.T
    s3db = current.s3db
    auth = current.auth
    s3 = current.response.s3
    get_vars = current.request.get_vars

    # Pre-process
    def prep(r):
        tablename = "project_task"
        table = s3db.project_task
        statuses = s3.project_task_active_statuses
        crud_strings = s3.crud_strings[tablename]

        if r.record:
            if r.interactive:
                # Put the Comments in the RFooter
                project_ckeditor()
                s3.rfooter = LOAD("project", "comments.load",
                                  args=[r.id],
                                  ajax=True)

        if r.method == "datalist":
            # Set list_fields for renderer (project_task_list_layout)
            list_fields = ["name",
                           "description",
                           "location_id",
                           "date_due",
                           "pe_id",
                           "status",
                           #"organisation_id$logo",
                           "modified_by",
                           ]
            if current.deployment_settings.get_project_projects():
                list_fields.insert(5, (T("Project"), "task_project.project_id"))
            s3db.configure("project_task",
                           list_fields = list_fields,
                           )

        elif r.method in ("create", "create.popup"):
            project_id = r.get_vars.get("task_project.project_id", None)
            if project_id:
                # Coming from a profile page
                s3db.project_task_project.project_id.default = project_id
                # Can't do this for an inline form
                #field.readable = field.writable = False

        elif "mine" in get_vars:
            # Show the Open Tasks for this User
            if auth.user:
                pe_id = auth.user.pe_id
                query = (table.pe_id == pe_id) & \
                        (table.status.belongs(statuses))
                r.resource.add_filter(query)
            crud_strings.title_list = T("My Open Tasks")
            crud_strings.msg_list_empty = T("No Tasks Assigned")
            s3db.configure(tablename,
                           copyable = False,
                           listadd = False,
                           )

            # No need for assignee (always us) or status (always "assigned"
            # or "reopened") in list fields:
            list_fields = s3db.get_config(tablename, "list_fields")
            if list_fields:
                list_fields[:] = (fn for fn in list_fields
                                     if fn not in ("pe_id", "status"))

        elif "project" in get_vars:
            # Show Open Tasks for this Project
            project = get_vars.project
            ptable = s3db.project_project
            try:
                name = current.db(ptable.id == project).select(ptable.name,
                                                               limitby=(0, 1)
                                                               ).first().name
            except:
                current.session.error = T("Project not Found")
                redirect(URL(args=None, vars=None))
            query = (FS("task_id:project_task_project.project_id") == project) & \
                    (FS("status").belongs(statuses))
            r.resource.add_filter(query)
            crud_strings.title_list = T("Open Tasks for %(project)s") % dict(project=name)
            crud_strings.msg_list_empty = T("No Open Tasks for %(project)s") % dict(project=name)
            # Add Activity
            list_fields = s3db.get_config(tablename,
                                          "list_fields")
            try:
                # Hide the project column since we know that already
                list_fields.remove((T("Project"), "task_project.project_id"))
            except ValueError:
                # Already removed
                pass
            s3db.configure(tablename,
                           copyable = False,
                           deletable = False,
                           # Block Add until we get the injectable component lookups
                           insertable = False,
                           list_fields = list_fields,
                           )
        elif "open" in get_vars:
            # Show Only Open Tasks
            crud_strings.title_list = T("All Open Tasks")
            r.resource.add_filter(table.status.belongs(statuses))

        if r.component:
            if r.component_name == "req":
                if current.deployment_settings.has_module("hrm"):
                    r.component.table.type.default = 3
                if r.method != "update" and r.method != "read":
                    # Hide fields which don't make sense in a Create form
                    s3db.req_create_form_mods()
            elif r.component_name == "human_resource":
                 r.component.table.type.default = 2
        else:
            if not auth.s3_has_role("STAFF"):
                # Hide fields to avoid confusion (both of inputters & recipients)
                table = r.table
                field = table.time_actual
                field.readable = field.writable = False
        return True
    s3.prep = prep

    # Post-process
    def postp(r, output):
        if r.interactive:
            if not r.component and r.method != "import":
                # Maintain vars: why?
                update_url = URL(args=["[id]"], vars=get_vars)
                S3CRUD.action_buttons(r, update_url=update_url)
        return output
    s3.postp = postp

    if "mine" in get_vars or "project" in get_vars:
        # Show no filters in pre-filtered views
        hide_filter = True
    else:
        hide_filter = None

    return current.rest_controller("project", "task",
                                   hide_filter = hide_filter,
                                   rheader = s3db.project_rheader,
                                   )

# =============================================================================
def project_theme_help_fields(options):
    """
        Provide the tooltips for the Theme filter

        @param options: the options to generate tooltips for, from
                        S3GroupedOptionsWidget: list of tuples (key, represent)
    """

    table = current.s3db.project_theme
    keys = dict(options).keys()
    rows = current.db(table.id.belongs(keys)).select(table.id,
                                                     table.comments)
    T = current.T
    translated = lambda string: T(string) if string else ""
    tooltips = {}
    for row in rows:
        tooltips[row.id] = translated(row.comments)
    return tooltips

# =============================================================================
def project_hazard_help_fields(options):
    """
        Provide the tooltips for the Hazard filter

        @param options: the options to generate tooltips for, from
                        S3GroupedOptionsWidget: list of tuples (key, represent)
    """

    table = current.s3db.project_hazard
    keys = dict(options).keys()
    rows = current.db(table.id.belongs(keys)).select(table.id,
                                                     table.comments)

    T = current.T
    translated = lambda string: T(string) if string else ""
    tooltips = {}
    for row in rows:
        tooltips[row.id] = translated(row.comments)
    return tooltips

# =============================================================================
def project_hfa_opts():
    """
        Provide the options for the HFA filter

        HFA: Hyogo Framework Agreement
    """

    T = current.T
    return {
        1: T("HFA1: Ensure that disaster risk reduction is a national and a local priority with a strong institutional basis for implementation."),
        2: T("HFA2: Identify, assess and monitor disaster risks and enhance early warning."),
        3: T("HFA3: Use knowledge, innovation and education to build a culture of safety and resilience at all levels."),
        4: T("HFA4: Reduce the underlying risk factors."),
        5: T("HFA5: Strengthen disaster preparedness for effective response at all levels."),
    }

# =============================================================================
def project_jnap_opts():
    """
        Provide the options for the JNAP filter (currently unused)

        JNAP (Joint National Action Plan for Disaster Risk Management
        and Climate Change Adaptation): applies to Cook Islands only
    """

    T = current.T
    return {
        1: T("JNAP-1: Strategic Area 1: Governance"),
        2: T("JNAP-2: Strategic Area 2: Monitoring"),
        3: T("JNAP-3: Strategic Area 3: Disaster Management"),
        4: T("JNAP-4: Strategic Area 4: Risk Reduction and Climate Change Adaptation"),
    }

# =============================================================================
def project_pifacc_opts():
    """
        Provide the options for the PIFACC filter (currently unused)

        PIFACC (Pacific Islands Framework for Action on Climate Change):
        applies to Pacific countries only
    """

    T = current.T
    return {
        1: T("PIFACC-1: Implementing Tangible, On-Ground Adaptation Measures"),
        2: T("PIFACC-2: Governance and Decision Making"),
        3: T("PIFACC-3: Improving our understanding of climate change"),
        4: T("PIFACC-4: Education, Training and Awareness"),
        5: T("PIFACC-5: Mitigation of Global Greenhouse Gas Emissions"),
        6: T("PIFACC-6: Partnerships and Cooperation"),
    }

# =============================================================================
def project_rfa_opts():
    """
        Provide the options for the RFA filter

        RFA: applies to Pacific countries only
    """

    T = current.T
    return {
        1: T("RFA1: Governance-Organisational, Institutional, Policy and Decision Making Framework"),
        2: T("RFA2: Knowledge, Information, Public Awareness and Education"),
        3: T("RFA3: Analysis and Evaluation of Hazards, Vulnerabilities and Elements at Risk"),
        4: T("RFA4: Planning for Effective Preparedness, Response and Recovery"),
        5: T("RFA5: Effective, Integrated and People-Focused Early Warning Systems"),
        6: T("RFA6: Reduction of Underlying Risk Factors"),
    }

# =============================================================================
def project_project_filters(org_label):
    """
        Filter widgets for project_project

        @param org_label: the label to use for organisation_id
    """

    T = current.T
    settings = current.deployment_settings

    filter_widgets = [
        S3TextFilter(["name",
                      "code",
                      "description",
                     ],
                     label = T("Search"),
                     comment = T("Search for a Project by name, code, or description."),
                     ),
        S3OptionsFilter("status_id",
                        label = T("Status"),
                        cols = 4,
                        ),
        S3OptionsFilter("organisation_id",
                        label = org_label,
                        # Can be unhidden in customise_xx_resource if there is a need to use a default_filter
                        hidden = True,
                        ),
        S3LocationFilter("location.location_id",
                         # Default should introspect
                         #levels = ("L0", "L1", "L2"),
                         hidden = True,
                         )
        ]

    append_filter = filter_widgets.append

    if settings.get_project_programmes():
        append_filter(
            S3OptionsFilter("programme_project.programme_id",
                            label = T("Programme"),
                            hidden = True,
                            )
        )

    if settings.get_project_sectors():
        if settings.get_ui_label_cluster():
            sector = T("Cluster")
        else:
            sector = T("Sector")
        append_filter(
            S3OptionsFilter("sector_project.sector_id",
                            label = sector,
                            location_filter = True,
                            none = True,
                            hidden = True,
                            )
        )

    mode_drr = settings.get_project_mode_drr()
    if mode_drr:
        append_filter(
            S3OptionsFilter("hazard_project.hazard_id",
                            label = T("Hazard"),
                            help_field = project_hazard_help_fields,
                            cols = 4,
                            hidden = True,
                            )
        )

    if settings.get_project_mode_3w():
        append_filter(
            S3OptionsFilter("theme_project.theme_id",
                            label = T("Theme"),
                            help_field = project_theme_help_fields,
                            cols = 4,
                            hidden = True,
                            )
        )

    if mode_drr:
        hfa_opts = project_hfa_opts()
        options = dict((key, "HFA %s" % key) for key in hfa_opts)
        #options[None] = current.messages["NONE"] # to search NO HFA
        append_filter(
            S3OptionsFilter("drr.hfa",
                            label = T("HFA"),
                            options = options,
                            help_field = hfa_opts,
                            cols = 5,
                            hidden = True,
                            )
        )

    if settings.get_project_multiple_organisations():
        append_filter(
            S3OptionsFilter("partner.organisation_id",
                            label = T("Partners"),
                            hidden = True,
                            )
        )
        append_filter(
            S3OptionsFilter("donor.organisation_id",
                            label = T("Donors"),
                            hidden = True,
                            )
        )

    return filter_widgets

# =============================================================================
def project_project_list_layout(list_id, item_id, resource, rfields, record,
                                icon="tasks"):
    """
        Default dataList item renderer for Projects on Profile pages

        @param list_id: the HTML ID of the list
        @param item_id: the HTML ID of the item
        @param resource: the S3Resource to render
        @param rfields: the S3ResourceFields to render
        @param record: the record as dict
    """

    record_id = record["project_project.id"]
    item_class = "thumbnail"

    raw = record._row
    author = record["project_project.modified_by"]
    date = record["project_project.modified_on"]

    name = record["project_project.name"]
    description = record["project_project.description"]
    start_date = record["project_project.start_date"]

    organisation = record["project_project.organisation_id"]
    organisation_id = raw["project_project.organisation_id"]
    location = record["project_location.location_id"]
    location_id = raw["project_location.location_id"]

    comments = raw["project_project.comments"]

    org_url = URL(c="org", f="organisation", args=[organisation_id, "profile"])
    org_logo = raw["org_organisation.logo"]
    if org_logo:
        org_logo = A(IMG(_src=URL(c="default", f="download", args=[org_logo]),
                         _class="media-object",
                         ),
                     _href=org_url,
                     _class="pull-left",
                     )
    else:
        # @ToDo: use a dummy logo image
        org_logo = A(IMG(_class="media-object"),
                     _href=org_url,
                     _class="pull-left",
                     )

    # Edit Bar
    # @ToDo: Consider using S3NavigationItem to hide the auth-related parts
    permit = current.auth.s3_has_permission
    table = current.db.project_project
    if permit("update", table, record_id=record_id):
        vars = {"refresh": list_id,
                "record": record_id,
                }
        edit_btn = A(ICON("edit"),
                     _href=URL(c="project", f="project",
                               args=[record_id, "update.popup"]
                               ),
                     _class="s3_modal",
                     _title=current.response.s3.crud_strings.project_project.title_update,
                     )
    else:
        edit_btn = ""
    if permit("delete", table, record_id=record_id):
        delete_btn = A(ICON("delete"),
                       _class="dl-item-delete",
                       _title=current.response.s3.crud_strings.project_project.label_delete_button,
                       )
    else:
        delete_btn = ""
    edit_bar = DIV(edit_btn,
                   delete_btn,
                   _class="edit-bar fright",
                   )

    # Render the item
    item = DIV(DIV(ICON(icon),
                   SPAN(A(name,
                          _href =  URL(c="project", f="project",
                                       args=[record_id, "profile"])),
                        _class="card-title"),
                   SPAN(location, _class="location-title"),
                   SPAN(start_date, _class="date-title"),
                   edit_bar,
                   _class="card-header",
                   ),
               DIV(org_logo,
                   DIV(DIV((description or ""),
                           DIV(author or "",
                               " - ",
                               A(organisation,
                                 _href=org_url,
                                 _class="card-organisation",
                                 ),
                               _class="card-person",
                               ),
                           _class="media",
                           ),
                       _class="media-body",
                       ),
                   _class="media",
                   ),
               #docs,
               _class=item_class,
               _id=item_id,
               )

    return item

# =============================================================================
def project_task_list_layout(list_id, item_id, resource, rfields, record,
                             icon="tasks"):
    """
        Default dataList item renderer for Tasks on Profile pages

        @param list_id: the HTML ID of the list
        @param item_id: the HTML ID of the item
        @param resource: the S3Resource to render
        @param rfields: the S3ResourceFields to render
        @param record: the record as dict
    """

    record_id = record["project_task.id"]
    item_class = "thumbnail"

    raw = record._row
    author = record["project_task.modified_by"]
    date = record["project_task.modified_on"]

    name = record["project_task.name"]
    assigned_to = record["project_task.pe_id"] or ""
    description = record["project_task.description"]
    date_due = record["project_task.date_due"]
    source_url = raw["project_task.source_url"]
    status = raw["project_task.status"]
    priority = raw["project_task.priority"]

    project_id = raw["project_task_project.project_id"]
    if project_id:
        project = record["project_task_project.project_id"]
        project = SPAN(A(project,
                         _href = URL(c="project", f="project",
                                     args=[project_id, "profile"])
                         ),
                       " > ",
                       _class="task_project_title"
                       )
    else:
        project = ""

    if priority in (1, 2):
        # Urgent / High
        priority_icon = DIV(ICON("exclamation"),
                            _class="task_priority")
    elif priority == 4:
        # Low
        priority_icon = DIV(ICON("arrow-down"),
                            _class="task_priority")
    else:
        priority_icon = ""
    # @ToDo: Support more than just the Wrike/MCOP statuses
    status_icon_colour = {2:  "#AFC1E5",
                          6:  "#C8D571",
                          7:  "#CEC1FF",
                          12: "#C6C6C6",
                          }
    active_statuses = current.s3db.project_task_active_statuses
    status_icon  = DIV(ICON("active" if status in active_statuses else "inactive"),
                       _class="task_status",
                       _style="background-color:%s" % (status_icon_colour.get(status, "none"))
                       )

    location = record["project_task.location_id"]
    location_id = raw["project_task.location_id"]

    comments = raw["project_task.comments"]

    org_logo = ""
    #org_url = URL(c="org", f="organisation", args=[organisation_id, "profile"])
    #org_logo = raw["org_organisation.logo"]
    #if org_logo:
    #    org_logo = A(IMG(_src=URL(c="default", f="download", args=[org_logo]),
    #                     _class="media-object",
    #                     ),
    #                 _href=org_url,
    #                 _class="pull-left",
    #                 )
    #else:
    #    # @ToDo: use a dummy logo image
    #    org_logo = A(IMG(_class="media-object"),
    #                 _href=org_url,
    #                 _class="pull-left",
    #                 )

    # Edit Bar
    # @ToDo: Consider using S3NavigationItem to hide the auth-related parts
    permit = current.auth.s3_has_permission
    table = current.db.project_task
    if permit("update", table, record_id=record_id):
        edit_btn = A(ICON("edit"),
                     _href=URL(c="project", f="task",
                               args=[record_id, "update.popup"],
                               vars={"refresh": list_id,
                                     "record": record_id},
                               ),
                     _class="s3_modal",
                     _title=current.response.s3.crud_strings.project_task.title_update,
                     )
    else:
        edit_btn = ""
    if permit("delete", table, record_id=record_id):
        delete_btn = A(ICON("delete"),
                       _class="dl-item-delete",
                       _title=current.response.s3.crud_strings.project_task.label_delete_button,
                       )
    else:
        delete_btn = ""

    if source_url:
        source_btn =  A(ICON("link"),
                       _title=source_url,
                       _href=source_url,
                       _target="_blank"
                       )
    else:
        source_btn = ""

    edit_bar = DIV(edit_btn,
                   delete_btn,
                   source_btn,
                   _class="edit-bar fright",
                   )

    # Render the item
    item = DIV(DIV(ICON(icon),
                   SPAN(location, _class="location-title"),
                   SPAN(date_due, _class="date-title"),
                   edit_bar,
                   _class="card-header",
                   ),
               DIV(org_logo,
                   priority_icon,
                   DIV(project,
                        name, _class="card-title task_priority"),
                   status_icon,
                   DIV(DIV((description or ""),
                           DIV(author,
                               " - ",
                               assigned_to,
                               #A(organisation,
                               #  _href=org_url,
                               #  _class="card-organisation",
                               #  ),
                               _class="card-person",
                               ),
                           _class="media",
                           ),
                       _class="media-body",
                       ),
                   _class="media",
                   ),
               #docs,
               _class=item_class,
               _id=item_id,
               )

    return item

# =============================================================================
class project_Details(S3Method):
    """
        Custom profile page with multiple DataTables:
            * Organisations
            * Locations
            * Beneficiaries
            * Documents
            * Staff
    """

    def __init__(self, form=None):
        """
            Constructor

            @param form: widget config to inject at the top of the page,
                         or a callable to produce such a widget config
        """

        self.form = form

    # -------------------------------------------------------------------------
    def apply_method(self, r, **attr):
        """
            Entry point for REST API

            @param r: the S3Request
            @param attr: controller arguments
        """

        if r.name == "project" and \
           r.id and \
           not r.component and \
           r.representation in ("html", "aadata"):

            T = current.T
            s3db = current.s3db
            settings = current.deployment_settings

            def dt_row_actions(component):
                return lambda r, list_id: [
                    {"label": T("Open"),
                     "url": r.url(component=component,
                                  component_id="[id]",
                                  method="update.popup",
                                  vars={"refresh": list_id}),
                     "_class": "action-btn edit s3_modal",
                     },
                    {"label": T("Delete"),
                     "_ajaxurl": r.url(component=component,
                                       component_id="[id]",
                                       method="delete.json",
                                       ),
                     "_class": "action-btn delete-btn-ajax dt-ajax-delete",
                     },
                ]

            profile_widgets = []
            form = self.form
            if form:
                if callable(form):
                    form = form(r)
                if form is not None:
                    profile_widgets.append(form)
            if settings.get_project_multiple_organisations():
                orgs_widget = dict(label = "Organizations",
                                   label_create = "Add Organization",
                                   type = "datatable",
                                   actions = dt_row_actions("organisation"),
                                   tablename = "project_organisation",
                                   context = "project",
                                   create_controller = "project",
                                   create_function = "project",
                                   create_component = "organisation",
                                   pagesize = None, # all records
                                   )
                profile_widgets.append(orgs_widget)
            if settings.get_project_community():
                label = "Communities"
                label_create = "Add Community"
            else:
                label = "Locations"
                label_create = "Add Location"
            locations_widget = dict(label = label,
                                    label_create = label_create,
                                    type = "datatable",
                                    actions = dt_row_actions("location"),
                                    tablename = "project_location",
                                    context = "project",
                                    create_controller = "project",
                                    create_function = "project",
                                    create_component = "location",
                                    pagesize = None, # all records
                                    )
            profile_widgets.append(locations_widget)
            if settings.get_project_mode_3w():
                beneficiaries_widget = dict(label = "Beneficiaries",
                                            label_create = "Add Beneficiaries",
                                            type = "datatable",
                                            actions = dt_row_actions("beneficiary"),
                                            tablename = "project_beneficiary",
                                            context = "project",
                                            create_controller = "project",
                                            create_function = "project",
                                            create_component = "beneficiary",
                                            pagesize = None, # all records
                                            )
                profile_widgets.append(beneficiaries_widget)
                label = T("Documents")
            else:
                label = attachments_label
            docs_widget = dict(label = label,
                               label_create = "Add Document",
                               type = "datatable",
                               actions = dt_row_actions("document"),
                               tablename = "doc_document",
                               # @ToDo: Fix Filter
                               #context = "project",
                               context = ("~.doc_id", "doc_id"),
                               create_controller = "project",
                               create_function = "project",
                               create_component = "document",
                               pagesize = None, # all records
                               )
            profile_widgets.append(docs_widget)
            if settings.get_hrm_show_staff():
                STAFF = settings.get_hrm_staff_label()
                hr_widget = dict(label = STAFF,
                                 label_create = "Add %(staff)s" % dict(staff=STAFF),
                                 type = "datatable",
                                 actions = dt_row_actions("human_resource"),
                                 tablename = "hrm_human_resource",
                                 context = "project",
                                 create_controller = "project",
                                 create_function = "project",
                                 create_component = "human_resource",
                                 pagesize = None, # all records
                                 )
                profile_widgets.append(hr_widget)

            if r.representation == "html":
                response = current.response
                # Maintain normal rheader for consistency
                profile_header = TAG[""](H2(response.s3.crud_strings["project_project"].title_display),
                                         DIV(project_rheader(r), _id="rheader"),
                                         )
            else:
                profile_header = None

            tablename = r.tablename
            s3db.configure(tablename,
                           profile_cols = 1,
                           profile_header = profile_header,
                           profile_widgets = profile_widgets,
                           )

            profile = S3Profile()
            profile.tablename = tablename
            profile.request = r
            output = profile.profile(r, **attr)
            if r.representation == "html":
                output["title"] = response.title = T("Details")
            return output

        else:
            raise HTTP(501, current.ERROR.BAD_METHOD)

# END =========================================================================
<|MERGE_RESOLUTION|>--- conflicted
+++ resolved
@@ -4897,16 +4897,9 @@
                 (table.end_date > end_date)
         record = db(query).select(table.id,
                                   table.start_date,
-<<<<<<< HEAD
                                   date_field, # Needed for orderby on Postgres
                                   limitby=(0, 1),
                                   orderby=date_field,
-=======
-                                  #min_field, # Needed for orderby on Postgres?? => would require GROUPBY
-                                  limitby=(0, 1),
-                                  #orderby=min_field, # ?? why?
-                                  orderby=table.end_date, # Regular orderby + limitby good enough, no?
->>>>>>> 16ee678f
                                   ).first()
         if record and record.start_date != end_date:
             # Update that record's start_date
