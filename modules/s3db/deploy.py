--- conflicted
+++ resolved
@@ -607,188 +607,6 @@
 
     # -------------------------------------------------------------------------
     @staticmethod
-<<<<<<< HEAD
-=======
-    def deploy_alert_select_recipients(r, **attr):
-        """
-            Custom Method to select recipients for an Alert
-        """
-
-        alert_id = r.id
-        if r.representation not in ("html", "aadata") or not alert_id or r.component:
-            raise HTTP(501, BADMETHOD)
-
-        T = current.T
-        s3db = current.s3db
-
-        if r.http == "POST":
-            selected = r.post_vars.get("selected", None)
-            if selected:
-                selected = selected.split(",")
-                table = s3db.deploy_alert_recipient
-                for s in selected:
-                    table.insert(alert_id = alert_id,
-                                 human_resource_id = s)
-                current.response.confirmation = T("Recipients added to Alert")
-            else:
-                current.response.warning = T("No Recipients Selected!")
-
-        get_vars = r.get_vars or {}
-        response = current.response
-        settings = current.deployment_settings
-
-        resource = s3db.resource("hrm_human_resource")
-        filter = S3FieldSelector("human_resource_application.active") == True
-        resource.add_filter(filter)
-        list_fields = ["id",
-                       "person_id",
-                       "job_title_id",
-                       "organisation_id",
-                       "department_id",
-                       "site_id",
-                       (T("Email"), "email.value"),
-                       (settings.get_ui_label_mobile_phone(), "phone.value"),
-                       ]
-        totalrows = resource.count()
-        if "iDisplayLength" in get_vars:
-            display_length = int(get_vars["iDisplayLength"])
-        else:
-            display_length = 10
-        limit = 4 * display_length
-
-        filter, orderby, left = resource.datatable_filter(list_fields,
-                                                          get_vars)
-        resource.add_filter(filter)
-
-        data = resource.select(list_fields,
-                               start=0,
-                               limit=limit,
-                               orderby=orderby,
-                               left=left,
-                               count=True,
-                               represent=True)
-        filteredrows = data["numrows"]
-        rfields = data["rfields"]
-        rows = data["rows"]
-
-        dt = S3DataTable(rfields, rows)
-        dt_id = "hr_dt"
-
-        # Filter widgets
-        filter_widgets = [
-            S3TextFilter(["person_id$first_name",
-                          "person_id$middle_name",
-                          "person_id$last_name",
-                         ],
-                         label=T("Name")),
-            S3OptionsFilter("organisation_id",
-                            widget="multiselect",
-                            filter=True,
-                            header="",
-                            hidden=True,
-                            ),
-            ]
-        if settings.get_org_regions():
-            filter_widgets.insert(1,
-                S3HierarchyFilter("organisation_id$region_id",
-                                  lookup="org_region",
-                                  #hidden=True,
-                                  ))
-
-        if r.extension == "html":
-            s3db.configure("hrm_human_resource",
-                           deletable = False,
-                           )
-            dt.defaultActionButtons(resource)
-            response.s3.no_formats = True
-
-            items = dt.html(totalrows,
-                            filteredrows,
-                            dt_id,
-                            dt_displayLength=display_length,
-                            dt_ajax_url=URL(c="deploy",
-                                            f="alert",
-                                            args=[alert_id, "select"],
-                                            extension="aadata",
-                                            vars={"id": dt_id},
-                                            ),
-                            dt_bFilter="false",
-                            dt_pagination="true",
-                            dt_bulk_actions = [(T("Select"), "select")],
-                            )
-
-            # Filter form
-            if filter_widgets:
-
-                # Where to retrieve filtered data from:
-                _vars = resource.crud._remove_filters(r.get_vars)
-                filter_submit_url = r.url(vars=_vars)
-
-                # Where to retrieve updated filter options from:
-                filter_ajax_url = URL(f="human_resource",
-                                      args=["filter.options"],
-                                      vars={})
-
-                get_config = resource.get_config
-                filter_clear = get_config("filter_clear", True)
-                filter_formstyle = get_config("filter_formstyle", None)
-                filter_submit = get_config("filter_submit", True)
-                filter_form = S3FilterForm(filter_widgets,
-                                           clear=filter_clear,
-                                           formstyle=filter_formstyle,
-                                           submit=filter_submit,
-                                           ajax=True,
-                                           url=filter_submit_url,
-                                           ajaxurl=filter_ajax_url,
-                                           _class="filter-form",
-                                           _id="datatable-filter-form",
-                                           )
-                fresource = current.s3db.resource(resource.tablename)
-                alias = resource.alias if r.component else None
-                ff = filter_form.html(fresource,
-                                      r.get_vars,
-                                      target=dt_id,
-                                      alias=alias)
-            else:
-                ff = ""
-
-            output = dict(items = items,
-                          title = T("Select Recipients"),
-                          list_filter_form = ff,
-                          )
-
-            # Maintain RHeader for consistency
-            if attr.get("rheader"):
-                rheader = attr["rheader"](r)
-                if rheader:
-                    output["rheader"] = rheader
-
-            #response.view = "deploy/select.html"
-            response.view = "list_filter.html"
-            return output
-
-        elif r.extension == "aadata":
-            if "sEcho" in get_vars:
-                echo = int(get_vars.sEcho)
-            else:
-                echo = None
-            items = dt.json(totalrows,
-                            filteredrows,
-                            dt_id,
-                            echo,
-                            dt_bulk_actions = [(T("Select"), "select")],
-                            )
-
-            response.headers["Content-Type"] = "application/json"
-            return items
-
-        else:
-            from gluon.http import HTTP
-            raise HTTP(501, resource.ERROR.BAD_FORMAT)
-
-    # -------------------------------------------------------------------------
-    @staticmethod
->>>>>>> e2791633
     def deploy_alert_send(r, **attr):
         """
             Custom Method to send an Alert
@@ -1371,31 +1189,8 @@
     elif r.http == "GET":
 
         # Filter widgets
-<<<<<<< HEAD
         filter_widgets = deploy_member_filter()
         
-=======
-        filter_widgets = [
-            S3TextFilter(["person_id$first_name",
-                          "person_id$middle_name",
-                          "person_id$last_name",
-                         ],
-                         label=T("Name")),
-            S3OptionsFilter("organisation_id",
-                            widget="multiselect",
-                            filter=True,
-                            header="",
-                            hidden=True,
-                            ),
-            ]
-        if settings.get_org_regions():
-            filter_widgets.insert(1,
-                S3HierarchyFilter("organisation_id$region_id",
-                                  lookup="org_region",
-                                  hidden=True,
-                                  ))
-
->>>>>>> e2791633
         # List fields
         list_fields = ["id", "person_id", "organisation_id"]
         
