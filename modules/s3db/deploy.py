# -*- coding: utf-8 -*-

""" Sahana Eden Deployments Model

    @copyright: 2011-2013 (c) Sahana Software Foundation
    @license: MIT

    Permission is hereby granted, free of charge, to any person
    obtaining a copy of this software and associated documentation
    files (the "Software"), to deal in the Software without
    restriction, including without limitation the rights to use,
    copy, modify, merge, publish, distribute, sublicense, and/or sell
    copies of the Software, and to permit persons to whom the
    Software is furnished to do so, subject to the following
    conditions:

    The above copyright notice and this permission notice shall be
    included in all copies or substantial portions of the Software.

    THE SOFTWARE IS PROVIDED "AS IS", WITHOUT WARRANTY OF ANY KIND,
    EXPRESS OR IMPLIED, INCLUDING BUT NOT LIMITED TO THE WARRANTIES
    OF MERCHANTABILITY, FITNESS FOR A PARTICULAR PURPOSE AND
    NONINFRINGEMENT. IN NO EVENT SHALL THE AUTHORS OR COPYRIGHT
    HOLDERS BE LIABLE FOR ANY CLAIM, DAMAGES OR OTHER LIABILITY,
    WHETHER IN AN ACTION OF CONTRACT, TORT OR OTHERWISE, ARISING
    FROM, OUT OF OR IN CONNECTION WITH THE SOFTWARE OR THE USE OR
    OTHER DEALINGS IN THE SOFTWARE.
"""

__all__ = ["S3DeploymentModel",
           "S3DeploymentAlertModel",
           "deploy_rheader",
           "deploy_application",
           "deploy_alert_select_recipients",
           "deploy_response_select_mission",
           ]

try:
    # try stdlib (Python 2.6)
    import json
except ImportError:
    try:
        # try external module
        import simplejson as json
    except:
        # fallback to pure-Python module
        import gluon.contrib.simplejson as json

from gluon import *

from ..s3 import *

# =============================================================================
class S3DeploymentModel(S3Model):

    names = ["deploy_event_type",
             "deploy_mission",
             "deploy_mission_id",
             "deploy_role_type",
             "deploy_human_resource_application",
             "deploy_human_resource_assignment",
             ]

    def model(self):

        T = current.T
        db = current.db
        define_table = self.define_table
        configure = self.configure
        super_link = self.super_link
        add_component = self.add_component

        s3 = current.response.s3
        crud_strings = s3.crud_strings

        NONE = current.messages["NONE"]
        UNKNOWN_OPT = current.messages.UNKNOWN_OPT
        
        # ---------------------------------------------------------------------
        # Mission
        #
        mission_status_opts = {
            1 : T("Closed"),
            2 : T("Open")
        }
        tablename = "deploy_mission"
        table = define_table(tablename,
                             super_link("doc_id", "doc_entity"),
                             Field("name",
                                   label = T("Name"),
                                   requires=IS_NOT_EMPTY(),
                                   ),
                             # @ToDo: Link to location via link table
                             # - country is very IFRC-specific
                             # link table could be event_event_location for IFRC (would still allow 1 multi-country event to have multiple missions)
                             self.gis_country_id(),
                             # @ToDo: Link to event_type via event_id link table instead of duplicating
                             self.event_type_id(label=T("Disaster Type")),
                             # Is this an Event code or a Mission code?
                             Field("code",
                                   length = 24,
                                   represent = lambda v: s3_unicode(v) \
                                                         if v else NONE,
                                   readable = False,
                                   writable = False),
                             Field("status", "integer",
                                   requires = IS_IN_SET(mission_status_opts),
                                   represent = lambda opt: \
                                    mission_status_opts.get(opt,
                                                            UNKNOWN_OPT),
                                   default = 2,
                                   label = T("Status"),
                                   ),
                             s3_comments(),
                             *s3_meta_fields())

        # Virtual field
        # @todo: move to real field written onaccept?
        table.hrquantity = Field.Lazy(deploy_mission_hrquantity)

        # CRUD Form
        crud_form = S3SQLCustomForm("name",
                                    "event_type_id",
                                    "location_id",
                                    "code",
                                    "status",
                                    S3SQLInlineComponent("document",
                                                         name = "file",
                                                         label = T("Attachments"),
                                                         fields = ["file",
                                                                   "comments",
                                                                  ],
                                                         ),
                                    "comments",
                                    "created_on",
                                    )

        # Profile
        alert_widget = dict(label="Alerts",
                            insert=lambda r, add_title, add_url: \
                                   A(add_title,
                                     _href=r.url(component="alert",
                                                 method="create"),
                                     _class="action-btn profile-add-btn"),
                            title_create="New Alert",
                            type="datalist",
                            list_fields = ["created_on",
                                           "mission_id",
                                           "subject",
                                           "body",
                                           ],
                            tablename = "deploy_alert",
                            context = "mission",
                            colspan = 2,
                            list_layout = deploy_render_alert,
                            pagesize = 10,
                            )

        response_widget = dict(label="Responses",
                               insert=False,
                               type="datalist",
                               list_fields = [
                                    "created_on",
                                    "mission_id",
                                    "human_resource_id$id",
                                    "human_resource_id$person_id",
                                    "human_resource_id$organisation_id",
                                    "message_id$body",
                               ],
                               tablename = "deploy_response",
                               context = "mission",
                               colspan = 2,
                               list_layout = deploy_render_response,
                               pagesize = 10,
                               )

        # @todo: generalize terminology (currently RDRT specific)
        assignment_widget = dict(label="Members Deployed",
                                 insert=lambda r, add_title, add_url: \
                                        A(add_title,
                                          _href=r.url(component="human_resource_assignment",
                                                      method="create"),
                                          _class="action-btn profile-add-btn"),
                                 title_create="Deploy New Member",
                                 type="datalist",
                                 list_fields = [
                                     "human_resource_id$id",
                                     "human_resource_id$person_id",
                                     "human_resource_id$organisation_id",
                                     "start_date",
                                     "end_date",
                                     "role_type_id",
                                 ],
                                 tablename = "deploy_human_resource_assignment",
                                 context = "mission",
                                 colspan = 2,
                                 list_layout = deploy_render_human_resource_assignment,
                                 pagesize = None, # all records
                                 )

        # Table configuration
        profile = URL(c="deploy", f="mission", args=["[id]", "profile"])
        configure(tablename,
                  super_entity = "doc_entity",
                  crud_form = crud_form,
                  create_next = profile,
                  update_next = profile,
                  list_fields = ["name",
                                 (T("Date"), "created_on"),
                                 "event_type_id",
                                 (T("Country"), "location_id"),
                                 "code",
                                 (T("Members"), "hrquantity"),
                                 "status",
                                 ],
                  profile_header = lambda r: \
                                   deploy_rheader(r, profile=True),
                  profile_widgets = [alert_widget,
                                     response_widget,
                                     assignment_widget,
                                    ],
                  summary=[{"name": "rheader",
                            "common": True,
                            "widgets": [
                                {"method": self.add_button}
                            ]
                           },
                           {"name": "table",
                            "label": "Table",
                            "widgets": [{"method": "datatable"}]
                            },
                            {"name": "map",
                             "label": "Map",
                             "widgets": [{"method": "map",
                                          "ajax_init": True}],
                            },
                  ],
                  filter_widgets = [
                    S3TextFilter(["name",
                                  "code",
                                  "event_type",
                                  ],
                                 label=T("Search")
                                 ),
                    S3LocationFilter("location_id",
                                     label=T("Country"),
                                     widget="multiselect",
                                     levels=["L0"],
                                     hidden=True
                                     ),
                    S3OptionsFilter("event_type_id",
                                    widget="multiselect",
                                    hidden=True
                                    ),
                    S3OptionsFilter("status",
                                    options=mission_status_opts,
                                    hidden=True
                                    ),
                    ],
                  orderby="deploy_mission.created_on desc",
                  delete_next=URL(c="deploy", f="mission", args="summary"),
                  )

        # Components
        add_component("deploy_human_resource_assignment",
                      deploy_mission="mission_id")

        add_component("deploy_alert",
                      deploy_mission="mission_id")

        add_component("deploy_response",
                      deploy_mission="mission_id")

        # CRUD Strings
        crud_strings[tablename] = Storage(
            title_create = T("New Mission"),
            title_display = T("Mission"),
            title_list = T("Missions"),
            title_update = T("Edit Mission Details"),
            title_search = T("Search Missions"),
            title_upload = T("Import Missions"),
            subtitle_create = T("Add New Mission"),
            label_list_button = T("List Missions"),
            label_create_button = T("New Mission"),
            label_delete_button = T("Delete Mission"),
            msg_record_created = T("Mission added"),
            msg_record_modified = T("Mission Details updated"),
            msg_record_deleted = T("Mission deleted"),
            msg_list_empty = T("No Missions currently registered"))

        # Reusable field
        represent = S3Represent(lookup=tablename,
                                linkto=URL(f="mission",
                                           args=["[id]", "profile"]),
                                show_link=True)
        mission_id = S3ReusableField("mission_id", table,
                                     requires = IS_ONE_OF(db,
                                                          "deploy_mission.id",
                                                          represent),
                                     represent = represent,
                                     label = T("Mission"),
                                     ondelete = "CASCADE",
                                     )

        # ---------------------------------------------------------------------
        # Role Type ('Sector' in RDRT)
        # - used to classify Assignments & Trainings
        #
        # @ToDo: Replace with real Sectors
        #
        tablename = "deploy_role_type"
        table = define_table(tablename,
                             Field("name", notnull=True,
                                   length=64,
                                   label=T("Name")),
                             s3_comments(),
                             *s3_meta_fields())

        crud_strings[tablename] = Storage(
            title_create = T("Add Sector"),
            title_display = T("Sector Details"),
            title_list = T("Sectors"),
            title_update = T("Edit Sector"),
            title_search = T("Search Sectors"),
            title_upload = T("Import Sectors"),
            subtitle_create = T("Add New Sector"),
            label_list_button = T("List Sectors"),
            label_create_button = T("Add Sector"),
            label_delete_button = T("Remove Sector from this event"),
            msg_record_created = T("Sector added"),
            msg_record_modified = T("Sector updated"),
            msg_record_deleted = T("Sector removed"),
            msg_list_empty = T("No Sectors currently registered")
            )

        represent = S3Represent(lookup=tablename)
        role_type_id = S3ReusableField("role_type_id", table,
                                       sortby="name",
                                       requires = IS_NULL_OR(
                                                    IS_ONE_OF(db, "deploy_role_type.id",
                                                              represent,
                                                              orderby="deploy_role_type.name",
                                                              sort=True)),
                                       represent = represent,
                                       label = T("Sector"),
                                       ondelete = "RESTRICT",
                                       )
        configure(tablename,
                  deduplicate=self.deploy_role_type_duplicate
                  )

        # ---------------------------------------------------------------------
        # Application of human resources
        # - agreement that an HR is generally available for assignments
        # - can come with certain restrictions
        #
        # @ToDo: Better Name. human_resource_member perhaps.
        #
        tablename = "deploy_human_resource_application"
        table = define_table(tablename,
                             self.hrm_human_resource_id(empty=False,
                                                        label=T("Member")),
                             Field("active", "boolean",
                                   default=True,
                                   ),
                             *s3_meta_fields())

        # ---------------------------------------------------------------------
        # Assignment of human resources
        # - actual assignment of an HR to a mission
        #
        tablename = "deploy_human_resource_assignment"
        table = define_table(tablename,
                             super_link("doc_id", "doc_entity"),
                             mission_id(),
                             self.hrm_human_resource_id(empty=False,
                                                        label=T("Member")),
                             role_type_id(),
                             s3_date("start_date",
                                     label = T("Start Date")),
                             s3_date("end_date",
                                     label = T("End Date")),
                             Field("rating", "double",
                                   label=T("Rating"),
                                   default=0.0),
                             *s3_meta_fields())

        # Table configuration
        configure(tablename,
                  super_entity="doc_entity",
                  context = {"mission": "mission_id"},
                  )

        # CRUD Strings
        # @todo: this is RDRT-specific, move into IFRC config
        crud_strings[tablename] = Storage(
            title_create = T("New Deployment"),
            title_display = T("Deployment Details"),
            title_list = T("Deployments"),
            title_update = T("Edit Deployment Details"),
            title_search = T("Search Deployments"),
            title_upload = T("Import Deployments"),
            subtitle_create = T("Add New Deployment"),
            label_list_button = T("List Deployments"),
            label_create_button = T("Add Deployment"),
            label_delete_button = T("Delete Deployment"),
            msg_record_created = T("Deployment added"),
            msg_record_modified = T("Deployment Details updated"),
            msg_record_deleted = T("Deployment deleted"),
            msg_list_empty = T("No Deployments currently registered"))

        # ---------------------------------------------------------------------
        # Assignment of assets
        #
        # @todo: deploy_asset_assignment
        
        # ---------------------------------------------------------------------
        # Pass names back to global scope (s3.*)
        #
        return dict(deploy_mission_id = mission_id,
                    )

    # -------------------------------------------------------------------------
    def defaults(self):
        """
            Safe defaults for model-global names in case module is disabled
        """
        mission_id = S3ReusableField("mission_id", "integer",
                                     readable=False, writable=False)
        return dict(deploy_mission_id = mission_id)

    # -------------------------------------------------------------------------
    @staticmethod
    def add_button(r, widget_id=None, visible=True, **attr):

        return A(S3Method.crud_string(r.tablename,
                                      "label_create_button"),
                 _href=r.url(method="create", id=0, vars={}),
                 _class="action-btn",
                 )
                
    # -------------------------------------------------------------------------
    @staticmethod
    def deploy_role_type_duplicate(item):
        """
            Deduplication of Role Types
        """

        if item.tablename != "deploy_role_type":
            return

        data = item.data
        name = data.get("name", None)

        if not name:
            return

        table = item.table
        query = (table.name == name)
        _duplicate = current.db(query).select(table.id,
                                              limitby=(0, 1)).first()
        if _duplicate:
            item.id = _duplicate.id
            item.data.id = _duplicate.id
            item.method = item.METHOD.UPDATE

# =============================================================================
class S3DeploymentAlertModel(S3Model):

    names = ["deploy_alert",
             "deploy_alert_recipient",
             "deploy_response",
             ]

    def model(self):

        T = current.T

        add_component = self.add_component
        configure = self.configure
        crud_strings = current.response.s3.crud_strings
        define_table = self.define_table
        set_method = self.set_method
        super_link = self.super_link

        message_id = self.msg_message_id

        # ---------------------------------------------------------------------
        # Alert
        # - also the PE representing its Recipients
        #
        tablename = "deploy_alert"
        table = define_table(tablename,
                             super_link("pe_id", "pr_pentity"),
                             self.deploy_mission_id(
                                requires = IS_ONE_OF(current.db,
                                    "deploy_mission.id",
                                    S3Represent(lookup="deploy_mission"),
                                    filterby="status",
                                    filter_opts=(2,),
                                    )),
                             Field("subject", length=78,    # RFC 2822
                                   label = T("Subject"),
                                   requires = IS_NOT_EMPTY(),
                                   ),
                             Field("body", "text",
                                   label = T("Message"),
                                   represent = lambda v: \
                                    v or current.messages["NONE"],
                                   ),
                             # Link to the Message once sent
                             message_id(readable=False),
                             *s3_meta_fields())

        # CRUD Strings
        crud_strings[tablename] = Storage(
            title_create = T("New Alert"),
            title_display = T("Alert Details"),
            title_list = T("Alerts"),
            title_update = T("Edit Alert Details"),
            title_search = T("Search Alerts"),
            title_upload = T("Import Alerts"),
            subtitle_create = T("Add New Alert"),
            label_list_button = T("List Alerts"),
            label_create_button = T("Add Alert"),
            label_delete_button = T("Delete Alert"),
            msg_record_created = T("Alert added"),
            msg_record_modified = T("Alert Details updated"),
            msg_record_deleted = T("Alert deleted"),
            msg_list_empty = T("No Alerts currently registered"))

        # CRUD Form
        crud_form = S3SQLCustomForm("mission_id",
                                    "subject",
                                    "body",
                                    "created_on",
                                    )

        # Table Configuration
        configure(tablename,
                  super_entity = "pr_pentity",
                  context = {"mission": "mission_id"},
                  crud_form = crud_form,
                  list_fields = ["mission_id",
                                 "subject",
                                 "body",
                                 "alert_recipient.human_resource_id",
                                 ],
                  )

        # Components
        add_component("deploy_alert_recipient",
                      deploy_alert=dict(name="recipient",
                                        joinby="alert_id"))

        # Used to link to custom tab deploy_alert_select_recipients
        add_component("hrm_human_resource",
                      deploy_alert=dict(name="select",
                                        link="deploy_alert_recipient",
                                        joinby="alert_id",
                                        key="human_resource_id",
                                        autodelete=False))

        # Custom method to send alerts
        set_method("deploy", "alert",
                   method = "send",
                   action = self.deploy_alert_send)

        # Reusable field
        represent = S3Represent(lookup=tablename)
        alert_id = S3ReusableField("alert_id", table,
                                   requires = IS_ONE_OF(db,
                                                        "deploy_alert.id",
                                                        represent),
                                   represent = represent,
                                   label = T("Alert"),
                                   ondelete = "CASCADE")

        # ---------------------------------------------------------------------
        # Recipients of the Alert
        #
        tablename = "deploy_alert_recipient"
        table = define_table(tablename,
                             alert_id(),
                             self.hrm_human_resource_id(empty=False,
                                                        label=T("Member")),
                             *s3_meta_fields())

        # CRUD Strings
        crud_strings[tablename] = Storage(
            title_create = T("New Recipient"),
            title_display = T("Recipient Details"),
            title_list = T("Recipients"),
            title_update = T("Edit Recipient Details"),
            title_search = T("Search Recipients"),
            title_upload = T("Import Recipients"),
            subtitle_create = T("Add New Recipient"),
            label_list_button = T("List Recipients"),
            label_create_button = T("Add Recipient"),
            label_delete_button = T("Delete Recipient"),
            msg_record_created = T("Recipient added"),
            msg_record_modified = T("Recipient Details updated"),
            msg_record_deleted = T("Recipient deleted"),
            msg_list_empty = T("No Recipients currently defined"))

        # ---------------------------------------------------------------------
        # Responses to Alerts
        #
        tablename = "deploy_response"
        table = define_table(tablename,
                             self.deploy_mission_id(),
                             self.hrm_human_resource_id(empty=False,
                                                        label=T("Member")),
                             message_id(),
                             *s3_meta_fields())

        # Table Configuration
        configure(tablename,
                  context = {"mission": "mission_id"},
                  insertable = False,
                  editable = False,
                  )
<<<<<<< HEAD
=======
                  
        # CRUD Strings
        NO_MESSAGES = T("No Messages found")
        crud_strings[tablename] = Storage(
            title_display = T("Response Message"),
            title_list = T("Response Messages"),
            title_search = T("Search Response Messages"),
            label_list_button = T("All Response Messages"),
            label_delete_button = T("Delete Message"),
            msg_record_deleted = T("Message deleted"),
            msg_no_match = NO_MESSAGES,
            msg_list_empty = NO_MESSAGES)
>>>>>>> 0a2b1d18

        # ---------------------------------------------------------------------
        # Pass names back to global scope (s3.*)
        #
        return dict()

    # -------------------------------------------------------------------------
    def defaults(self):
        """
            Safe defaults for model-global names in case module is disabled
        """
        return dict()

    # -------------------------------------------------------------------------
    @staticmethod
    def deploy_alert_send(r, **attr):
        """
            Custom Method to send an Alert
        """

        alert_id = r.id
        if r.representation != "html" or not alert_id or r.component:
            raise HTTP(501, BADMETHOD)

        T = current.T
        record = r.record
        # Always redirect to the Mission Profile
        mission_id = record.mission_id
        next_url = URL(f="mission", args=[mission_id, "profile"])

        # Check whether the alert has already been sent
        # - alerts should be read-only after creation
        if record.message_id:
            current.session.error = T("This Alert has already been sent!")
            redirect(next_url)

        db = current.db
        s3db = current.s3db
        table = s3db.deploy_alert

        # Check whether there are recipients
        ltable = db.deploy_alert_recipient
        query = (ltable.alert_id == alert_id) & \
                (ltable.deleted == False)
        recipients = db(query).select(ltable.id,
                                      limitby=(0, 1)).first()
        if not recipients:
            current.session.error = T("This Alert has no Recipients yet!")
            redirect(next_url)

        # Send Message

        # Embed the mission_id to parse replies
        # = @ToDo: Use a Message Template to add Footer (very simple one for RDRT)
        message = "%s\n:mission_id:%s:" % (record.body, mission_id)

        # Lookup from_address
        # @ToDo: Allow multiple channels to be defined &
        #        select the appropriate one for this mission
        ctable = s3db.msg_email_channel
        channel = db(ctable.deleted == False).select(ctable.username,
                                                     ctable.server,
                                                     limitby = (0, 1)
                                                     ).first()
        if not channel:
            current.session.error = T("Need to configure an Email Address!")
            redirect(URL(f="email_channel"))

        from_address = "%s@%s" % (channel.username, channel.server)

        # @ToDo: Support alternate channels, like SMS
        # if not body: body = subject
        message_id = current.msg.send_by_pe_id(record.pe_id,
                                               subject=record.subject,
                                               message=message,
                                               from_address=from_address
                                               )

        # Update the Alert to show it's been Sent
        db(table.id == alert_id).update(message_id=message_id)

        # Return to the Mission Profile
        current.session.confirmation = T("Alert Sent")
        redirect(next_url)

# =============================================================================
def deploy_rheader(r, tabs=[], profile=False):
    """ Deployment Resource Headers """

    if r.representation != "html":
        # RHeaders only used in interactive views
        return None

    record = r.record
    if not record:
        # List or Create form: rheader makes no sense here
        return None

    T = current.T
    table = r.table
    resourcename = r.name

    rheader = None
    if resourcename == "alert":

        alert_id = r.id
        db = current.db
        ltable = db.deploy_alert_recipient
        query = (ltable.alert_id == alert_id) & \
                (ltable.deleted == False)
        recipients = db(query).count()

        unsent = not r.record.message_id
        if recipients and unsent:
            send_button = S3CRUD.crud_button(T("Send Alert"),
                                             _href=URL(c="deploy", f="alert",
                                                       args=[alert_id, "send"]),
                                             #_id="send-alert-btn",
                                             )
        else:
            send_button = ""

        # Tabs
        tabs = [(T("Message"), None),
                (T("Recipients (%(number)s Total)") %
                   dict(number=recipients),
                 "recipient"),
               ]
        if unsent:
            # Insert tab to select recipients
            tabs.insert(1, (T("Select Recipients"), "select"))
        rheader_tabs = s3_rheader_tabs(r, tabs)

        rheader = DIV(TABLE(TR(TH("%s: " % table.mission_id.label),
                               table.mission_id.represent(record.mission_id),
                               send_button,
                               ),
                            TR(TH("%s: " % table.subject.label),
                               record.subject
                               ),
                            ), rheader_tabs)

    elif resourcename == "mission":

        if not profile and not r.component:
            rheader = ""
        else:
            crud_string = S3Method.crud_string
            record = r.record
            title = crud_string(r.tablename, "title_display")
            if record:
                render = lambda *columns: \
                         deploy_render_profile_data(record,
                                                    table=r.table,
                                                    prefix="header",
                                                    columns=columns)
                title = "%s: %s" % (title, record.name)
                data = render("event_type_id",
                              "location_id",
                              "code",
                              "created_on",
                              "status")
                if profile:
                    crud_button = S3CRUD.crud_button
                    edit_btn = crud_button(current.T("Edit"),
                                           _href=r.url(method="update"))
                    data.append(edit_btn)
                rheader = DIV(H2(title),
                              data,
                              _class="profile-header")
            else:
                rheader = H2(title)

    return rheader

# =============================================================================
def deploy_mission_hrquantity(row):
    """ Number of human resources deployed """

    if hasattr(row, "deploy_mission"):
        row = row.deploy_mission
    try:
        mission_id = row.id
    except AttributeError:
        return 0

    db = current.db
    table = db.deploy_human_resource_assignment
    count = table.id.count()
    row = db(table.mission_id == mission_id).select(count).first()
    if row:
        return row[count]
    else:
        return 0

# =============================================================================
def deploy_render_profile_data(record,
                               table=None,
                               record_id=None,
                               prefix="data",
                               fields=None,
                               columns=None):
    """
        DRY Helper method to render record data with labels, used
        in deploy_mission profile header and cards.

        @param record: the record, either a Row (raw values, also specify
                       table) or a Storage {colname: value} (represented
                       data, also specify fields)
        @param record_id: the record ID (to be added to the element ID)
        @param prefix: the element ID prefix
        @param fields: the S3ResourceFields as dict {colname: rfield}
                       to lookup labels
        @param table: the Table to lookup labels and represent function
        @param columns: the columns (field names with table, column
                        names with fields)
                        to render

        @return: a DIV with LABEL,SPAN pairs for each column
    """

    items = DIV()
    append = items.append

    for column in columns:
        if fields:
            rfield = fields[column]
            fname = rfield.fname
            label = "%s:" % rfield.label
            value = record[column]
        else:
            field = table[column]
            fname = column
            label = "%s:" % field.label
            represent = field.represent or s3_unicode
            value = represent(record[fname])
        if record_id:
            item_id = "profile-%s-%s-%s" % (prefix, fname, record_id)
        else:
            item_id = "profile-%s-%s" % (prefix, fname)
        append(LABEL(label,
                     _for=item_id,
                     _class="profile-%s-label" % prefix))
        append(SPAN(value,
                    _id=item_id,
                    _class="profile-%s-value" % prefix))

    return items

# =============================================================================
def deploy_render_profile_toolbox(resource,
                                  record_id,
                                  update_url=None,
                                  open_url=None):
    """
        DRY Helper method to render a toolbox with Edit/Delete action
        buttons in datalist cards.

        @param resource: the S3Resource
        @param record_id: the record ID
        @param update_url: the update URL (for edit in popup)
        @param open_url: alternatively, an open URL (for edit in new page)
    """

    has_permission = current.auth.s3_has_permission
    table = resource.table
    tablename = resource.tablename

    crud_string = S3Method.crud_string

    toolbox = DIV(_class="edit-bar fright")

    if update_url and \
       has_permission("update", table, record_id=record_id):
        edit_btn = A(I(" ", _class="icon icon-edit"),
                     _href=update_url,
                     _class="s3_modal",
                     _title=crud_string(tablename, "title_update"))
        toolbox.append(edit_btn)
    elif open_url:
        open_btn = A(I(" ", _class="icon icon-read"),
                     _href=open_url,
                     _title=crud_string(tablename, "title_read"))
        toolbox.append(open_btn)

    if has_permission("delete", table, record_id=record_id):
        delete_btn = A(I(" ", _class="icon icon-remove-sign"),
                       _class="dl-item-delete",
                       _title=crud_string(tablename, "label_delete_button"))
        toolbox.append(delete_btn)

    return toolbox

# =============================================================================
def deploy_render_alert(listid, resource, rfields, record, **attr):
    """
        Item renderer for data list of alerts

        @param listid: the list ID
        @param resource: the S3Resource
        @param rfields: the list fields resolved as S3ResourceFields
        @param record: the record
        @param attr: additional attributes
    """
    
    T = current.T
    MEMBER = T("Member")
    MEMBERS = T("Members")
    RECIPIENTS = "%s: " % T("Recipients")

    pkey = "deploy_alert.id"

    # Construct the item ID
    if pkey in record:
        record_id = record[pkey]
        item_id = "%s-%s" % (listid, record_id)
    else:
        # template
        record_id = None
        item_id = "%s-[id]" % listid

    # Recipients, aggregated by region
    s3db = current.s3db
    rtable = s3db.deploy_alert_recipient
    htable = s3db.hrm_human_resource
    otable = s3db.org_organisation
    left = [htable.on(htable.id==rtable.human_resource_id),
            otable.on(otable.id==htable.organisation_id)]
    query = (rtable.alert_id == record_id) & \
            (rtable.deleted != True)
    region = otable.region_id
    rcount = htable.id.count()
    rows = current.db(query).select(region, rcount, left=left, groupby=region)

    if rows:
        represent = otable.region_id.represent
        regions = represent.bulk([row[region] for row in rows])
        none=None
        recipients = []
        for row in rows:
            region_id = row[region]
            num = row[rcount]
            if region_id:
                region_name = regions.get(region_id)
            else:
                region_name = T("No Region")
            region_filter = {
                "recipient.human_resource_id$" \
                "organisation_id$region_id__belongs": region_id
            }
            link = URL(f = "alert",
                       args = [record_id, "recipient"],
                       vars = region_filter)
            recipient = SPAN("%s (" % region_name,
                             A("%s %s" % (num,
                                          MEMBER if num == 1 else MEMBERS),
                               _href=URL(f = "alert",
                                         args = [record_id, "recipient"],
                                         vars = region_filter),
                             ), ")")
            if region_id:
                recipients.extend([recipient, ", "])
            else:
                none = [recipient, ", "]
        if none:
            recipients.extend(none)
        recipients = TAG[""](recipients[:-1])
    else:
        recipients = current.T("No Recipients Selected")

    item_class = "thumbnail"

    created_on = record["deploy_alert.created_on"]
    subject = record["deploy_alert.subject"]
    body = record["deploy_alert.body"]

    # Toolbox
    open_url = URL(f="alert", args=[record_id])
    toolbox = deploy_render_profile_toolbox(resource, record_id,
                                            open_url=open_url)

    # Render the item
    item = DIV(DIV(A(IMG(_class="media-object",
                         _src=URL(c="static",
                                  f="themes",
                                  args=["IFRC", "img", "alert.png"]),
                         ),
                         _class="pull-left",
                   ),
                   toolbox,
                   DIV(DIV(DIV(subject,
                               _class="card-title"),
                           DIV(#RECIPIENTS,
                               recipients,
                               _class="card-category"),
                           _class="media-heading"),
                       DIV(created_on, _class="card-subtitle"),
                       DIV(body, _class="alert-message-body s3-truncate"),
                       _class="media-body",
                   ),
                   _class="media",
               ),
               _class=item_class,
               _id=item_id,
           )

    return item

# =============================================================================
def deploy_render_response(listid, resource, rfields, record, **attr):
    """
        Item renderer for data list of responses

        @param listid: the list ID
        @param resource: the S3Resource
        @param rfields: the list fields resolved as S3ResourceFields
        @param record: the record
        @param attr: additional attributes
    """

    T = current.T
    pkey = "deploy_response.id"

    # Construct the item ID
    if pkey in record:
        record_id = record[pkey]
        item_id = "%s-%s" % (listid, record_id)
    else:
        # template
        record_id = None
        item_id = "%s-[id]" % listid

    item_class = "thumbnail"

    row = record["_row"]
    human_resource_id = row["hrm_human_resource.id"]
    mission_id = row["deploy_response.mission_id"]

    # Member deployed?
    # @todo: bulk lookup instead of per-card
    table = current.s3db.deploy_human_resource_assignment
    query = (table.mission_id == mission_id) & \
            (table.human_resource_id == human_resource_id) & \
            (table.deleted != True)
    row = current.db(query).select(table.id, limitby=(0, 1)).first()
    if row:
        deploy_action = A(I(" ", _class="icon icon-deployed"),
                          SPAN(T("Member Deployed"), _class="card-action"),
                          _class="action-lnk")
    else:
        deploy_action = A(I(" ", _class="icon icon-deploy"),
                          SPAN(T("Deploy this Member"), _class="card-action"),
                          _href=URL(f="mission",
                                    args=[mission_id,
                                          "human_resource_assignment",
                                          "create"
                                         ],
                                    vars={"member_id": human_resource_id}),
                          _class="action-lnk")

    profile_url = URL(f="human_resource", args=[human_resource_id, "profile"])
    profile_title = current.T("Open Member Profile (in a new tab)")

    person = A(record["hrm_human_resource.person_id"],
               _href=profile_url,
               _target="_blank",
               _title=profile_title)
    organisation = record["hrm_human_resource.organisation_id"]

    created_on = record["deploy_response.created_on"]
    message = record["msg_message.body"]
    
    #fields = dict((rfield.colname, rfield) for rfield in rfields)
    #render = lambda *columns: deploy_render_profile_data(record,
                                                         #fields=fields,
                                                         #columns=columns)

    # Toolbox
    open_url = URL(f="response_message",
                   args=[record_id, "read"])
    toolbox = deploy_render_profile_toolbox(resource, record_id,
                                            open_url=open_url)

    # Render the item
    item = DIV(DIV(A(IMG(_class="media-object",
                         _src=URL(c="static",
                                  f="themes",
                                  args=["IFRC", "img", "email.png"]),
                         ),
                         _class="pull-left",
                   ),
                   toolbox,
                   DIV(DIV(DIV(person,
                               _class="card-title"),
                           DIV(organisation,
                               _class="card-category"),
                           _class="media-heading"),
                       DIV(created_on, _class="card-subtitle"),
                       DIV(message, _class="response-message-body s3-truncate"),
                       DIV(deploy_action,
                           _class="card-actions",
                       ),
                       _class="media-body",
                   ),
                   _class="media",
               ),
               _class=item_class,
               _id=item_id,
           )

    return item

# =============================================================================
def deploy_render_human_resource_assignment(listid, resource, rfields, record, 
                                            **attr):
    """
        Item renderer for data list of deployed human resources

        @param listid: the list ID
        @param resource: the S3Resource
        @param rfields: the list fields resolved as S3ResourceFields
        @param record: the record
        @param attr: additional attributes
    """

    pkey = "deploy_human_resource_assignment.id"

    # Construct the item ID
    if pkey in record:
        record_id = record[pkey]
        item_id = "%s-%s" % (listid, record_id)
    else:
        # template
        record_id = None
        item_id = "%s-[id]" % listid

    item_class = "thumbnail"

    row = record["_row"]
    human_resource_id = row["hrm_human_resource.id"]

    profile_url = URL(f="human_resource", args=[human_resource_id])
    profile_title = current.T("Open Member Profile (in a new tab)")
    
    person = A(record["hrm_human_resource.person_id"],
               _href=profile_url,
               _target="_blank",
               _title=profile_title)
    organisation = record["hrm_human_resource.organisation_id"]

    fields = dict((rfield.colname, rfield) for rfield in rfields)
    render = lambda *columns: deploy_render_profile_data(record,
                                                         fields=fields,
                                                         columns=columns)

    # Toolbox
    update_url = URL(c="deploy", f="human_resource_assignment",
                     args=[record_id, "update.popup"],
                     vars={"refresh": listid, "record": record_id})
    toolbox = deploy_render_profile_toolbox(resource, record_id,
                                            update_url=update_url)

    # Render the item
    item = DIV(DIV(A(IMG(_class="media-object",
                         _src=URL(c="static",
                                  f="themes",
                                  args=["IFRC", "img", "member.png"]),
                         ),
                         _class="pull-left",
                         #_href=profile_url,
                         #_title=profile_title,
                   ),
                   toolbox,
                   DIV(DIV(DIV(person,
                               _class="card-title"),
                           DIV(organisation,
                               _class="card-category"),
                           _class="media-heading"),
                       render("deploy_human_resource_assignment.start_date",
                              "deploy_human_resource_assignment.end_date",
                              "deploy_human_resource_assignment.role_type_id",
                       ),
                       _class="media-body",
                   ),
                   _class="media",
               ),
               _class=item_class,
               _id=item_id,
           )

    return item

# =============================================================================
def deploy_member_filter():
    """
        Filter widgets for members (hrm_human_resource), used in
        custom methods for member selection, e.g. deploy_application
        or deploy_alert_select_recipients
    """

    widgets = [S3TextFilter(["person_id$first_name",
                             "person_id$middle_name",
                             "person_id$last_name",
                             ],
                            label=current.T("Name"),
                            ),
               S3OptionsFilter("organisation_id",
                               widget="multiselect",
                               filter=True,
                               header="",
                               hidden=True,
                               ),
               ]
    if current.deployment_settings.get_org_regions():
        widgets.insert(1, S3HierarchyFilter("organisation_id$region_id",
                                            lookup="org_region",
                                            hidden=True,
                                            ))
    return widgets
    
# =============================================================================
def deploy_application(r, **attr):
    """
        Custom method to select new RDRT members

        @todo: make workflow re-usable for manual assignments
    """

    T = current.T
    s3db = current.s3db

    get_vars = r.get_vars
    response = current.response
    settings = current.deployment_settings

    resource = r.resource
    if r.http == "POST":
        added = 0
        post_vars = r.post_vars
        if all([n in post_vars for n in ("add", "selected", "mode")]):
            selected = post_vars.selected
            if selected:
                selected = selected.split(",")
            else:
                selected = []

            db = current.db
            atable = s3db.deploy_human_resource_application
            if selected:
                # Handle exclusion filter
                if post_vars.mode == "Exclusive":
                    if "filterURL" in post_vars:
                        filters = S3URLQuery.parse_url(post_vars.ajaxURL)
                    else:
                        filters = None
                    query = ~(S3FieldSelector("id").belongs(selected))
                    hresource = s3db.resource("hrm_human_resource",
                                              filter=query, vars=filters)
                    rows = hresource.select(["id"], as_rows=True)
                    selected = [str(row.id) for row in rows]
                    
                query = (atable.human_resource_id.belongs(selected)) & \
                        (atable.deleted != True)
                rows = db(query).select(atable.id,
                                        atable.active)
                rows = dict((row.id, row) for row in rows)
                for human_resource_id in selected:
                    try:
                        hr_id = int(human_resource_id.strip())
                    except ValueError:
                        continue
                    if hr_id in rows:
                        row = rows[hr_id]
                        if not row.active:
                            added += 1
                        row.update_record(active=True)
                    else:
                        atable.insert(human_resource_id=human_resource_id,
                                      active=True)
                        added += 1
        current.session.confirmation = T("%(number)s RDRT members added") % \
                                       dict(number=added)
        if added > 0:
            redirect(URL(f="human_resource", args=["summary"], vars={}))
        else:
            redirect(URL(f="application", vars={}))

    elif r.http == "GET":

        # Filter widgets
        filter_widgets = deploy_member_filter()

        # List fields
        list_fields = ["id",
                       "person_id",
                       "job_title_id",
                       "organisation_id",
                       ]
        
        # Data table
        totalrows = resource.count()
        if "iDisplayLength" in get_vars:
            display_length = int(get_vars["iDisplayLength"])
        else:
            display_length = 25
        limit = 4 * display_length
        filter, orderby, left = resource.datatable_filter(list_fields, get_vars)
        resource.add_filter(filter)
        data = resource.select(list_fields,
                               start=0,
                               limit=limit,
                               orderby=orderby,
                               left=left,
                               count=True,
                               represent=True)
        filteredrows = data["numrows"]
        dt = S3DataTable(data["rfields"], data["rows"])
        dt_id = "datatable"

        # Bulk actions
        # @todo: generalize label
        dt_bulk_actions = [(T("Add as RDRT Members"), "add")]

        if r.extension == "html":
            # Page load
            resource.configure(deletable = False)

            #dt.defaultActionButtons(resource)
            profile_url = URL(f = "human_resource",
                              args = ["[id]", "profile"])
            S3CRUD.action_buttons(r,
                                  deletable = False,
                                  read_url = profile_url,
                                  update_url = profile_url)
            response.s3.no_formats = True

            # Data table (items)
            items = dt.html(totalrows,
                            filteredrows,
                            dt_id,
                            dt_displayLength=display_length,
                            dt_ajax_url=URL(c="deploy",
                                            f="application",
                                            extension="aadata",
                                            vars={},
                                            ),
                            dt_bFilter="false",
                            dt_pagination="true",
                            dt_bulk_actions=dt_bulk_actions,
                            )

            # Filter form
            if filter_widgets:

                # Where to retrieve filtered data from:
                _vars = resource.crud._remove_filters(r.get_vars)
                filter_submit_url = r.url(vars=_vars)

                # Where to retrieve updated filter options from:
                filter_ajax_url = URL(f="human_resource",
                                      args=["filter.options"],
                                      vars={})

                get_config = resource.get_config
                filter_clear = get_config("filter_clear", True)
                filter_formstyle = get_config("filter_formstyle", None)
                filter_submit = get_config("filter_submit", True)
                filter_form = S3FilterForm(filter_widgets,
                                           clear=filter_clear,
                                           formstyle=filter_formstyle,
                                           submit=filter_submit,
                                           ajax=True,
                                           url=filter_submit_url,
                                           ajaxurl=filter_ajax_url,
                                           _class="filter-form",
                                           _id="datatable-filter-form",
                                           )
                fresource = current.s3db.resource(resource.tablename)
                alias = resource.alias if r.component else None
                ff = filter_form.html(fresource,
                                      r.get_vars,
                                      target="datatable",
                                      alias=alias)
            else:
                ff = ""
                
            output = dict(items = items,
                          # @todo: generalize
                          title = T("Add RDRT Members"),
                          list_filter_form = ff)

            response.view = "list_filter.html"
            return output

        elif r.extension == "aadata":
            # Ajax refresh
            if "sEcho" in get_vars:
                echo = int(get_vars.sEcho)
            else:
                echo = None
            items = dt.json(totalrows,
                            filteredrows,
                            dt_id,
                            echo,
                            dt_bulk_actions=dt_bulk_actions)
            response.headers["Content-Type"] = "application/json"
            return items

        else:
            r.error(501, resource.ERROR.BAD_FORMAT)
    else:
        r.error(405, r.ERROR.BAD_METHOD)

# =============================================================================
def deploy_alert_select_recipients(r, **attr):
    """
        Custom method to select Recipients for an Alert
    """

    alert_id = r.id
    if r.representation not in ("html", "aadata") or not alert_id or not r.component:
        r.error(405, r.ERROR.BAD_METHOD)

    T = current.T
    s3db = current.s3db

    response = current.response
    member_query = S3FieldSelector("human_resource_application.active") == True

    if r.http == "POST":

        added = 0
        post_vars = r.post_vars
        if all([n in post_vars for n in ("select", "selected", "mode")]):
            selected = post_vars.selected
            if selected:
                selected = selected.split(",")
            else:
                selected = []

            db = current.db
            # Handle exclusion filter
            if post_vars.mode == "Exclusive":
                if "filterURL" in post_vars:
                    filters = S3URLQuery.parse_url(post_vars.filterURL)
                else:
                    filters = None
                query = member_query & \
                        (~(S3FieldSelector("id").belongs(selected)))

                hresource = s3db.resource("hrm_human_resource",
                                          filter=query, vars=filters)
                rows = hresource.select(["id"], as_rows=True)
                selected = [str(row.id) for row in rows]

            rtable = s3db.deploy_alert_recipient
            query = (rtable.alert_id == alert_id) & \
                    (rtable.human_resource_id.belongs(selected)) & \
                    (rtable.deleted != True)
            rows = db(query).select(rtable.human_resource_id)
            skip = set(row.human_resource_id for row in rows)

            for human_resource_id in selected:
                try:
                    hr_id = int(human_resource_id.strip())
                except ValueError:
                    continue
                if hr_id in skip:
                    continue
                rtable.insert(alert_id=alert_id,
                              human_resource_id=human_resource_id)
                added += 1
        if not selected:
            response.warning = T("No Recipients Selected!")
        else:
            response.confirmation = T("%(number)s Recipients added to Alert") % \
                                     dict(number=added)

    get_vars = r.get_vars or {}
    settings = current.deployment_settings
    resource = s3db.resource("hrm_human_resource",
                             filter=member_query, vars=r.get_vars)

    # Filter widgets
    filter_widgets = deploy_member_filter()

    # List fields
    list_fields = ["id",
                   "person_id",
                   "job_title_id",
                   "organisation_id",
                   ]

    # Data table
    totalrows = resource.count()
    if "iDisplayLength" in get_vars:
        display_length = int(get_vars["iDisplayLength"])
    else:
        display_length = 25
    limit = 4 * display_length
    filter, orderby, left = resource.datatable_filter(list_fields, get_vars)
    resource.add_filter(filter)
    data = resource.select(list_fields,
                           start=0,
                           limit=limit,
                           orderby=orderby,
                           left=left,
                           count=True,
                           represent=True)

    filteredrows = data["numrows"]
    dt = S3DataTable(data["rfields"], data["rows"])
    dt_id = "datatable"

    # Bulk actions
    dt_bulk_actions = [(T("Select as Recipients"), "select")]

    if r.representation == "html":
        # Page load
        resource.configure(deletable = False)

        dt.defaultActionButtons(resource)
        response.s3.no_formats = True

        # Data table (items)
        items = dt.html(totalrows,
                        filteredrows,
                        dt_id,
                        dt_displayLength=display_length,
                        dt_ajax_url=r.url(representation="aadata"),
                        dt_bFilter="false",
                        dt_pagination="true",
                        dt_bulk_actions=dt_bulk_actions,
                        )

        # Filter form
        if filter_widgets:

            # Where to retrieve filtered data from:
            _vars = resource.crud._remove_filters(r.get_vars)
            filter_submit_url = r.url(vars=_vars)

            # Where to retrieve updated filter options from:
            filter_ajax_url = URL(f="human_resource",
                                  args=["filter.options"],
                                  vars={})

            get_config = resource.get_config
            filter_clear = get_config("filter_clear", True)
            filter_formstyle = get_config("filter_formstyle", None)
            filter_submit = get_config("filter_submit", True)
            filter_form = S3FilterForm(filter_widgets,
                                       clear=filter_clear,
                                       formstyle=filter_formstyle,
                                       submit=filter_submit,
                                       ajax=True,
                                       url=filter_submit_url,
                                       ajaxurl=filter_ajax_url,
                                       _class="filter-form",
                                       _id="datatable-filter-form",
                                       )
            fresource = current.s3db.resource(resource.tablename)
            alias = resource.alias if r.component else None
            ff = filter_form.html(fresource,
                                  r.get_vars,
                                  target="datatable",
                                  alias=alias)
        else:
            ff = ""

        output = dict(items=items,
                      title=T("Select Recipients"),
                      list_filter_form=ff)

        # Maintain RHeader for consistency
        if attr.get("rheader"):
            rheader = attr["rheader"](r)
            if rheader:
                output["rheader"] = rheader

        response.view = "list_filter.html"
        return output

    elif r.representation == "aadata":
        # Ajax refresh
        if "sEcho" in get_vars:
            echo = int(get_vars.sEcho)
        else:
            echo = None
        items = dt.json(totalrows,
                        filteredrows,
                        dt_id,
                        echo,
                        dt_bulk_actions=dt_bulk_actions)
        response.headers["Content-Type"] = "application/json"
        return items

    else:
        r.error(501, resource.ERROR.BAD_FORMAT)

# =============================================================================
def deploy_response_select_mission(r, **attr):
    """
        Custom method to Link a Response to a Mission &/or Human Resource
    """

    message_id = r.id
    if r.representation not in ("html", "aadata") or not message_id or not r.component:
        r.error(405, r.ERROR.BAD_METHOD)

    T = current.T
    s3db = current.s3db

    response = current.response
    mission_query = S3FieldSelector("mission.status") == 2

    if r.http == "POST":

        added = 0
        post_vars = r.post_vars
        if all([n in post_vars for n in ("select", "selected", "mode")]):
            selected = post_vars.selected
            if selected:
                selected = selected.split(",")
            else:
                selected = []

            db = current.db
            # Handle exclusion filter
            if post_vars.mode == "Exclusive":
                if "filterURL" in post_vars:
                    filters = S3URLQuery.parse_url(post_vars.filterURL)
                else:
                    filters = None
                query = mission_query & \
                        (~(S3FieldSelector("id").belongs(selected)))

                mission = s3db.resource("deploy_mission",
                                        filter=query, vars=filters)
                rows = mission.select(["id"], as_rows=True)
                selected = [str(row.id) for row in rows]

            rtable = s3db.deploy_response
            query = (rtable.message_id == message_id) & \
                    (rtable.mission_id.belongs(selected)) & \
                    (rtable.deleted != True)
            rows = db(query).select(rtable.mission_id)
            skip = set(row.mission_id for row in rows)

            for mission_id in selected:
                try:
                    m_id = int(mission_id.strip())
                except ValueError:
                    continue
                if m_id in skip:
                    continue
                rtable.insert(message_id=message_id,
                              mission_id=mission_id)
                added += 1
        if not selected:
            response.warning = T("No Mission Selected!")
        else:
            response.confirmation = T("Response linked to Mission")

    get_vars = r.get_vars or {}
    settings = current.deployment_settings
    resource = s3db.resource("deploy_mission",
                             filter=mission_query, vars=r.get_vars)

    # Filter widgets
    filter_widgets = s3db.get_config("deploy_mission", "filter_widgets")

    # List fields
    list_fields = s3db.get_config("deploy_mission", "list_fields")

    # Data table
    totalrows = resource.count()
    if "iDisplayLength" in get_vars:
        display_length = int(get_vars["iDisplayLength"])
    else:
        display_length = 25
    limit = 4 * display_length
    filter, orderby, left = resource.datatable_filter(list_fields, get_vars)
    resource.add_filter(filter)
    data = resource.select(list_fields,
                           start=0,
                           limit=limit,
                           orderby=orderby,
                           left=left,
                           count=True,
                           represent=True)

    filteredrows = data["numrows"]
    dt = S3DataTable(data["rfields"], data["rows"])
    dt_id = "datatable"

    # Bulk actions
    dt_bulk_actions = [(T("Link to Response"), "select")]

    if r.representation == "html":
        # Page load
        resource.configure(deletable = False)

        dt.defaultActionButtons(resource)
        response.s3.no_formats = True

        # Data table (items)
        items = dt.html(totalrows,
                        filteredrows,
                        dt_id,
                        dt_displayLength=display_length,
                        dt_ajax_url=r.url(representation="aadata"),
                        dt_bFilter="false",
                        dt_pagination="true",
                        dt_bulk_actions=dt_bulk_actions,
                        )

        # Filter form
        if filter_widgets:

            # Where to retrieve filtered data from:
            _vars = resource.crud._remove_filters(r.get_vars)
            filter_submit_url = r.url(vars=_vars)

            # Where to retrieve updated filter options from:
            filter_ajax_url = URL(f="mission",
                                  args=["filter.options"],
                                  vars={})

            get_config = resource.get_config
            filter_clear = get_config("filter_clear", True)
            filter_formstyle = get_config("filter_formstyle", None)
            filter_submit = get_config("filter_submit", True)
            filter_form = S3FilterForm(filter_widgets,
                                       clear=filter_clear,
                                       formstyle=filter_formstyle,
                                       submit=filter_submit,
                                       ajax=True,
                                       url=filter_submit_url,
                                       ajaxurl=filter_ajax_url,
                                       _class="filter-form",
                                       _id="datatable-filter-form",
                                       )
            fresource = current.s3db.resource(resource.tablename)
            alias = resource.alias if r.component else None
            ff = filter_form.html(fresource,
                                  r.get_vars,
                                  target="datatable",
                                  alias=alias)
        else:
            ff = ""

        output = dict(items=items,
                      title=T("Select Mission"),
                      list_filter_form=ff)

        # Maintain RHeader for consistency
        # @ToDo: Add ability to select Member here too if not auto-detected
        if attr.get("rheader"):
            rheader = attr["rheader"](r)
            if rheader:
                output["rheader"] = rheader

        response.view = "list_filter.html"
        return output

    elif r.representation == "aadata":
        # Ajax refresh
        if "sEcho" in get_vars:
            echo = int(get_vars.sEcho)
        else:
            echo = None
        items = dt.json(totalrows,
                        filteredrows,
                        dt_id,
                        echo,
                        dt_bulk_actions=dt_bulk_actions)
        response.headers["Content-Type"] = "application/json"
        return items

    else:
        r.error(501, resource.ERROR.BAD_FORMAT)

# END =========================================================================<|MERGE_RESOLUTION|>--- conflicted
+++ resolved
@@ -617,12 +617,10 @@
         # Table Configuration
         configure(tablename,
                   context = {"mission": "mission_id"},
+                  editable = False,
                   insertable = False,
-                  editable = False,
                   )
-<<<<<<< HEAD
-=======
-                  
+
         # CRUD Strings
         NO_MESSAGES = T("No Messages found")
         crud_strings[tablename] = Storage(
@@ -634,7 +632,6 @@
             msg_record_deleted = T("Message deleted"),
             msg_no_match = NO_MESSAGES,
             msg_list_empty = NO_MESSAGES)
->>>>>>> 0a2b1d18
 
         # ---------------------------------------------------------------------
         # Pass names back to global scope (s3.*)
@@ -1003,7 +1000,7 @@
             recipients.extend(none)
         recipients = TAG[""](recipients[:-1])
     else:
-        recipients = current.T("No Recipients Selected")
+        recipients = T("No Recipients Selected")
 
     item_class = "thumbnail"
 
@@ -1015,7 +1012,6 @@
     open_url = URL(f="alert", args=[record_id])
     toolbox = deploy_render_profile_toolbox(resource, record_id,
                                             open_url=open_url)
-
     # Render the item
     item = DIV(DIV(A(IMG(_class="media-object",
                          _src=URL(c="static",
