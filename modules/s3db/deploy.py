--- conflicted
+++ resolved
@@ -359,11 +359,8 @@
                                                          fields = ["human_resource_id"],
                                     ),
                                     "created_on",
-<<<<<<< HEAD
-=======
                                     # Use postprocess rather than onaccept to have
                                     # the recipients list populated for sending
->>>>>>> 295951e8
                                     postprocess = self.deploy_alert_postprocess,
                                     )
 
@@ -454,8 +451,6 @@
         #                                                 limitby=(0, 1)
         #                                                 ).first():
         #    return
-
-        # @todo: check whether the alert had already been sent
 
         # Send Message
 
