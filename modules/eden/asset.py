--- conflicted
+++ resolved
@@ -181,11 +181,7 @@
                                    represent = s3_date_represent,
                                    widget = S3DateWidget()),
                              Field("purchase_price", "double",
-<<<<<<< HEAD
                                    #default=0.00,
-=======
-#                                   default=0.00,
->>>>>>> 30f40bb1
                                    represent=lambda v, row=None: IS_FLOAT_AMOUNT.represent(v, precision=2)),
                              s3_currency("purchase_currency"),
                              # Base Location, which should always be a Site & set via Log
@@ -289,11 +285,7 @@
         configure(tablename,
                   create_next = URL(c="asset", f="asset",
                                     args=["[id]"]),
-<<<<<<< HEAD
-                  super_entity=("supply_item_entity", "sit_trackable"),
-=======
                   super_entity = ("supply_item_entity", "sit_trackable"),
->>>>>>> 30f40bb1
                   search_method=asset_search,
                   report_options=Storage(
                         search=[
