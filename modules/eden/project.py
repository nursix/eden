--- conflicted
+++ resolved
@@ -1125,13 +1125,6 @@
         project_id = self.project_project_id
         multi_activity_type_id = self.project_multi_activity_type_id
         multi_theme_percentage_id = self.project_multi_theme_percentage_id
-<<<<<<< HEAD
-        currency_type = s3.currency_type
-        
-        s3_date_format = settings.get_L10n_date_format()
-        s3_date_represent = lambda dt: S3DateTime.date_represent(dt, utc=True)
-=======
->>>>>>> 99ec853a
 
         messages = current.messages
         NONE = messages.NONE
