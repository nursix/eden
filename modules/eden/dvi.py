--- conflicted
+++ resolved
@@ -39,20 +39,11 @@
 class S3DVIModel(S3Model):
 
     names = ["dvi_recreq",
-<<<<<<< HEAD
              "dvi_body",
-=======
->>>>>>> ee8d600d
              "dvi_morgue",
-             "dvi_body",
              "dvi_checklist",
              "dvi_effects",
-<<<<<<< HEAD
              "dvi_identification"]
-=======
-             "dvi_identification",
-             ]
->>>>>>> ee8d600d
 
     def model(self):
 
