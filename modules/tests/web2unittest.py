# -*- coding: utf-8 -*-

""" Sahana Eden Test Framework

    @copyright: 2011-2012 (c) Sahana Software Foundation
    @license: MIT

    Permission is hereby granted, free of charge, to any person
    obtaining a copy of this software and associated documentation
    files (the "Software"), to deal in the Software without
    restriction, including without limitation the rights to use,
    copy, modify, merge, publish, distribute, sublicense, and/or sell
    copies of the Software, and to permit persons to whom the
    Software is furnished to do so, subject to the following
    conditions:

    The above copyright notice and this permission notice shall be
    included in all copies or substantial portions of the Software.

    THE SOFTWARE IS PROVIDED "AS IS", WITHOUT WARRANTY OF ANY KIND,
    EXPRESS OR IMPLIED, INCLUDING BUT NOT LIMITED TO THE WARRANTIES
    OF MERCHANTABILITY, FITNESS FOR A PARTICULAR PURPOSE AND
    NONINFRINGEMENT. IN NO EVENT SHALL THE AUTHORS OR COPYRIGHT
    HOLDERS BE LIABLE FOR ANY CLAIM, DAMAGES OR OTHER LIABILITY,
    WHETHER IN AN ACTION OF CONTRACT, TORT OR OTHERWISE, ARISING
    FROM, OUT OF OR IN CONNECTION WITH THE SOFTWARE OR THE USE OR
    OTHER DEALINGS IN THE SOFTWARE.
"""

import datetime
import sys
import time
import unittest
from unittest.case import SkipTest, _ExpectedFailure, _UnexpectedSuccess

from dateutil.relativedelta import relativedelta
<<<<<<< HEAD
from selenium.common.exceptions import NoSuchElementException, TimeoutException
from selenium.webdriver.support.ui import Select, WebDriverWait
=======
from selenium.common.exceptions import NoSuchElementException
from selenium.webdriver.support.ui import Select
from selenium.webdriver.support.wait import WebDriverWait
>>>>>>> cbfb5097

from gluon import current

from s3.s3utils import s3_unicode
from s3.s3widgets import *
from s3.s3search import *
from s3.s3resource import S3FieldSelector

from tests.core import *

# =============================================================================
class Web2UnitTest(unittest.TestCase):
    """ Web2Py Unit Test """

    def __init__(self,
                 methodName="runTest"):
        unittest.TestCase.__init__(self, methodName)
        #current should always be looked up from gluon.current
        #self.current = current
        self.config = current.test_config
        self.browser = self.config.browser
        self.app = current.request.application
        self.url = self.config.url
        self.user = "admin"
        self.stdout = sys.stdout
        self.stderr = sys.stderr

    # -------------------------------------------------------------------------
    def s3_debug(self, message, value=None):
        """
           Provide an easy, safe, systematic way of handling Debug output
           (stdout/stderr are normally redirected within tests)
        """

        # Restore stderr
        stderr_redirector = sys.stderr
        sys.stderr = self._resultForDoCleanups.stderr0

        output = s3_unicode(message)
        if value:
            output = "%s: %s" % (output, s3_unicode(value))

        try:
            print >> sys.stderr, output
        except:
            # Unicode string
            print >> sys.stderr, "Debug crashed"

        # Redirect stderr back again
        sys.stderr = stderr_redirector

    # -------------------------------------------------------------------------
    @staticmethod
    def today():
        return datetime.date.today().strftime("%Y-%m-%d")

    # -------------------------------------------------------------------------
    @staticmethod
    def now():
        return datetime.datetime.now().strftime("%Y-%m-%d %H:%M:%S")

    # -------------------------------------------------------------------------
    @staticmethod
    def now_1_day():
        return (datetime.datetime.now() + relativedelta( days = +1 )).strftime("%Y-%m-%d %H:%M:%S")

    # -------------------------------------------------------------------------
    @staticmethod
    def now_1_week():
        return (datetime.date.today() + relativedelta( weeks = +1 )).strftime("%Y-%m-%d %H:%M:%S")

    # -------------------------------------------------------------------------
    def reporter(self, msg, verbose_level = 1):
        if self.config.verbose >= verbose_level:
            print >> sys.stderr, msg

# =============================================================================
class SeleniumUnitTest(Web2UnitTest):
    """ Selenium Unit Test """

    # -------------------------------------------------------------------------
    def login(self, account=None, nexturl=None):

        if account == None:
            account = self.user
        login(self.reporter, account, nexturl)

    # -------------------------------------------------------------------------
    def getRows (self, table, data, dbcallback):
        """
            Get a copy of all the records that match the data passed in
            this can be modified by the callback function
        """

        # Commit to start a new transaction: if MySQL gets straight the
        # same query straight within the same transaction, it wouldn't
        # even look at the table, but just return the cached response, so
        # the actual test condition (e.g. in create) gets optimized away...
        current.db.commit()

        query = (table.deleted != True)
        for details in data:
            query = query & (table[details[0]] == details[1])
        rows = current.db(query).select(orderby=~table.id)
        if rows == None:
            rows = []
        if dbcallback:
            rows = dbcallback(table, data, rows)
        return rows

    # -------------------------------------------------------------------------
    def search(self, form_type, results_expected, fields, row_count, **kwargs):
        '''
        Generic method to test the validity of search results.

        @param form_type: This can either be search.simple_form or
                          search.advanced_form

        @param results_expected: Are results expected?

        @param fields: See the `fields` function. 
                       For search.simple_form, an empty list [] can be pass. The field will be taken from s3resource.

        @param row_count: Expected row count
                       For search.simple_form, 
                               {"tablename":tablename, "key":key, "filters":[(field,value),...]} 
                                 can be pass to get the resource and eventually the DB row count.

        Keyword arguments:

        These let you specify the kinds of checks to perform on the resulting
        datatable. Here are some of the options:

        1. data - You can pass in your own function here that receives the data
        from the results table as an argument. Return true if your check is
        successful and false otherwise. This directly corresponds to the
        'dt_data' function.

        2. manual_check - You can pass in your own function here, and it'll
        receive this instance as an argument. This can be used for all other
        kinds of checks.

        3. match_row - You can use this to match a series of values to a row in
        the result data table. The first value must be the index of the row to
        match against.

        4. match_column - You can use this to match a series of values to a
        column in the result data table. The first value must be the index of
        the row to match against.
        '''

        current.auth.override = True
        if isinstance(row_count, dict) and form_type == self.search.simple_form:
            key = row_count["key"]
            resource = current.s3db.resource(row_count["tablename"])
            simpleSearch = resource.search.simple[0]
            if len(fields) == 0:
                fields = ({"name":simpleSearch[0],"value":key},)
            searchFields = simpleSearch[1].field
            for i in xrange(len(searchFields)):
                if i == 0:
                    query = (S3FieldSelector(searchFields[i]).like("%" + key + "%"))
                else:
                    query |= (S3FieldSelector(searchFields[i]).like("%" + key + "%"))

            filters = row_count.get("filters", None)
            if filters is not None:
                for filter in filters:
                    qfilter = (resource.table[filter[0]] == filter[1])
                    resource.add_filter(qfilter)

            resource.add_filter(query)
            row_count = resource.count()

        browser = self.browser

        clear_button = browser.find_elements_by_xpath("//a[text()='Clear']")
        if clear_button[0].is_displayed() :
           clear_button[0].click()
        else:
           clear_button[1].click()


        try:
            if form_type == self.search.advanced_form:
                link = browser.find_element_by_xpath("//a[@class='action-lnk advanced-lnk']")
            elif form_type == self.search.simple_form:
                link = browser.find_element_by_xpath("//a[@class='action-lnk simple-lnk']")
        except NoSuchElementException:
            # There might be no link if one of the forms is the only option
            link = None

        if link and link.is_displayed():
            link.click()

        time.sleep(1)

        self.fill_fields(fields)

        if isinstance(row_count, dict) and form_type == self.search.advanced_form:
            resource = current.s3db.resource(row_count["tablename"])
            search_list = resource.search.advanced
            for search in search_list:
                widget = search[1]
                if isinstance(widget, S3SearchOptionsWidget):
                    values = []
                    elem_list = browser.find_elements_by_name(widget.attr._name)
                    for elem in elem_list:
                        if elem.get_attribute("checked"):
                            values.append(int(s3_unicode(elem.get_attribute("value"))))
                    if len(values) > 0:
                        query = widget.query(resource,values)
                        resource.add_filter(query)

            filters = row_count.get("filters", None)
            if filters is not None:
                for filter in filters:
                    qfilter = (resource.table[filter[0]] == filter[1])
                    resource.add_filter(qfilter)

            row_count = resource.count()


        browser.find_element_by_name(("simple_submit", "advanced_submit")[form_type]).click()

        time.sleep(1)

        if results_expected == True:
            self.assertFalse(
            browser.find_element_by_id("table-container").text
                    == "No Records Found",
                "No results found, when results expected.")
        else:
            return

        # We"re done entering and submitting data; now we need to check if the
        # results produced are valid.
        htmlRowCount = self.dt_row_cnt()[2]
        successMsg = "DB row count (" + str(row_count) + ") matches the HTML datatable row count (" + str(htmlRowCount) + ")." 
        failMsg = "DB row count (" + str(row_count) + ") does not match the HTML datatable row count (" + str(htmlRowCount) + ")." 
        self.assertTrue(row_count == htmlRowCount, failMsg)
        self.reporter(successMsg)

        if "data" in kwargs.keys():
            self.assertTrue(bool(kwargs["data"](self.dt_data())),
                "Data verification failed.")

        if "manual_check" in kwargs.keys():
            self.assertTrue(bool(kwargs["manual_check"](self)),
                "Manual checks failed.")

        if "match_row" in kwargs.keys():
            data = self.dt_data(row_list=(kwargs["match_row"][0]))
            kwargs["match_row"] = kwargs["match_row"][1:]
            for a, b in zip(kwargs["match_row"], data):
                self.assertTrue(a == b,
                    "Row match failed.")

        if "match_column" in kwargs.keys():
            column_index = kwargs["match_column"][0]
            kwargs["match_column"] = kwargs["match_column"][1:]
            shown_items = [dt_data_item(column=column_index,
            row=r) for r in xrange(1, len(kwargs["match_column"]) + 1)]
            for item in kwargs["match_column"]:
                self.assertTrue(item in shown_items)

        return self.dt_data()

    search.simple_form = 0
    search.advanced_form = 1

    # -------------------------------------------------------------------------
    def create(self,
               tablename,
               data,
               success = True,
               dbcallback = None
               ):
        """
            Generic method to create a record from the data passed in

            @param tablename: The table where the record belongs
            @param data: The data that is to be inserted
            @param success: The expectation that this create will succeed
            @param dbcallback: Used by getRows to return extra data from
                               the database before & after the create

            This will return a dictionary of rows before and after the create
        """

        browser = self.browser
        result = {}
        id_data = []
        table = current.s3db[tablename]

        settings = current.deployment_settings
        date_format = str(settings.get_L10n_date_format())
        datetime_format = str(settings.get_L10n_datetime_format())
        # If a confirmation is shown then clear it so that it doesn't give a false positive later
        try:
            elem = browser.find_element_by_xpath("//div[@class='confirmation']")
            elem.click()
            time.sleep(2) # Give it time to dissolve
        except:
            pass

        # Fill in the Form
        for details in data:
            el_id = "%s_%s" % (tablename, details[0])
            el_value = details[1]
            if len(details) >= 4:
                time.sleep(details[3])
            if len(details) >= 3:
                el_type = details[2]
                if el_type == "automatic":
                    try:
                        browser.find_element_by_id("dummy_"+el_id)
                        if len(details) >= 5:
                            needle = details[4]
                        else:
                            needle = el_value
                        raw_value = self.w_autocomplete(el_value,
                                                        el_id,
                                                        needle,
                                                        )
                    except NoSuchElementException:
                        el = browser.find_element_by_id(el_id)
                        raw_value = False
                        for option in el.find_elements_by_tag_name("option"):
                            if option.text == el_value:
                                option.click()
                                raw_value = option.get_attribute("value")
                                try:
                                    raw_value = int(raw_value)
                                except:
                                    pass
                                break
                        
                elif el_type == "option":
                    el = browser.find_element_by_id(el_id)
                    raw_value = False
                    for option in el.find_elements_by_tag_name("option"):
                        if option.text == el_value:
                            option.click()
                            raw_value = option.get_attribute("value")
                            try:
                                raw_value = int(raw_value)
                            except:
                                pass
                            break
                    # Test that we have an id that can be used in the database
                    if el_value and el_value != "-":
                        self.assertTrue(raw_value, "%s option cannot be found in %s" % (el_value, el_id))
                elif el_type == "checkbox":
                    for value in el_value:
                        self.browser.find_element_by_xpath("//label[contains(text(),'%s')]" % value).click()
                        # @ToDo: Add value to id_data to check for create function
                elif el_type == "autocomplete":
                    if len(details) >= 5:
                        needle = details[4]
                    else:
                        needle = el_value
                    raw_value = self.w_autocomplete(el_value,
                                                    el_id,
                                                    needle,
                                                    )
                elif el_type == "inv_widget":
                    raw_value = self.w_inv_item_select(el_value,
                                                       tablename,
                                                       details[0],
                                                       )
                elif el_type == "supply_widget":
                    raw_value = self.w_supply_select(el_value,
                                                     tablename,
                                                     details[0],
                                                     )
                elif el_type == "facility_widget":
                    raw_value = self.w_facility_select(el_value,
                                                       tablename,
                                                       details[0],
                                                       )
                elif el_type == "gis_location":
                    self.w_gis_location(el_value,
                                        details[0],
                                       )
                    raw_value = None
                else: # Embedded form fields
                    el_id = "%s_%s" % (el_type, details[0])
                    el = browser.find_element_by_id(el_id)
                    el.send_keys(el_value)
                    raw_value = None

            else:
                # Normal Input field
                el = browser.find_element_by_id(el_id)
                if isinstance(table[details[0]].widget, S3DateWidget):
                    el_value_date = datetime.datetime.strptime(el_value,"%Y-%m-%d")# %H:%M:%S")
                    el_value = el_value_date.strftime(date_format)
                    el.send_keys(el_value)
                    raw_value = el_value_date
                elif isinstance(table[details[0]].widget, S3DateTimeWidget):
                    el_value_datetime = datetime.datetime.strptime(el_value,"%Y-%m-%d %H:%M:%S")
                    el_value = el_value_datetime.strftime(datetime_format)
                    el.send_keys(el_value)
                    #raw_value = el_value_datetime
                    raw_value = el_value
                    # @ToDo: Fix hack to stop checking datetime field. This is because the field does not support data entry by key press
                    # Use the raw value to check that the record was added succesfully
                else:
                    el.clear()
                    el.send_keys(el_value)
                    raw_value = el_value

            if raw_value:
                id_data.append([details[0], raw_value])

        result["before"] = self.getRows(table, id_data, dbcallback)
        
        # Submit the Form
        submit_btn = browser.find_element_by_css_selector("input[type='submit']")
        submit_btn.click()
<<<<<<< HEAD

=======
        self.wait_for_page_to_load()
>>>>>>> cbfb5097
        # Check & Report the results
        confirm = True
        try:
            elem = WebDriverWait(browser, 30).until(
                        lambda driver: \
                               driver.find_element_by_xpath("//div[@class='confirmation']"))
            self.reporter(elem.text)
        except (NoSuchElementException, TimeoutException):
            confirm = False

        if (confirm != success):
            # Do we have a validation error?
            try:
                elem_error = browser.find_element_by_xpath("//div[@class='error']")
                if elem_error:
                    msg = "%s %s" % (elem_error.get_attribute("id"), elem_error.text)
                    self.reporter(msg)
            except NoSuchElementException:
                pass

        self.assertTrue(confirm == success,
                        "Unexpected %s to create record" %
                        (confirm and "success" or "failure"))

        result["after"] = self.getRows(table, id_data, dbcallback)
        successMsg = "Records added to database: %s" %id_data
        failMsg = "Records not added to database %s" %id_data
        if success:
            self.assertTrue((len(result["after"]) - len(result["before"])) == 1,
                            failMsg)
            self.reporter(successMsg)
        else:
            self.assertTrue((len(result["after"]) == len(result["before"])),
                            successMsg)
            self.reporter(failMsg)
        return result

    # -------------------------------------------------------------------------
    def select_option(self, select_elem, option_label):
        if select_elem:
            select = Select(select_elem)
            try:
                select.select_by_visible_text(option_label)
            except NoSuchElementException:
                return False
            else:
                return True

    # -------------------------------------------------------------------------
    def wait_for_page_to_load(self, timeout=10000):
        w = WebDriverWait(self.browser, timeout/1000.0)
        w.until(lambda browser: browser.execute_script("return document.readyState") == "complete")

    # -------------------------------------------------------------------------
    class InvalidReportOrGroupException(Exception):
        pass

    # -------------------------------------------------------------------------
    def report(self, fields, report_of, grouped_by, report_fact, *args, **kwargs):
        browser = self.browser
        show_totals = True

        browser.find_element_by_xpath("//a[text()='Reset all filters']").click()

        if fields:
            self.fill_fields(fields)

        # Open the report options fieldset:
        report_options = browser.find_elements_by_css_selector("#report_options button")
        if report_options[0].is_displayed():
            report_options[0].click()
        else:
            report_options[1].click()

        # Select the item to make a report of:
        rows_select = browser.find_element_by_id("report-rows")
        if not self.select_option(rows_select, report_of):
            raise self.InvalidReportOrGroupException()

        # Select the value to group by:
        cols_select = browser.find_element_by_id("report-cols")
        if not self.select_option(cols_select, grouped_by):
            raise self.InvalidReportOrGroupException()

        # Select the value to base the report on
        if report_fact:
            fact_select = browser.find_element_by_id("report-fact")
            if not self.select_option(fact_select, report_fact):
                raise self.InvalidReportOrGroupException()

        submit_btn = browser.find_element_by_xpath("//input[@type='submit']")
        submit_btn.click()

        time.sleep(1)

        # Now, check the generated report:
        for check in args:
            row = self.dt_find(check[0])
            if not row:
                raise self.InvalidReportOrGroupException()
            else:
                row = row[0][0]
            col = 1
            e = browser.find_element_by_xpath(".//*[@id='list']/thead/tr[2]/th[1]")
            while True:
                if e.text.strip() == check[1]:
                    break
                else:
                    col += 1
                    try:
                        e = browser.find_element_by_xpath(
                            ".//*[@id='list']/thead/tr[2]/th[{0}]".format(col))
                    except NoSuchElementException:
                        raise self.InvalidReportOrGroupException()

            import collections
            if isinstance(check[2], collections.Iterable):
                td = browser.find_element_by_xpath(
                    ".//*[@id='list']/tbody/tr[{0}]/td[{1}]".format(row,
                        col))
                shown_items = [item.text for item in td.find_elements_by_tag_name("li")]

                for item in check[2]:
                    self.assertTrue(item in shown_items,
                        u"Report check failed.")
            else:
                self.assertTrue(str(dt_data_item(row, col)) == str(check[2]),
                "Report check failed.")

        if 'row_count' in kwargs:
            self.assertEqual(kwargs['row_count'], len(browser.find_elements_by_xpath(
                "//table[@id='list']/tbody/tr")))

    # -------------------------------------------------------------------------
    def fill_fields(self, fields):
        """
        Fills form fields with values.

        @param fields A list of dicts that specifies the fields to fill.
        """

        browser = self.browser

        for field_spec in fields:
            value = field_spec["value"]

            for query_type in ("xpath", "class", "name", "id"):
                if query_type in field_spec.keys():
                    field = getattr(browser, 'find_element_by_' + query_type)
                    field = field(field_spec[query_type])

            if ("label" in field_spec) and ("name" in field_spec):
                xpath = "//*[contains(@for,'{name}') and contains(text(), '{label}')]".format(**field_spec)
                field = browser.find_element_by_xpath(xpath)
            elif "label" in field_spec:
                field = browser.find_element_by_xpath(
                    "//label[contains(text(),'{label}')]".format(**field_spec))

            if isinstance(value, basestring):  # Text inputs
                field.send_keys(value)
            elif isinstance(value, bool) and value:  # Checkboxes and radios
                field.click()

    # -------------------------------------------------------------------------
    def dt_filter(self,
                  search_string = " ",
                  forceClear = True,
                  quiet = True):

        return dt_filter(self.reporter, search_string, forceClear, quiet)

    # -------------------------------------------------------------------------
    def dt_row_cnt(self,
                   check = (),
                   quiet = True):

        return dt_row_cnt(self.reporter,check, quiet, self)

    # -------------------------------------------------------------------------
    def dt_data(self,
                row_list = None,
                add_header = False):

        return dt_data(row_list, add_header)

    # -------------------------------------------------------------------------
    def dt_data_item(self,
                     row = 1,
                     column = 1,
                     tableID = "list",
                     ):
        return dt_data_item(row, column, tableID)

    # -------------------------------------------------------------------------
    def dt_find(self,
                search = "",
                row = None,
                column = None,
                cellList = None,
                tableID = "list",
                first = False,
                ):

        return dt_find(search, row, column, cellList, tableID, first)

    # -------------------------------------------------------------------------
    def dt_links(self,
                 row = 1,
                 tableID = "list",
                 quiet = True
                 ):

        return dt_links(self.reporter, row, tableID, quiet)

    # -------------------------------------------------------------------------
    def dt_action(self,
                  row = 1,
                  action = None,
                  column = 1,
                  tableID = "list",
                  ):

        return dt_action(row, action, column, tableID)

    # -------------------------------------------------------------------------
    def w_autocomplete(self,
                       search,
                       autocomplete,
                       needle = None,
                       quiet = True,
                       ):

        config = current.test_config
        browser = config.browser

        autocomplete_id = "dummy_%s" % autocomplete
        throbber_id = "dummy_%s_throbber" % autocomplete
        if needle == None:
            needle = search

        elem = browser.find_element_by_id(autocomplete_id)
        elem.clear()
        elem.send_keys(search)
        # Give time for the throbber to appear
        time.sleep(1)
        # Now wait for throbber to close
        giveup = 0.0
        sleeptime = 0.2
        while browser.find_element_by_id(throbber_id).is_displayed():
            time.sleep(sleeptime)
            giveup += sleeptime
            if giveup > 60:
                return False
        # Throbber has closed and data was found, return
        for i in range(10):
            # For each autocomplete on the form the menu will have an id starting from 0
            automenu = 0
            try:
                menu = browser.find_element_by_id("ui-menu-%s" % automenu)
            except:
                menu = None
            while menu:
                # Try and get the value directly
                menu_items = menu.text.splitlines()
                autoitem = 0
                for linkText in menu_items:
                    if needle in linkText:
                        # Found the text, now need to click on it to get the db id
                        menuitem = browser.find_element_by_id("ui-menu-%s-%s" % (automenu,autoitem))
                        menuitem.click()
                        time.sleep(15)
                        # The id is copied into the value attribute so use that
                        db_id = browser.find_element_by_id(autocomplete)
                        value = db_id.get_attribute("value")
                        if value:
                            return int(value)
                        else:
                            return False
                    autoitem += 1
                automenu += 1
                try:
                    menu = browser.find_element_by_id("ui-menu-%s" % automenu)
                except:
                    menu = None
                # end of looping through each autocomplete menu
            time.sleep(sleeptime)

    # -------------------------------------------------------------------------
    def w_inv_item_select(self,
                          item_repr,
                          tablename,
                          field,
                          quiet = True,
                          ):

        config = current.test_config
        browser = config.browser

        el_id = "%s_%s" % (tablename, field)
        el = browser.find_element_by_id(el_id)
        raw_value = None
        for option in el.find_elements_by_tag_name("option"):
            if option.text == item_repr:
                option.click()
                raw_value = int(option.get_attribute("value"))
                break
        # Now wait for the pack_item to be populated
        el_id = "%s_%s" % (tablename, "item_pack_id")
        _autocomple_finish(el_id, browser)
        return raw_value

    # -------------------------------------------------------------------------
    def w_gis_location(self,
                       item_repr,
                       field,
                       quiet = True,
                       ):

        config = current.test_config
        browser = config.browser

        if field == "L0":
            el_id = "gis_location_%s" % field
            el = browser.find_element_by_id(el_id)
            for option in el.find_elements_by_tag_name("option"):
                if option.text == item_repr:
                    option.click()
                    raw_value = int(option.get_attribute("value"))
                    break
        elif field[0] == "L":
            # @todo make this a proper autocomplete widget (select or add)
            el_id = "gis_location_%s_ac" % field
            el = browser.find_element_by_id(el_id)
            el.send_keys(item_repr)
            raw_value = None # can't get the id at the moment (see the todo)
        else:
            el_id = "gis_location_%s" % field
            el = browser.find_element_by_id(el_id)
            el.send_keys(item_repr)
            raw_value = item_repr
        return raw_value

    # -------------------------------------------------------------------------
    def w_supply_select(self,
                        item_repr,
                        tablename,
                        field,
                        quiet = True,
                        ):

        el_id = "%s_%s" % (tablename, field)
        raw_value = self.w_autocomplete(item_repr, el_id)
        # Now wait for the pack_item to be populated
        browser = current.test_config.browser
        el_id = "%s_%s" % (tablename, "item_pack_id")
        _autocomple_finish(el_id, browser)
        return raw_value

    # -------------------------------------------------------------------------
    def w_facility_select(self,
                          org_repr,
                          tablename,
                          field,
                          quiet = True,
                          ):

        el_id = "%s_%s" % (tablename, field)
        raw_value = self.w_autocomplete(item_repr, el_id)
        # Now wait for the pack_item to be populated
        browser = current.test_config.browser
        el_id = "%s_%s" % (tablename, "site_id")
        _autocomple_finish(el_id, browser)
        return raw_value

# =============================================================================
def _autocomple_finish(el_id, browser):
    """
        Helper function
    """

    giveup = 0.0
    sleeptime = 0.2
    el = browser.find_element_by_id(el_id)
    while giveup < 60:
        try:
            if el.find_elements_by_tag_name("option")[0].text != "":
                return
        except: # StaleElementReferenceException
            print "StaleElementReferenceException %s" % giveup
            el = browser.find_element_by_id(el_id)
        # The pack drop down hasn't been populated yet so sleep
        time.sleep(sleeptime)
        giveup += sleeptime

# END =========================================================================<|MERGE_RESOLUTION|>--- conflicted
+++ resolved
@@ -34,14 +34,8 @@
 from unittest.case import SkipTest, _ExpectedFailure, _UnexpectedSuccess
 
 from dateutil.relativedelta import relativedelta
-<<<<<<< HEAD
 from selenium.common.exceptions import NoSuchElementException, TimeoutException
 from selenium.webdriver.support.ui import Select, WebDriverWait
-=======
-from selenium.common.exceptions import NoSuchElementException
-from selenium.webdriver.support.ui import Select
-from selenium.webdriver.support.wait import WebDriverWait
->>>>>>> cbfb5097
 
 from gluon import current
 
@@ -463,11 +457,8 @@
         # Submit the Form
         submit_btn = browser.find_element_by_css_selector("input[type='submit']")
         submit_btn.click()
-<<<<<<< HEAD
-
-=======
-        self.wait_for_page_to_load()
->>>>>>> cbfb5097
+        #self.wait_for_page_to_load()
+
         # Check & Report the results
         confirm = True
         try:
