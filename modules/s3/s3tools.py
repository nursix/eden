# -*- coding: utf-8 -*-

"""
    Tools

    @requires: U{B{I{gluon}} <http://web2py.com>}

    @author: Fran Boon <francisboon[at]gmail.com>
    @author: Dominic König <dominic[at]aidiq.com>
    @author: sunneach

    @copyright: (c) 2010-2011 Sahana Software Foundation
    @license: MIT

    Permission is hereby granted, free of charge, to any person
    obtaining a copy of this software and associated documentation
    files (the "Software"), to deal in the Software without
    restriction, including without limitation the rights to use,
    copy, modify, merge, publish, distribute, sublicense, and/or sell
    copies of the Software, and to permit persons to whom the
    Software is furnished to do so, subject to the following
    conditions:

    The above copyright notice and this permission notice shall be
    included in all copies or substantial portions of the Software.

    THE SOFTWARE IS PROVIDED "AS IS", WITHOUT WARRANTY OF ANY KIND,
    EXPRESS OR IMPLIED, INCLUDING BUT NOT LIMITED TO THE WARRANTIES
    OF MERCHANTABILITY, FITNESS FOR A PARTICULAR PURPOSE AND
    NONINFRINGEMENT. IN NO EVENT SHALL THE AUTHORS OR COPYRIGHT
    HOLDERS BE LIABLE FOR ANY CLAIM, DAMAGES OR OTHER LIABILITY,
    WHETHER IN AN ACTION OF CONTRACT, TORT OR OTHERWISE, ARISING
    FROM, OUT OF OR IN CONNECTION WITH THE SOFTWARE OR THE USE OR
    OTHER DEALINGS IN THE SOFTWARE.
"""

__all__ = ["SQLTABLES3",
           "CrudS3",
           "S3BulkImporter",
           "S3DateTime",
           "S3Comment"]

import sys
import os
import csv
import datetime
import re
import urllib
import warnings
from cgi import escape
from xml.sax.saxutils import unescape

from gluon import *
from gluon.html import xmlescape
from gluon.storage import Storage, Messages
from gluon.sql import Field, Row, Query
from gluon.sqlhtml import SQLFORM, SQLTABLE
from gluon.tools import Crud

import gluon.contrib.simplejson as json

from s3validators import IS_UTC_OFFSET

DEBUG = False
if DEBUG:
    print >> sys.stderr, "S3Tools: DEBUG MODE"
    def _debug(m):
        print >> sys.stderr, m
else:
    _debug = lambda m: None

DEFAULT = lambda: None
table_field = re.compile("[\w_]+\.[\w_]+")

# =============================================================================

class SQLTABLES3(SQLTABLE):

    """
    S3 custom version of gluon.sqlhtml.SQLTABLE

    Given a SQLRows object, as returned by a db().select(), generates
    an html table with the rows.

        - we need a different linkto construction for our CRUD controller
        - we need to specify a different ID field to direct to for the M2M controller
        - used by S3XRC

    Optional arguments:

    @keyword linkto: URL (or lambda to generate a URL) to edit individual records
    @keyword upload: URL to download uploaded files
    @keyword orderby: Add an orderby link to column headers.
    @keyword headers: dictionary of headers to headers redefinions
    @keyword truncate: length at which to truncate text in table cells.
        Defaults to 16 characters.

    Optional names attributes for passed to the <table> tag

    Simple linkto example::

        rows = db.select(db.sometable.ALL)
        table = SQLTABLES3(rows, linkto="someurl")

    This will link rows[id] to .../sometable/value_of_id

    More advanced linkto example::

        def mylink(field):
            return URL(args=[field])

        rows = db.select(db.sometable.ALL)
        table = SQLTABLES3(rows, linkto=mylink)

    This will link rows[id] to::

        current_app/current_controller/current_function/value_of_id

    """

    def __init__(self, sqlrows,
                 linkto=None,
                 upload=None,
                 orderby=None,
                 headers={},
                 truncate=16,
                 columns=None,
                 th_link="",
                 **attributes):

        # reverted since it causes errors (admin/user & manual importing of req/req/import)
        # super(SQLTABLES3, self).__init__(**attributes)
        TABLE.__init__(self, **attributes)
        self.components = []
        self.attributes = attributes
        self.sqlrows = sqlrows
        (components, row) = (self.components, [])
        if not columns:
            columns = sqlrows.colnames
        if headers=="fieldname:capitalize":
            headers = {}
            for c in columns:
                headers[c] = " ".join([w.capitalize() for w in c.split(".")[-1].split("_")])
        elif headers=="labels":
            headers = {}
            for c in columns:
                (t, f) = c.split(".")
                field = sqlrows.db[t][f]
                headers[c] = field.label

        if headers!=None:
            for c in columns:
                if orderby:
                    row.append(TH(A(headers.get(c, c),
                                    _href=th_link+"?orderby=" + c)))
                else:
                    row.append(TH(headers.get(c, c)))
            components.append(THEAD(TR(*row)))

        tbody = []
        for (rc, record) in enumerate(sqlrows):
            row = []
            if rc % 2 == 0:
                _class = "even"
            else:
                _class = "odd"
            for colname in columns:
                if not table_field.match(colname):
                    if "_extra" in record and colname in record._extra:
                        r = record._extra[colname]
                        row.append(TD(r))
                        continue
                    else:
                        raise KeyError("Column %s not found (SQLTABLE)" % colname)
                (tablename, fieldname) = colname.split(".")
                try:
                    field = sqlrows.db[tablename][fieldname]
                except KeyError:
                    field = None
                if tablename in record \
                        and isinstance(record, Row) \
                        and isinstance(record[tablename], Row):
                    r = record[tablename][fieldname]
                elif fieldname in record:
                    r = record[fieldname]
                else:
                    raise SyntaxError("something wrong in Rows object")
                r_old = r
                if not field:
                    pass
                elif linkto and field.type == "id":
                    #try:
                        #href = linkto(r, "table", tablename)
                    #except TypeError:
                        #href = "%s/%s/%s" % (linkto, tablename, r_old)
                    #r = A(r, _href=href)
                    try:
                        href = linkto(r)
                    except TypeError:
                        href = "%s/%s" % (linkto, r)
                    r = A(r, _href=href)
                #elif linkto and field.type.startswith("reference"):
                    #ref = field.type[10:]
                    #try:
                        #href = linkto(r, "reference", ref)
                    #except TypeError:
                        #href = "%s/%s/%s" % (linkto, ref, r_old)
                        #if ref.find(".") >= 0:
                            #tref,fref = ref.split(".")
                            #if hasattr(sqlrows.db[tref],"_primarykey"):
                                #href = "%s/%s?%s" % (linkto, tref, urllib.urlencode({fref:r}))
                    #r = A(str(r), _href=str(href))
                elif linkto \
                     and hasattr(field._table, "_primarykey") \
                     and fieldname in field._table._primarykey:
                    # have to test this with multi-key tables
                    key = urllib.urlencode(dict([ \
                                ((tablename in record \
                                      and isinstance(record, Row) \
                                      and isinstance(record[tablename], Row)) \
                                      and (k, record[tablename][k])) \
                                      or (k, record[k]) \
                                    for k in field._table._primarykey]))
                    r = A(r, _href="%s/%s?%s" % (linkto, tablename, key))
                elif field.type.startswith("list:"):
                    r = field.represent(r or [])
                elif field.represent:
                    r = field.represent(r)
                elif field.type.startswith("reference"):
                    pass
                elif field.type == "blob" and r:
                    r = "DATA"
                elif field.type == "upload":
                    if upload and r:
                        r = A("file", _href="%s/%s" % (upload, r))
                    elif r:
                        r = "file"
                    else:
                        r = ""
                elif field.type in ["string", "text"]:
                    r = str(field.formatter(r))
                    ur = unicode(r, "utf8")
                    if truncate!=None and len(ur) > truncate:
                        r = ur[:truncate - 3].encode("utf8") + "..."
                row.append(TD(r))
            tbody.append(TR(_class=_class, *row))
        components.append(TBODY(*tbody))

# =============================================================================

class CrudS3(Crud):

    """
        S3 extension of the gluon.tools.Crud class
        - select() uses SQLTABLES3 (to allow different linkto construction)
    """

    def __init__(self):
        """ Initialise parent class & make any necessary modifications """
        Crud.__init__(self, current.db)

    def select(
        self,
        table,
        query=None,
        fields=None,
        orderby=None,
        limitby=None,
        headers={},
        **attr):

        db = current.db
        request = current.request
        if not (isinstance(table, db.Table) or table in db.tables):
            raise HTTP(404)
        if not self.has_permission("select", table):
            redirect(self.settings.auth.settings.on_failed_authorization)
        #if record_id and not self.has_permission("select", table):
        #    redirect(self.settings.auth.settings.on_failed_authorization)
        if not isinstance(table, db.Table):
            table = db[table]
        if not query:
            query = table.id > 0
        if not fields:
            fields = [table.ALL]
        rows = db(query).select(*fields, **dict(orderby=orderby,
            limitby=limitby))
        if not rows:
            return None # Nicer than an empty table.
        if not "linkto" in attr:
            attr["linkto"] = self.url(args="read")
        if not "upload" in attr:
            attr["upload"] = self.url("download")
        if request.extension != "html":
            return rows.as_list()
        return SQLTABLES3(rows, headers=headers, **attr)


# =============================================================================

class S3BulkImporter(object):
    """
        Import CSV files of data to pre-populate the database.
        Suitable for use in Testing, Demos & Simulations

        @author: Graeme Foster
    """

    def __init__(self):
        """ Constructor """

        response = current.response
        self.importTasks = []
        self.specialTasks = []
        self.tasks = []
        self.alternateTables = {"hrm_person":  {"tablename":"hrm_human_resource",
                                                "loader":response.s3.hrm_person_loader,
                                                "prefix":"pr",
                                                "name":"person"},
                                "inv_warehouse":  {"tablename":"org_office",
                                                   "prefix":"org",
                                                   "name":"office"},
                                "req_req":     {"loader":response.s3.req_loader},
                                "req_req_item":{"loader":response.s3.req_item_loader},
                               }
        self.errorList = []
        self.resultList = []

    def load_descriptor(self, path):
        """ Method that will load the descriptor file and then all the
            import tasks in that file into the importTasks property.
            The descriptor file is the file called tasks.txt in path.
            The file consists of a comma separated list of:
            application, resource name, csv filename, xsl filename.
        """
        source = open(os.path.join(path, "tasks.cfg"), "r")
        values = csv.reader(source)
        for details in values:
            if details == []:
                continue
            prefix = details[0][0].strip('" ')
            if prefix == "#": # comment
                continue
            if prefix == "*": # specialist function
                self.extractSpecialistLine(path, details)
            else: # standard importer
                self.extractImporterLine(path, details)

    def extractImporterLine(self, path, details):
        """
            Method that extract the details for an import Task
        """
        argCnt = len(details)
        if argCnt == 4 or argCnt == 5:
             # remove any spaces and enclosing double quote
            app = details[0].strip('" ')
            res = details[1].strip('" ')
            request = current.request
            csvFileName = details[2].strip('" ')
            (csvPath, csvFile) = os.path.split(csvFileName)
            if csvPath != "":
                path = os.path.join(request.folder,
                                    "private",
                                    "prepopulate",
                                    csvPath)
            csv = os.path.join(path, csvFile)
            xslFileName = details[3].strip('" ')
            templateDir = os.path.join(request.folder,
                                       "static",
                                       "formats",
                                       "s3csv",
                                      )
            # try the app directory in the templates directory first
            xsl = os.path.join(templateDir, app, xslFileName)
            _debug("%s %s" % (xslFileName, xsl))
            if os.path.exists(xsl) == False:
                # now try the templates directory
                xsl = os.path.join(templateDir, xslFileName)
                _debug ("%s %s" % (xslFileName, xsl))
                if os.path.exists(xsl) == False:
                    # use the same directory as the csv file
                    xsl = os.path.join(path, xslFileName)
                    _debug ("%s %s" % (xslFileName, xsl))
                    if os.path.exists(xsl) == False:
                        self.errorList.append(
                        "Failed to find a transform file %s, Giving up." % xslFileName)
                        return
            vars = None
            if argCnt == 5:
                vars = details[4]
            self.tasks.append([1, app, res, csv, xsl, vars])
            self.importTasks.append([app, res, csv, xsl, vars])
        else:
            self.errorList.append(
            "prepopulate error: job not of length 4. %s job ignored" % task)

    def extractSpecialistLine(self, path, details):
        """ Method that will store a single import job into
            the importTasks property.
        """
        function = details[1].strip('" ')
        csv = None
        if len(details) == 3:
            csv = os.path.join(path, details[2].strip('" '))
        extraArgs = None
        if len(details) == 4:
            extraArgs = details[3].strip('" ')
        self.tasks.append([2, function, csv, extraArgs])
        self.specialTasks.append([function, csv, extraArgs])

    def load_import(self, controller, csv, xsl):
        """ Method that will store a single import job into
            the importTasks property.
        """
        self.importTasks.append([controller, csv, xsl])

    def execute_import_task(self, task):
        """ Method that will execute each import job, in order """

        if task[0] == 1:
            manager = current.manager
            db = current.db
            request = current.request
            response = current.response
            errorString = "prepopulate error: file %s missing"
            # Store the view
            view = response.view

<<<<<<< HEAD
            auth = current.auth
            deployment_settings = current.deployment_settings

=======
>>>>>>> 8c75bb24
            _debug ("Running job %s %s (filename=%s transform=%s)" % (task[1], task[2], task[3], task[4]))
            prefix = task[1]
            name = task[2]
            tablename = "%s_%s" % (prefix, name)
            if tablename in self.alternateTables:
                details = self.alternateTables[tablename]
                if "tablename" in details:
                    tablename = details["tablename"]
                manager.load(tablename)
                if "loader" in details:
                    loader = details["loader"]
                    if loader is not None:
                        loader()
                if "prefix" in details:
                    prefix = details["prefix"]
                if "name" in details:
                    name = details["name"]

            try:
                resource = manager.define_resource(prefix, name)
            except KeyError:
                # Table cannot be loaded
                self.errorList.append("WARNING: Unable to find table %s import job skipped" % tablename)
                return

            # Check if the source file is accessible
            try:
                csv = open(task[3], "r")
            except IOError:
                self.errorList.append(errorString % task[3])
                return

            # Check if the stylesheet is accessible
            try:
                open(task[4], "r")
            except IOError:
                self.errorList.append(errorString % task[4])
                return

            extra_data = None
            if task[5]:
                try:
                    extradata = unescape(task[5], {"'": '"'})
                    extradata = json.loads(extradata)
                    extra_data = extradata
                except:
                    pass
            try:
                # @todo: add extra_data and file attachments
                result = resource.import_xml(csv,
                                             format="csv",
                                             stylesheet=task[4],
                                             extra_data=extra_data)
            except SyntaxError, e:
                self.errorList.append("WARNING: import error - %s" % e)
                return
            # @todo: check result (=JSON message) for import errors
            # and report them to stderr

            db.commit()
            _debug ("%s import job completed" % tablename)

            # Restore the view
            response.view = view
            self.clear_import_tasks()

    def execute_special_task(self, task):
        if task[0] == 2:
            fun = task[1]
            #fun_g, fun_a = fun.split(".", 1)
            csv = task[2]
            extraArgs = task[3]
            if csv is None:
                if extraArgs is None:
                    current.response.s3[fun]()
                else:
                    current.response.s3[fun](extraArgs)
            elif extraArgs is None:
                current.response.s3[fun](csv)
            else:
                current.response.s3[fun](csv, extraArgs)

    def clear_import_tasks(self):
        """ Clear the importTask list """
        self.importTasks = []

    def perform_tasks(self, path):
        """ convenience method that will load and then execute the import jobs
            that are listed in the descriptor file
        """
        self.load_descriptor(path)
        for task in self.tasks:
            if task[0] == 1:
                self.execute_import_task(task)
            elif task[0] == 2:
                self.execute_special_task(task)

    def perform_task(self, controller, csv, xsl):
        """ convenience method that will load and execute the import job """
        self.load_import(controller, csv, xsl)
        self.execute_import_tasks()


# =============================================================================

class S3DateTime(object):
    """
        Toolkit for date+time parsing/representation
    """

    # -----------------------------------------------------------------------------
    @staticmethod
    def date_represent(date, utc=False):
        """
            Represent the date according to deployment settings &/or T()

            @param date: the date
            @param utc: the date is given in UTC
        """

        session = current.session
        settings = current.deployment_settings

        format = settings.get_L10n_date_format()

        if date and isinstance(date, datetime.datetime) and utc:
            offset = IS_UTC_OFFSET.get_offset_value(session.s3.utc_offset)
            if offset:
                date = date + datetime.timedelta(seconds=offset)

        if date:
            return date.strftime(str(format))
        else:
            return current.messages.NONE

    # -----------------------------------------------------------------------------
    @staticmethod
    def time_represent(time, utc=False):
        """
            Represent the date according to deployment settings &/or T()

            @param time: the time
            @param utc: the time is given in UTC
        """

        session = current.session
        settings = current.deployment_settings
        format = settings.get_L10n_time_format()

        if time and utc:
            offset = IS_UTC_OFFSET.get_offset_value(session.s3.utc_offset)
            if offset:
                time = time + datetime.timedelta(seconds=offset)

        if time:
            return time.strftime(str(format))
        else:
            return current.messages.NONE

    # -----------------------------------------------------------------------------
    @staticmethod
    def datetime_represent(dt, utc=False):
        """
            Represent the datetime according to deployment settings &/or T()

            @param dt: the datetime
            @param utc: the datetime is given in UTC
        """

        session = current.session
        xml = current.manager.xml

        if dt and utc:
            offset = IS_UTC_OFFSET.get_offset_value(session.s3.utc_offset)
            if offset:
                dt = dt + datetime.timedelta(seconds=offset)

        if dt:
            return xml.encode_local_datetime(dt)
        else:
            return current.messages.NONE

# =============================================================================

class S3Comment(object):
    """
    Stores resource table field comment, so that it can later be
    represented in different formats

    @author: Shiv Deepak
    """

    def __init__(self, desc=None, title=None,
                 anchor_title=None, anchor_link=None):
        """
            Initialise the object

            @param desc: the actual comment which will be displayed as tooltip

            @param title: the title of the comment, mostly it will the
                          name of the field to which the comment belongs to

            @param anchor_title: hiperlink title for HTML forms, added just
                                 just before the tooltip

            @param anchor_link: hiperlink url, anchor_title and anchor_link
                                should be specified together
        """

        self.desc = unicode(desc).decode("utf-8") if desc else None
        self.title = unicode(title).decode("utf-8") if title else None

        self.anchor_title =\
            str(anchor_title).decode("utf-8") if anchor_title else None
        self.anchor_link =\
            str(anchor_link).decode("utf-8") if anchor_link else None

    def markup(self):
        """
            General HTML output for webpages with tooltip

            @return: field's comment in HTML markup,
                     return object will be of type
                     U{XmlComponent
                     <http://web2py.com/examples/static/epydoc/web2py.gluon.html-module.html>}
        """

        xmlescape = lambda m: escape(m)

        if self.anchor_title and self.anchor_link:

            if self.desc:
                need_tooltip=True
                desc = xmlescape(self.desc)
                if self.title == None:
                    title = ""
                    tooltip_text = desc
                else:
                    title = xmlescape(self.title)
                    tooltip_text = "%s|%s" % (title, desc)
            else:
                need_tooltip=False

            anchor_title = xmlescape(self.anchor_title)
            anchor_link = xmlescape(self.anchor_link)

            if need_tooltip:
                output = DIV(A(anchor_title,
                               _href=anchor_link,
                               _class="colorbox",
                               _target='top',
                               _title=anchor_title),
                             DIV(_class="tooltip",
                                 _title=tooltip_text
                                 )
                             )
            else:
                output = DIV(A(anchor_title,
                               _href=anchor_link,
                               _class="colorbox",
                               _target='top',
                               _title=anchor_title),
                             )

        elif self.title and self.desc:

            desc = xmlescape(self.desc)
            title = xmlescape(self.title)

            output = DIV(_class="tooltip",
                         _title="%s|%s" % (title,
                                           desc),
                         )

        elif self.desc:

            desc = xmlescape(self.desc)

            output = DIV(_class="tooltip",
                         _title=desc,
                         )

        else:
            output = DIV("")

        return output

    def plaintext(self):
        """
            Comment in plain text, suitable on PDF

            @return: field's comment in plain text
        """

        output = self.desc if self.desc else ""
        return output

    def xml(self):
        """
            to impart U{XmlComponent
            <http://web2py.com/examples/static/epydoc/web2py.gluon.html-module.html>}
            behaviour to the class
        """
        return str(self)

    # Magic Methods for string like behaviour
    def __str__(self):
        output = self.markup()
        return output.xml()

    def __repr__(self):
        return str(self)

    def __len__(self):
        return len(str(self))

    def __add__(self,other):
        return '%s%s' % (self,other)

    def __radd__(self,other):
        return '%s%s' % (other,self)

    def __cmp__(self,other):
        return cmp(str(self),str(other))

    def __hash__(self):
        return hash(str(self))

    def __getattr__(self,name):
        return getattr(str(self),name)

    def __getitem__(self,i):
        return str(self)[i]

    def __getslice__(self,i,j):
        return str(self)[i:j]

    def __iter__(self):
        for c in str(self): yield c

# END =========================================================================<|MERGE_RESOLUTION|>--- conflicted
+++ resolved
@@ -426,12 +426,6 @@
             # Store the view
             view = response.view
 
-<<<<<<< HEAD
-            auth = current.auth
-            deployment_settings = current.deployment_settings
-
-=======
->>>>>>> 8c75bb24
             _debug ("Running job %s %s (filename=%s transform=%s)" % (task[1], task[2], task[3], task[4]))
             prefix = task[1]
             name = task[2]
