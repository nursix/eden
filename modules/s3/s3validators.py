--- conflicted
+++ resolved
@@ -1352,13 +1352,6 @@
                 # Validate and add the person record
                 for f in ptable._filter_fields(_vars):
                     value, error = validate(ptable, None, f, _vars[f])
-<<<<<<< HEAD
-                    if f == "date_of_birth" and not error and value:
-                        # Need to convert value into ISO-format
-                        # (widget expects ISO, but value comes in custom format)
-                        _vars[f] = value.isoformat()
-=======
->>>>>>> da6c759b
                     if error:
                         return (None, None)
                     elif f == "date_of_birth" and \
