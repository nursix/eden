# -*- coding: utf-8 -*-

from gluon import *
from s3 import *
from s3layouts import *
try:
    from .layouts import *
except ImportError:
    pass
import s3menus as default

# =============================================================================
class S3MainMenu(default.S3MainMenu):
    """
        Custom Application Main Menu:

        The main menu consists of several sub-menus, each of which can
        be customised separately as a method of this class. The overall
        composition of the menu is defined in the menu() method, which can
        be customised as well:

        Function        Sub-Menu                Access to (standard)

        menu_modules()  the modules menu        the Eden modules
        menu_gis()      the GIS menu            GIS configurations
        menu_admin()    the Admin menu          System/User Administration
        menu_lang()     the Language menu       Selection of the GUI locale
        menu_auth()     the User menu           Login, Logout, User Profile
        menu_help()     the Help menu           Contact page, About page

        The standard uses the MM layout class for main menu items - but you
        can of course use a custom layout class which you define in layouts.py.

        Additional sub-menus can simply be defined as additional functions in
        this class, and then be included in the menu() method.

        Each sub-menu function returns a list of menu items, only the menu()
        function must return a layout class instance.
    """

    # -------------------------------------------------------------------------
    @classmethod
    def menu(cls):

        main_menu = MM()(

            # Modules-menu, align-left
            cls.menu_modules(),

            # Service menus, align-right
            # Note: always define right-hand items in reverse order!
            cls.menu_help(right=True),
            cls.menu_lang(right=True),
            cls.menu_gis(right=True),
            cls.menu_auth(right=True),
            cls.menu_admin(right=True),
        )

        return main_menu

    # -------------------------------------------------------------------------
    @classmethod
    def menu_modules(cls):
        """ Custom Modules Menu """

        return [homepage(),
<<<<<<< HEAD
                MM("Feed", c="cms", f="newsfeed", args="datalist",
               icon="icon-news",
               ),
                MM("Dashboard", c="event", f="event", args="summary"),
                MM("Incidents", c="event", f="incident", args="summary"),
                MM("Resources", c="org", f="resource", args="summary"),
=======
                MM("Dashboard", c="event", f="event", m="summary"),
                MM("Incidents", c="event", f="incident", m="summary"),
                MM("Resources", c="org", f="resource", m="summary"),
>>>>>>> 1107f886
                MM("Map", c="gis", f="index"),
                ]

# END =========================================================================<|MERGE_RESOLUTION|>--- conflicted
+++ resolved
@@ -64,18 +64,12 @@
         """ Custom Modules Menu """
 
         return [homepage(),
-<<<<<<< HEAD
-                MM("Feed", c="cms", f="newsfeed", args="datalist",
-               icon="icon-news",
-               ),
-                MM("Dashboard", c="event", f="event", args="summary"),
-                MM("Incidents", c="event", f="incident", args="summary"),
-                MM("Resources", c="org", f="resource", args="summary"),
-=======
+                MM("Feed", c="cms", f="newsfeed", m="datalist",
+                   icon="icon-news",
+                   ),
                 MM("Dashboard", c="event", f="event", m="summary"),
                 MM("Incidents", c="event", f="incident", m="summary"),
                 MM("Resources", c="org", f="resource", m="summary"),
->>>>>>> 1107f886
                 MM("Map", c="gis", f="index"),
                 ]
 
