--- conflicted
+++ resolved
@@ -253,12 +253,20 @@
 
     def __call__(self):
 
-        # @ToDo: Single User or List?
-        user_id = current.request.args(1)
-        # @ToDo: Check permitted
-
-        # Custom View
-        self._view(THEME, "approve.html")
+        request = current.request
+
+        # Single User or List?
+        if len(request.args) > 1:
+            user_id = current.request.args[1]
+            # @ToDo: Check permitted
+
+            # Custom View
+            self._view(THEME, "approve.html")
+        else:
+            # @ToDo: List View
+
+            # Custom View
+            self._view(THEME, "approve.html")
 
         return output
 
@@ -615,13 +623,13 @@
             return
 
         # Customise resources
-        from s3 import S3Request
-        r = S3Request("auth", "user", args=[], get_vars={})
-        customise_resource = current.deployment_settings.customise_resource
-        for tablename in ("pr_person"):
-            customise = customise_resource(tablename)
-            if customise:
-                customise(r, tablename)
+        #from s3 import S3Request
+        #r = S3Request("auth", "user", args=[], get_vars={})
+        #customise_resource = current.deployment_settings.customise_resource
+        #for tablename in ("pr_person",):
+        #    customise = customise_resource(tablename)
+        #    if customise:
+        #        customise(r, tablename)
 
         try:
             custom = json.loads(record.custom)
@@ -641,7 +649,7 @@
                 (ptable.deleted == False)
         person = db(query).select(ptable.id,
                                   ptable.pe_id,
-                                  ptable.pe_label,
+                                  #ptable.pe_label,
                                   ptable.first_name,
                                   ptable.middle_name,
                                   ptable.last_name,
@@ -657,170 +665,57 @@
         # Register Test Site
 
         # Register address
-        addr_street = custom.get("addr_street")
-        addr_postcode = custom.get("addr_postcode")
-        location_id = custom.get("location_id")
-        if addr_street or addr_postcode:
-            # Generate individual location
-            ltable = s3db.gis_location
-            location = Storage(addr_street = addr_street,
-                               addr_postcode = addr_postcode,
-                               parent = location_id,
-                               )
-            location_id = location.id = ltable.insert(**location)
-            set_record_owner(ltable, location, owned_by_user=user_id)
-            s3db_onaccept(ltable, location, method="create")
-        if location_id:
-            atable = s3db.pr_address
-            query = (atable.pe_id == person.pe_id) & \
-                    (atable.location_id == location_id) & \
-                    (atable.type == 1) & \
-                    (atable.deleted == False)
-            address = db(query).select(atable.id,
-                                       limitby = (0, 1),
-                                       ).first()
-            if not address:
-                address_data = {"pe_id": person.pe_id,
-                                "location_id": location_id,
-                                "type": 1,
-                                }
-                address_data["id"] = atable.insert(**address_data)
-                set_record_owner(atable, address_data)
-                s3db_onaccept(atable, address_data, method="create")
+        #addr_street = custom.get("addr_street")
+        #addr_postcode = custom.get("addr_postcode")
+        #location_id = custom.get("location_id")
+        #if addr_street or addr_postcode:
+        #    # Generate individual location
+        #    ltable = s3db.gis_location
+        #    location = Storage(addr_street = addr_street,
+        #                       addr_postcode = addr_postcode,
+        #                       parent = location_id,
+        #                       )
+        #    location_id = location.id = ltable.insert(**location)
+        #    set_record_owner(ltable, location, owned_by_user=user_id)
+        #    s3db_onaccept(ltable, location, method="create")
+        #if location_id:
+        #    atable = s3db.pr_address
+        #    query = (atable.pe_id == person.pe_id) & \
+        #            (atable.location_id == location_id) & \
+        #            (atable.type == 1) & \
+        #            (atable.deleted == False)
+        #    address = db(query).select(atable.id,
+        #                               limitby = (0, 1),
+        #                               ).first()
+        #    if not address:
+        #        address_data = {"pe_id": person.pe_id,
+        #                        "location_id": location_id,
+        #                        "type": 1,
+        #                        }
+        #        address_data["id"] = atable.insert(**address_data)
+        #        set_record_owner(atable, address_data)
+        #        s3db_onaccept(atable, address_data, method="create")
 
         # Register work phone
-        office_phone = custom.get("office_phone")
-        if office_phone:
-            ctable = s3db.pr_contact
-            query = (ctable.pe_id == person.pe_id) & \
-                    (ctable.value == office_phone) & \
-                    (ctable.contact_method == "WORK_PHONE") & \
-                    (ctable.deleted == False)
-            contact = db(query).select(ctable.id,
-                                       limitby = (0, 1),
-                                       ).first()
-            if not contact:
-                contact_data = {"pe_id": person.pe_id,
-                                "value": office_phone,
-                                "contact_method": "WORK_PHONE",
-                                }
-                contact_data["id"] = ctable.insert(**contact_data)
-                set_record_owner(ctable, contact_data)
-                s3db_onaccept(ctable, contact_data, method="create")
-
-<<<<<<< HEAD
-=======
-        # Register availability
-        hours_per_week = custom.get("hours_per_week")
-        schedule_json = custom.get("schedule_json")
-        availability_comments = custom.get("availability_comments")
-
-        atable = s3db.pr_person_availability
-        query = (atable.person_id == person_id) & \
-                (atable.deleted == False)
-        availability = db(query).select(atable.id,
-                                        limitby = (0, 1),
-                                        ).first()
-        if availability:
-            availability.update_record(hours_per_week = hours_per_week,
-                                       schedule_json = schedule_json,
-                                       comments = availability_comments,
-                                       owned_by_user = user_id,
-                                       )
-            s3db_onaccept(atable, availability, method="update")
-        else:
-            availability = {"person_id": person_id,
-                            "hours_per_week": hours_per_week,
-                            "schedule_json": schedule_json,
-                            "comments": availability_comments,
-                            }
-            availability["id"] = atable.insert(**availability)
-            set_record_owner(atable, availability, owned_by_user=user_id)
-            s3db_onaccept(atable, availability, method="create")
-
-        # Link to availability sites
-        sites = custom.get("availability_sites")
-        ltable = s3db.pr_person_availability_site
-        if isinstance(sites, list):
-            query = (ltable.person_id == person_id) & \
-                    (ltable.deleted == False)
-            for site_id in set(sites):
-                q = (ltable.site_id == site_id) & query
-                if not db(q).select(ltable.id, limitby = (0, 1)).first():
-                    data = {"person_id": person_id,
-                            "site_id": site_id,
-                            }
-                    data["id"] = ltable.insert(**data)
-                    set_record_owner(ltable, data, owned_by_user=user_id)
-                    s3db_onaccept(ltable, data, method="create")
-
-        # Register skills
-        skills = custom.get("skill_id")
-        skills = set(skills) if skills else set()
-        ctable = s3db.hrm_competency
-        query = (ctable.person_id == person_id) & \
-                (ctable.deleted == False)
-        links = db(query).select(ctable.skill_id)
-        linked = set(link.skill_id for link in links)
-        rmv = linked - skills
-        if rmv:
-            db(query & ctable.skill_id.belongs(rmv)).delete()
-        for skill_id in (skills - linked):
-            link = {"person_id": person_id,
-                    "skill_id": skill_id,
-                    }
-            link["id"] = ctable.insert(**link)
-            set_record_owner(ctable, link, owned_by_user=user_id)
-            s3db_onaccept(ctable, link, method="create")
-
-        # Get the volunteer record
-        htable = s3db.hrm_human_resource
-        query = (htable.person_id == person_id) & \
-                (htable.type == 2) & \
-                (htable.deleted == False)
-        volunteer = db(query).select(htable.id,
-                                     limitby = (0, 1),
-                                     ).first()
-        if volunteer:
-            # Update volunteer record
-            volunteer_update = {"start_date": None,
-                                "end_date": None,
-                                }
-            start_date = custom.get("start_date")
-            if start_date:
-                volunteer_update["start_date"] = parse_date(start_date)
-
-            end_date = custom.get("end_date")
-            if end_date:
-                volunteer_update["end_date"] = parse_date(end_date)
-
-            comments = custom.get("comments")
-            if comments:
-                volunteer_update["comments"] = comments
-            volunteer.update_record(**volunteer_update)
-            s3db_onaccept(htable, volunteer_update, method="update")
-
-            # Add to default pool
-            default_pool = cls.get_default_pool()
-            if default_pool:
-                gtable = s3db.pr_group
-                mtable = s3db.pr_group_membership
-                query = (mtable.person_id == person_id) & \
-                        (mtable.group_id == gtable.id) & \
-                        (mtable.deleted == False) & \
-                        (gtable.group_type.belongs(21, 22))
-                membership = db(query).select(mtable.id,
-                                              limitby = (0, 1),
-                                              ).first()
-                if not membership:
-                    data = {"person_id": person_id,
-                            "group_id": default_pool,
-                            }
-                    data["id"] = mtable.insert(**data)
-                    set_record_owner(mtable, data)
-                    s3db_onaccept(mtable, data, method="create")
-
->>>>>>> 98bb0f5e
+        #office_phone = custom.get("office_phone")
+        #if office_phone:
+        #    ctable = s3db.pr_contact
+        #    query = (ctable.pe_id == person.pe_id) & \
+        #            (ctable.value == office_phone) & \
+        #            (ctable.contact_method == "WORK_PHONE") & \
+        #            (ctable.deleted == False)
+        #    contact = db(query).select(ctable.id,
+        #                               limitby = (0, 1),
+        #                               ).first()
+        #    if not contact:
+        #        contact_data = {"pe_id": person.pe_id,
+        #                        "value": office_phone,
+        #                        "contact_method": "WORK_PHONE",
+        #                        }
+        #        contact_data["id"] = ctable.insert(**contact_data)
+        #        set_record_owner(ctable, contact_data)
+        #        s3db_onaccept(ctable, contact_data, method="create")
+
     # -------------------------------------------------------------------------
     @staticmethod
     def keyhash(key, code):
@@ -1126,7 +1021,7 @@
 # =============================================================================
 class register_invited(S3CustomController):
     """ Custom Registration Page """
-
+                                                                                       
     def __call__(self):
 
         auth = current.auth
@@ -1341,6 +1236,7 @@
             current.response.error = auth_messages.unable_send_email
             return
 
+                                                
         db = current.db
         s3db = current.s3db
 
