# -*- coding: utf-8 -*-

"""
    Beneficiary Registry and Case Management Controllers
"""

module = request.controller

if not settings.has_module(module):
    raise HTTP(404, body="Module disabled: %s" % module)

# -----------------------------------------------------------------------------
def index():
    """ Module's Home Page """

    return settings.customise_home(module, alt_function="index_alt")

# -----------------------------------------------------------------------------
def index_alt():
    """ Default Module Homepage """

<<<<<<< HEAD
    if auth.s3_has_permission("read", "pr_person", c="br", f="person"):
=======
    from gluon import current
    if current.auth.s3_has_permission("read", "pr_person", c="br", f="person"):
>>>>>>> 6f94b03c
        # Just redirect to list of current cases
        s3_redirect_default(URL(f="person", vars={"closed": "0"}))

    return {"module_name": settings.modules["br"].get("name_nice")}

# =============================================================================
# Case File and Component Tabs
#
def person():
    """ Case File: RESTful CRUD Controller """

    # Set the default case status
    s3db.br_case_default_status()

    # Set contacts-method for tab
    s3db.set_method("pr", "person",
                    method = "contacts",
                    action = s3db.pr_Contacts,
                    )

    # ID Card Export
    id_card_layout = settings.get_br_id_card_layout()
    id_card_export_roles = settings.get_br_id_card_export_roles()
    if id_card_layout and id_card_export_roles and \
       auth.s3_has_roles(id_card_export_roles):
        id_card_export = True
    else:
        id_card_export = False

    def prep(r):

        # Filter to persons who have a case registered
        resource = r.resource
        resource.add_filter(FS("case.id") != None)

        labels = s3db.br_terminology()
        CASES = labels.CASES

        human_resource_id = auth.s3_logged_in_human_resource()
        insertable = True

        record = r.record
        if not record:

            # Enable bigtable strategies for better performance
            settings.base.bigtable = True

            get_vars = r.get_vars
            queries = []

            # Filter for "my cases"
            mine = get_vars.get("mine")
            if mine == "1":
                if human_resource_id:
                    queries.append(FS("case.human_resource_id") == human_resource_id)
                else:
                    queries.append(FS("case.human_resource_id").belongs(set()))
                CURRENT = labels.CURRENT_MINE
                CASES = labels.CASES_MINE
            else:
                query = None
                CURRENT = labels.CURRENT

            # Filter to open/closed cases
            closed = get_vars.get("closed")
            get_status_filter_opts = s3db.br_case_status_filter_opts
            if closed == "1":
                # Only closed cases
                queries.append(FS("case.status_id$is_closed") == True)
                CASES = labels.CLOSED
                insertable = False
                status_filter_opts = lambda: get_status_filter_opts(closed=True)
            elif closed == "0":
                # Only open cases
                queries.append((FS("case.status_id$is_closed") == False) | \
                               (FS("case.status_id$is_closed") == None))
                CASES = CURRENT
                status_filter_opts = lambda: get_status_filter_opts(closed=False)
            else:
                status_filter_opts = get_status_filter_opts

            # Filter to valid/invalid cases
            invalid = get_vars.get("invalid")
            if invalid == "1":
                queries.append(FS("case.invalid") == True)
                CASES = T("Invalid Cases")
                insertable = False
            else:
                queries.append((FS("case.invalid") == False) | \
                               (FS("case.invalid") == None))

            if queries:
                query = reduce(lambda a, b: a & b, queries)
                resource.add_filter(query)

        # Adapt CRUD strings to perspective (& terminology)
        crud_strings = s3db.br_crud_strings("pr_person")
        crud_strings.title_list = CASES
        s3.crud_strings["pr_person"] = crud_strings

        # Configure Anonymizer
        from s3 import S3Anonymize
        s3db.set_method("pr", "person",
                        method = "anonymize",
                        action = S3Anonymize,
                        )

        # Update resource configuration for perspective
        resource.configure(anonymize = s3db.br_person_anonymize(),
                           deletable = False,
                           insertable = insertable,
                           )

        # Configure ID Cards
        if id_card_export:
            if r.representation == "card":
                # Configure ID card layout
                resource.configure(pdf_card_layout = id_card_layout,
                                   #pdf_card_pagesize="A4",
                                   )

            if not r.id and not r.component:
                # Add export-icon for ID cards
                export_formats = list(settings.get_ui_export_formats())
                export_formats.append(("card", "fa fa-id-card", T("Export ID Cards")))
                settings.ui.export_formats = export_formats
                s3.formats["card"] = r.url(method="")

        if not r.component:

            # Module-specific field and form configuration
            from s3 import S3SQLInlineComponent

            # Adapt fields to module context
            table = resource.table
            ctable = s3db.br_case
            multiple_orgs = s3db.br_case_read_orgs()[0]

            # Configure pe_label
            field = table.pe_label
            field.label = T("ID")
            field.comment = None

            # Make gender mandatory, remove "unknown"
            field = table.gender
            field.default = None
            options = dict(s3db.pr_gender_opts)
            del options[1] # Remove "unknown"
            field.requires = IS_PERSON_GENDER(options, sort=True)

            # Configure case.organisation_id
            field = ctable.organisation_id
            field.comment = None
            if not field.default:
                default_org, selectable = s3db.br_case_default_org()
                if default_org and settings.get_br_case_hide_default_org():
                    field.writable = selectable
                    field.readable = selectable or multiple_orgs
                field.default = default_org
            requires = field.requires
            if isinstance(requires, IS_EMPTY_OR):
                field.requires = requires.other

            # Configure case.human_resource_id
            field = ctable.human_resource_id
            if settings.get_br_case_manager():
                if human_resource_id:
                    field.default = human_resource_id
                field.readable = field.writable = True
            else:
                field.readable = field.writable = False

            # Size of family
            if settings.get_br_household_size() in (False, "auto"):
                field = ctable.household_size
                field.readable = field.writable = False

            # Address (optional)
            if settings.get_br_case_address():
                address = S3SQLInlineComponent(
                                "address",
                                label = T("Current Address"),
                                fields = [("", "location_id")],
                                filterby = {"field": "type",
                                            "options": "1",
                                            },
                                link = False,
                                multiple = False,
                                )
            else:
                address = None

            # Language details (optional)
            if settings.get_br_case_language_details():
                language_details = S3SQLInlineComponent(
                                        "case_language",
                                        fields = ["language",
                                                  "quality",
                                                  "comments",
                                                  ],
                                        label = T("Language / Communication Mode"),
                                        )
            else:
                language_details = None

            # Expose the "invalid"-flag? (update forms only)
            if record and r.method != "read":
                field = ctable.invalid
                field.readable = field.writable = True

            # Custom CRUD form
            crud_fields = ["case.date",
                           "case.organisation_id",
                           "case.human_resource_id",
                           "case.status_id",
                           "pe_label",
                           # +name fields
                           "person_details.nationality",
                           "date_of_birth",
                           "gender",
                           "person_details.marital_status",
                           "case.household_size",
                           address,
                           S3SQLInlineComponent(
                                "contact",
                                fields = [("", "value")],
                                filterby = {"field": "contact_method",
                                           "options": "SMS",
                                           },
                                label = T("Mobile Phone"),
                                multiple = False,
                                name = "phone",
                                ),
                           "person_details.literacy",
                           language_details,
                           "case.comments",
                           "case.invalid",
                           ]

            # Custom list fields
            list_fields = ["pe_label",
                           # +name fields
                           "gender",
                           "date_of_birth",
                           "person_details.nationality",
                           "case.date",
                           "case.status_id",
                           ]

            # Add organisation if user can see cases from multiple orgs
            if multiple_orgs:
                list_fields.insert(-2, "case.organisation_id")

            # Insert name fields in name-format order
            NAMES = ("first_name", "middle_name", "last_name")
            keys = s3base.StringTemplateParser.keys(settings.get_pr_name_format())
            name_fields = [fn for fn in keys if fn in NAMES]
            crud_fields[5:5] = name_fields
            list_fields[1:1] = name_fields

            resource.configure(crud_form = s3base.S3SQLCustomForm(*crud_fields),
                               list_fields = list_fields,
                               )

            # Filter Widgets
            if not record:
                from s3 import S3TextFilter, S3DateFilter, S3OptionsFilter
                filter_widgets = [
                    S3TextFilter(name_fields + ["pe_label", "case.comments"],
                                 label = T("Search"),
                                 comment = T("You can search by name, ID or comments"),
                                 ),
                    S3DateFilter("date_of_birth",
                                 hidden = True,
                                 ),
                    S3OptionsFilter("case.status_id",
                                   cols = 3,
                                   options = status_filter_opts,
                                   sort = False,
                                   hidden = True,
                                   ),
                    S3OptionsFilter("person_details.nationality",
                                    hidden = True,
                                    ),
                    S3DateFilter("case.date",
                                 hidden = True,
                                 ),
                    ]

                # Org-filter if user can see cases from multiple orgs/branches
                if multiple_orgs:
                    filter_widgets.insert(1,
                                          S3OptionsFilter("case.organisation_id"),
                                          )

                resource.configure(filter_widgets = filter_widgets)

            # Autocomplete search-method
            s3db.set_method("pr", "person",
                            method = "search_ac",
                            action = s3db.pr_PersonSearchAutocomplete(name_fields),
                            )

        elif r.component_name == "case_activity":

            atable = r.component.table

            assistance_inline = settings.get_br_manage_assistance() and \
                                settings.get_br_assistance_inline()
            mtable =  s3db.br_assistance_measure

            # Default status
            if settings.get_br_case_activity_status():
                s3db.br_case_activity_default_status()

            # Default human_resource_id
            if human_resource_id:

                # Activities
                if settings.get_br_case_activity_manager():
                    atable.human_resource_id.default = human_resource_id

                # Inline updates
                if settings.get_br_case_activity_updates():
                    utable = s3db.br_case_activity_update
                    utable.human_resource_id.default = human_resource_id

                # Inline assistance measures
                if assistance_inline:
                    mtable.human_resource_id.default = human_resource_id

            root_org = None
            org_specific_needs = settings.get_br_case_activity_need() and \
                                 settings.get_br_needs_org_specific()
            if org_specific_needs:
                root_org = s3db.br_case_root_org(r.id)
                if not root_org:
                    root_org = auth.root_org()

            # Limit selectable need types to the case root org
            if org_specific_needs and root_org:
                field = atable.need_id
                field.requires = IS_EMPTY_OR(
                                    IS_ONE_OF(db, "br_need.id",
                                              field.represent,
                                              filterby = "organisation_id",
                                              filter_opts = (root_org,),
                                              ))

            # Configure inline assistance measures
            if assistance_inline:
                if record:
                    mtable.person_id.default = record.id
                if settings.get_br_assistance_themes() and root_org:
                    # Limit selectable themes to the case root org
                    field = mtable.theme_ids
                    dbset = s3db.br_org_assistance_themes(root_org)
                    field.requires = IS_EMPTY_OR(IS_ONE_OF(dbset, "br_assistance_theme.id",
                                                           field.represent,
                                                           multiple = True,
                                                           ))
                s3db.br_assistance_default_status()

        elif r.component_name == "assistance_measure":

            mtable = r.component.table
            ltable = s3db.br_assistance_measure_theme

            # Default status
            s3db.br_assistance_default_status()

            # Default human_resource_id
            if human_resource_id and settings.get_br_assistance_manager():
                mtable.human_resource_id.default = human_resource_id

            # Filter case_activity_id selector to current case
            field = mtable.case_activity_id
            if record and field.writable:
                requires = field.requires
                if isinstance(requires, IS_EMPTY_OR):
                    requires = requires.other
                requires.set_filter(filterby = "person_id",
                                    filter_opts = (record.id,))

            # Represent for br_assistance_measure_theme.id
            details_per_theme = settings.get_br_assistance_details_per_theme()
            if details_per_theme:
                ltable.id.represent = s3db.br_AssistanceMeasureThemeRepresent(
                                            paragraph = True,
                                            details = True,
                                            )

            # Filter theme_id selectors to case root org
            root_org = s3db.br_case_root_org(r.id)
            if not root_org:
                root_org = auth.root_org()
            if root_org:
                dbset = s3db.br_org_assistance_themes(root_org)
                field = mtable.theme_ids
                field.requires = IS_EMPTY_OR(IS_ONE_OF(dbset, "br_assistance_theme.id",
                                                       field.represent,
                                                       multiple = True,
                                                       ))
                field = ltable.theme_id
                field.requires = IS_EMPTY_OR(IS_ONE_OF(dbset, "br_assistance_theme.id",
                                                       field.represent,
                                                       ))

            # Allow organizer to set an end_date
            if r.method == "organize" and \
               settings.get_br_assistance_measures_use_time():
                field = mtable.end_date
                field.writable = True

        elif r.component_name == "br_note":

            # Represent the note author by their name (rather than email)
            ntable = r.component.table
            ntable.modified_by.represent = s3base.s3_auth_user_represent_name

        return True
    s3.prep = prep

    def postp(r, output):

        if not r.component and r.record and isinstance(output, dict):

            # Custom CRUD buttons
            if "buttons" not in output:
                buttons = output["buttons"] = {}
            else:
                buttons = output["buttons"]

            # Anonymize-button
            from s3 import S3AnonymizeWidget
            anonymize = S3AnonymizeWidget.widget(r, _class="action-btn anonymize-btn")

            # ID-Card button
            if id_card_export:
                card_button = A(T("ID Card"),
                                data = {"url": URL(c="br", f="person",
                                                   args = ["%s.card" % r.id]
                                                   ),
                                        },
                                _class = "action-btn s3-download-button",
                                _script = "alert('here')",
                                )
            else:
                card_button = ""

            # Render in place of the delete-button
            buttons["delete_btn"] = TAG[""](card_button,
                                            anonymize,
                                            )
        return output
    s3.postp = postp

    output = s3_rest_controller("pr", "person", rheader=s3db.br_rheader)
    return output

# -----------------------------------------------------------------------------
def person_search():
    """
        RESTful controller for autocomplete-searches
    """

    def prep(r):

        if r.method != "search_ac":
            return False

        # Filter for valid+open cases
        query = (FS("case.id") != None) & \
                (FS("case.invalid") == False) & \
                (FS("case.status_id$is_closed") == False)
        r.resource.add_filter(query)

        # Auto-detect name parts from current name format
        NAMES = ("first_name", "middle_name", "last_name")
        keys = s3base.StringTemplateParser.keys(settings.get_pr_name_format())
        name_fields = [fn for fn in keys if fn in NAMES]

        # Autocomplete search-method including pe_label
        search_fields = tuple(name_fields) + ("pe_label",)
        s3db.set_method("pr", "person",
                        method = "search_ac",
                        action = s3db.pr_PersonSearchAutocomplete(search_fields),
                        )
        return True
    s3.prep = prep

    return s3_rest_controller("pr", "person")

# -----------------------------------------------------------------------------
def group_membership():
    """
        Case File Family-Tab: RESTful CRUD controller
    """

    def prep(r):

        resource = r.resource
        table = resource.table

        get_vars = r.get_vars
        if "viewing" in get_vars:

            try:
                vtablename, record_id = get_vars["viewing"].split(".")
            except ValueError:
                return False

            if vtablename == "pr_person":

                # Set contacts-method to retain the tab
                s3db.set_method("pr", "person",
                                method = "contacts",
                                action = s3db.pr_Contacts,
                                )

                # Get all group_ids with this person_id
                gtable = s3db.pr_group
                join = gtable.on(gtable.id == table.group_id)
                query = (table.person_id == record_id) & \
                        (gtable.group_type == 7) & \
                        (table.deleted != True)
                rows = db(query).select(table.group_id,
                                        join=join,
                                        )
                group_ids = set(row.group_id for row in rows)
                # Hide the link for this person (to prevent changes/deletion)
                if group_ids:
                    # Single group ID?
                    group_id = tuple(group_ids)[0] if len(group_ids) == 1 else None
                elif r.http == "POST":
                    name = s3_fullname(record_id)
                    group_id = gtable.insert(name = name,
                                             group_type = 7,
                                             )
                    s3db.update_super(gtable, {"id": group_id})
                    table.insert(group_id = group_id,
                                 person_id = record_id,
                                 group_head = True,
                                 )
                    group_ids = {group_id}
                resource.add_filter(FS("person_id") != record_id)
            else:
                group_ids = set()

            # Add-Person widget to use BR controller and expose pe_label
            from s3 import S3AddPersonWidget
            field = table.person_id
            field.represent = s3db.pr_PersonRepresent(show_link=True)
            field.widget = S3AddPersonWidget(controller = "br",
                                             pe_label = True,
                                             )

            # Expose Family Member Roles
            ROLE = T("Role")
            field = table.role_id
            field.readable = field.writable = True
            field.label = ROLE
            field.comment = DIV(_class="tooltip",
                                _title="%s|%s" % (T("Role"),
                                                  T("The role of the person within the family"),
                                                  ))
            field.requires = IS_EMPTY_OR(
                                IS_ONE_OF(db, "pr_group_member_role.id",
                                          field.represent,
                                          filterby = "group_type",
                                          filter_opts = (7,),
                                          ))

            # Adjust label for group_head
            field = table.group_head
            field.label = T("Head of Family")

            # Show only links for relevant cases
            # NB Filter also prevents showing all links if case_ids is empty
            if not r.id:
                if len(group_ids) == 1:
                    resource.add_filter(FS("group_id") == group_id)
                else:
                    resource.add_filter(FS("group_id").belongs(group_ids))

            # Adjust list-fields for this perspective
            s3db.pr_person.pe_label.label = T("ID")
            list_fields = ["person_id$pe_label",
                           "person_id",
                           "person_id$gender",
                           "person_id$date_of_birth",
                           "group_head",
                           (ROLE, "role_id"),
                           (T("Case Status"), "person_id$case.status_id"),
                           "comments",
                           ]

            if len(group_ids) == 0:
                # No case group exists, will be auto-generated on POST,
                # hide the field in the form:
                field = table.group_id
                field.readable = field.writable = False
            elif len(group_ids) == 1:
                field = table.group_id
                field.default = group_id
                # If we have only one relevant case, then hide the group ID:
                field.readable = field.writable = False
            elif len(group_ids) > 1:
                # Show the case ID in list fields if there is more than one
                # relevant case
                list_fields.insert(0, "group_id")
            resource.configure(filter_widgets = None,
                               list_fields = list_fields,
                               )

            # Adjust CRUD strings for this perspective
            s3.crud_strings["pr_group_membership"] = Storage(
                label_create = T("Add Family Member"),
                title_display = T("Family Member Details"),
                title_list = T("Family Members"),
                title_update = T("Edit Family Member"),
                label_list_button = T("List Family Members"),
                label_delete_button = T("Remove Family Member"),
                msg_record_created = T("Family Member added"),
                msg_record_modified = T("Family Member updated"),
                msg_record_deleted = T("Family Member removed"),
                msg_list_empty = T("No Family Members currently registered")
                )

        # Do not allow update of person_id
        if r.id:
            field = table.person_id
            field.writable = False
            field.comment = None

        return True
    s3.prep = prep

    # Disable unwanted fields in person widget (can override in template)
    settings.pr.request_email = False
    settings.pr.request_home_phone = False
    settings.hrm.email_required = False

    return s3_rest_controller("pr", "group_membership",
                              rheader = s3db.br_rheader,
                              )

# -----------------------------------------------------------------------------
def document():
    """
        Case File Documents-Tab: RESTful CRUD controller
    """

    def prep(r):

        table = r.table
        resource = r.resource

        get_vars = r.get_vars
        if "viewing" in get_vars:
            try:
                vtablename, record_id = get_vars["viewing"].split(".")
            except ValueError:
                return False
        else:
            return False

        ctable = s3db.br_case
        auth = current.auth
        has_permission = auth.s3_has_permission
        accessible_query = auth.s3_accessible_query

        if vtablename == "pr_person":

            # Check permission to read the case
            if not has_permission("read", "pr_person", record_id):
                r.unauthorised()

            # Set contacts-method to retain the tab
            s3db.set_method("pr", "person",
                            method = "contacts",
                            action = s3db.pr_Contacts,
                            )

            include_activity_docs = settings.get_br_case_include_activity_docs()
            include_group_docs = settings.get_br_case_include_group_docs()
            query = accessible_query("read", ctable) & \
                    (ctable.person_id == record_id) & \
                    (ctable.deleted == False)

        else:
            # Unsupported
            return False

        # Get the case doc_id
        case = db(query).select(ctable.doc_id,
                                limitby = (0, 1),
                                orderby = ~ctable.modified_on,
                                ).first()
        if not case:
            # No case found
            r.error(404, "Case not found")
        elif not case.doc_id:
            # Case has no doc_id (invalid)
            r.error(404, "Invalid Case")

        case_doc_id = case.doc_id
        doc_ids = [case_doc_id]

        # Include case groups
        if include_group_docs:

            # Look up relevant case groups
            mtable = s3db.pr_group_membership
            gtable = s3db.pr_group
            join = gtable.on((gtable.id == mtable.group_id) & \
                             (gtable.group_type == 7))
            query = accessible_query("read", mtable) & \
                    (mtable.person_id == record_id) & \
                    (mtable.deleted == False)
            rows = db(query).select(gtable.doc_id,
                                    join = join,
                                    orderby = ~mtable.created_on,
                                    )

            # Append the doc_ids
            for row in rows:
                if row.doc_id:
                    doc_ids.append(row.doc_id)

        # Include case activities
        if include_activity_docs:

           # Look up relevant case activities
           atable = s3db.br_case_activity
           query = accessible_query("read", atable) & \
                   (atable.person_id == record_id) & \
                   (atable.deleted == False)
           rows = db(query).select(atable.doc_id,
                                   orderby = ~atable.created_on,
                                   )

           # Append the doc_ids
           for row in rows:
               if row.doc_id:
                   doc_ids.append(row.doc_id)

        # Hide URL field
        field = table.url
        field.readable = field.writable = False

        # Custom label for date-field
        field = table.date
        field.label = T("Uploaded on")
        field.default = r.utcnow.date()
        field.writable = False

        # Hide name-field in this context
        field = table.name
        field.readable = field.writable = False

        # List fields
        list_fields = ["id", "file", "date", "comments"]

        # Default order: newest document first
        orderby = ["doc_document.date desc"]

        if include_activity_docs or include_group_docs:

            # Make doc_id readable and visible in table
            field = table.doc_id
            field.represent = s3db.br_DocEntityRepresent()
            field.label = T("Attachment of")
            field.readable = True
            list_fields.insert(1, (T("Attachment of"), "doc_id"))
            orderby.insert(0, "doc_document.doc_id")

        s3db.configure("doc_document",
                       list_fields = list_fields,
                       orderby = orderby,
                       )

        # Apply filter and defaults
        field = table.doc_id
        field.default = case_doc_id
        if len(doc_ids) == 1:
            # Single doc_id => set default, hide field
            field.readable = field.writable = False
            r.resource.add_filter(FS("doc_id") == case_doc_id)
        else:
            # Multiple doc_ids => default to case, make selectable
            field.readable = field.writable = True
            field.requires = IS_ONE_OF(db, "doc_entity.doc_id",
                                       field.represent,
                                       filterby = "doc_id",
                                       filter_opts = doc_ids,
                                       orderby = "instance_type",
                                       sort = False,
                                       )
            r.resource.add_filter(FS("doc_id").belongs(doc_ids))

        return True
    s3.prep = prep

    return s3_rest_controller("doc", "document",
                              rheader = s3db.br_rheader,
                              )

# =============================================================================
# Case Activities
#
def case_activity():
    """ Case Activities: RESTful CRUD controller """

    def prep(r):

        resource = r.resource
        table = resource.table

        labels = s3db.br_terminology()
        human_resource_id = auth.s3_logged_in_human_resource()

        # Filter for valid+open cases
        query = (FS("person_id$case.id") != None) & \
                (FS("person_id$case.invalid") == False) & \
                (FS("person_id$case.status_id$is_closed") == False)

        resource.add_filter(query)

        if not r.record:

            # Enable bigtable features for better performance
            settings.base.bigtable = True

            get_vars = r.get_vars
            crud_strings = response.s3.crud_strings["br_case_activity"]

            # Filter for "my activities"
            mine = get_vars.get("mine")
            if mine == "1":
                mine = True
                if human_resource_id:
                    query = FS("human_resource_id") == human_resource_id
                else:
                    query = FS("human_resource_id").belongs(set())
                resource.add_filter(query)
                crud_strings.title_list = T("My Activities")
            else:
                mine = False

            # Adapt list title when filtering for priority 0 (Emergency)
            if get_vars.get("~.priority") == "0":
                crud_strings.title_list = T("Emergencies")

            case_activity_status = settings.get_br_case_activity_status()
            case_activity_need = settings.get_br_case_activity_need()

            # Default status
            if case_activity_status:
                s3db.br_case_activity_default_status()

            # Filter widgets
            from s3 import S3DateFilter, \
                           S3OptionsFilter, \
                           S3TextFilter, \
                           s3_get_filter_opts

            text_filter_fields = ["person_id$pe_label",
                                  "person_id$first_name",
                                  "person_id$middle_name",
                                  "person_id$last_name",
                                  ]
            if settings.get_br_case_activity_subject():
                text_filter_fields.append("subject")
            if settings.get_br_case_activity_need_details():
                text_filter_fields.append("need_details")

            filter_widgets = [S3TextFilter(text_filter_fields,
                                           label = T("Search"),
                                           ),
                             ]

            multiple_orgs = s3db.br_case_read_orgs()[0]
            if multiple_orgs:
                filter_widgets.append(S3OptionsFilter("person_id$case.organisation_id"))

            if case_activity_status:
                stable = s3db.br_case_activity_status
                query = (stable.deleted == False)
                rows = db(query).select(stable.id,
                                        stable.name,
                                        stable.is_closed,
                                        cache = s3db.cache,
                                        orderby = stable.workflow_position,
                                        )
                status_filter_options = OrderedDict((row.id, T(row.name)) for row in rows)
                status_filter_defaults = [row.id for row in rows if not row.is_closed]
                filter_widgets.append(S3OptionsFilter("status_id",
                                                      options = status_filter_options,
                                                      default = status_filter_defaults,
                                                      cols = 3,
                                                      hidden = True,
                                                      sort = False,
                                                      ))

            if not mine and settings.get_br_case_activity_manager():
                filter_widgets.append(S3OptionsFilter("human_resource_id",
                                                      hidden = True,
                                                      ))

            filter_widgets.extend([S3DateFilter("date",
                                                hidden = True,
                                                ),
                                   S3OptionsFilter("person_id$person_details.nationality",
                                                   label = T("Client Nationality"),
                                                   hidden = True,
                                                   ),
                                   ])

            if case_activity_need:
                org_specific_needs = settings.get_br_needs_org_specific()
                filter_widgets.append(S3OptionsFilter("need_id",
                                                      hidden = True,
                                                      header = True,
                                                      options = lambda: \
                                                                s3_get_filter_opts(
                                                                  "br_need",
                                                                  org_filter = org_specific_needs,
                                                                  translate = True,
                                                                  ),
                                                      ))

            resource.configure(filter_widgets=filter_widgets)

            # Report options
            if r.method == "report":
                facts = ((T("Number of Activities"), "count(id)"),
                         (labels.NUMBER_OF_CASES, "count(person_id)"),
                         )
                axes = ["person_id$case.organisation_id",
                        "person_id$gender",
                        "person_id$person_details.nationality",
                        "person_id$person_details.marital_status",
                        "priority",
                        ]
                default_rows = "person_id$case.organisation_id"
                default_cols = "person_id$person_details.nationality"

                if settings.get_br_manage_assistance() and \
                   settings.get_br_assistance_themes():
                    axes.insert(1, "assistance_measure_theme.theme_id")
                if case_activity_need:
                    axes.insert(1, "need_id")
                    default_cols = "need_id"
                if case_activity_status:
                    axes.insert(4, "status_id")

                report_options = {
                    "rows": axes,
                    "cols": axes,
                    "fact": facts,
                    "defaults": {"rows": default_rows,
                                 "cols": default_cols,
                                 "fact": "count(id)",
                                 "totals": True,
                                 },
                    }
                resource.configure(report_options=report_options)

        # Set default for human_resource_ids
        if human_resource_id:
            table.human_resource_id.default = human_resource_id

            utable = s3db.br_case_activity_update
            utable.human_resource_id.default = human_resource_id

        # Represent person_id as link to case file
        field = table.person_id
        field.label = labels.CASE
        field.represent = s3db.pr_PersonRepresent(show_link=True)

        # Add case data to list fields
        list_fields = resource.get_config("list_fields")
        list_fields[1:1] = [(T("ID"), "person_id$pe_label"),
                            "person_id",
                            ]

        # Create/delete must happen on case file tab, not here
        resource.configure(insertable = False,
                           deletable = False,
                           )

        return True
    s3.prep = prep

    return s3_rest_controller()

# =============================================================================
# Assistance
#
def assistance_status():
    """ Assistance Statuses: RESTful CRUD controller """

    return s3_rest_controller()

# -----------------------------------------------------------------------------
def assistance_theme():
    """ Assistance Themes: RESTful CRUD controller """

    return s3_rest_controller()

# -----------------------------------------------------------------------------
def assistance_type():
    """ Types of Assistance: RESTful CRUD controller """

    return s3_rest_controller()

# -----------------------------------------------------------------------------
def assistance_measure():
    """ Assistance Measures: RESTful CRUD controller """

    def prep(r):

        resource = r.resource
        table = resource.table

        # Set default status
        s3db.br_assistance_default_status()

        # Populate human_resource_id with current user, don't link
        human_resource_id = auth.s3_logged_in_human_resource()
        if human_resource_id:
            table.human_resource_id.default = human_resource_id

        # Filter for valid+open cases
        query = (FS("person_id$case.id") != None) & \
                (FS("person_id$case.invalid") == False) & \
                (FS("person_id$case.status_id$is_closed") == False)

        resource.add_filter(query)

        # Filter for "my measures"
        crud_strings = response.s3.crud_strings["br_assistance_measure"]
        mine = get_vars.get("mine")
        if mine == "1":
            mine = True
            if human_resource_id:
                query = FS("human_resource_id") == human_resource_id
            else:
                query = FS("human_resource_id").belongs(set())
            resource.add_filter(query)
            crud_strings.title_list = T("My Measures")
        else:
            mine = False

        # Allow organizer to set an end_date
        method = r.method
        if method == "organize" and \
           settings.get_br_assistance_measures_use_time():
            field = table.end_date
            field.writable = True

        if not r.component:

            record = r.record
            ltable = s3db.br_assistance_measure_theme

            # Show person_id as link to case file, not writable in this perspective
            field = table.person_id
            field.writable = False
            if r.representation != "popup":
                field.represent = s3db.pr_PersonRepresent(show_link=True)

            # Filter case_activity_id selector to current case
            field = table.case_activity_id
            if record and field.writable:
                requires = field.requires
                if isinstance(requires, IS_EMPTY_OR):
                    requires = requires.other
                requires.set_filter(filterby = "person_id",
                                    filter_opts = (record.person_id,))

            # Filter theme_ids selector to case root org
            if record and field.writable:
                root_org = s3db.br_case_root_org(record.person_id)
                if not root_org:
                    root_org = auth.root_org()
                if root_org:
                    dbset = s3db.br_org_assistance_themes(root_org)
                    field = table.theme_ids
                    field.requires = IS_EMPTY_OR(IS_ONE_OF(dbset, "br_assistance_theme.id",
                                                           field.represent,
                                                           multiple = True,
                                                           ))
                    field = ltable.theme_id
                    field.requires = IS_EMPTY_OR(IS_ONE_OF(dbset, "br_assistance_theme.id",
                                                           field.represent,
                                                           ))

            # Adapt list fields to perspective
            list_fields = [(T("ID"), "person_id$pe_label"),
                           "person_id",
                           #"assistance_type_id"|"comments",
                           #"theme_ids"|measure-theme-links,
                           #"human_resource_id",
                           "start_date",
                           #"hours",
                           "status_id",
                           ]

            # Include human_resource_id if not using mine-filter
            if not mine and settings.get_br_assistance_manager():
                list_fields.insert(2, "human_resource_id")

            use_themes = settings.get_br_assistance_themes()
            details_per_theme = settings.get_br_assistance_details_per_theme()

            # Include comments if not per-theme
            if not use_themes or not details_per_theme:
                list_fields.insert(2, "comments")

            # Include themes if using themes
            if use_themes:
                if details_per_theme:
                    ltable.id.represent = s3db.br_AssistanceMeasureThemeRepresent(
                                                    paragraph = True,
                                                    details = True,
                                                    )

                    list_fields.insert(2, (T("Themes"), "assistance_measure_theme.id"))
                else:
                    list_fields.insert(2, "theme_ids")

            # Include type when using types, otherwise show details
            if settings.get_br_assistance_types():
                list_fields.insert(2, "assistance_type_id")

            # Show effort when tracking effort
            if settings.get_br_assistance_track_effort():
                list_fields.insert(-1, "hours")

            resource.configure(list_fields = list_fields,
                               # Measures should only be added or deleted
                               # from case perspective
                               insertable = False,
                               deletable = False,
                               )

        return True
    s3.prep = prep

    return s3_rest_controller()

# =============================================================================
# Look-up Tables
#
def case_status():
    """ Case Statuses: RESTful CRUD Controller """

    def prep(r):

        table = r.resource.table
        field = table.name
        field.requires = IS_NOT_EMPTY()

        return True
    s3.prep = prep

    return s3_rest_controller()

# -----------------------------------------------------------------------------
def case_activity_status():
    """ Activity Statuses: RESTful CRUD Controller """

    return s3_rest_controller()

# -----------------------------------------------------------------------------
def case_activity_update_type():
    """ Activity Update Types: RESTful CRUD Controller """

    return s3_rest_controller()

# -----------------------------------------------------------------------------
def need():
    """ Needs: RESTful CRUD Controller """

    return s3_rest_controller()

# -----------------------------------------------------------------------------
def note_type():
    """ Note Types: RESTful CRUD Controller """

    return s3_rest_controller()

# -----------------------------------------------------------------------------
def service_contact_type():
    """ Service Contact Types: RESTful CRUD Controller """

    return s3_rest_controller()

# END =========================================================================<|MERGE_RESOLUTION|>--- conflicted
+++ resolved
@@ -19,12 +19,8 @@
 def index_alt():
     """ Default Module Homepage """
 
-<<<<<<< HEAD
-    if auth.s3_has_permission("read", "pr_person", c="br", f="person"):
-=======
     from gluon import current
     if current.auth.s3_has_permission("read", "pr_person", c="br", f="person"):
->>>>>>> 6f94b03c
         # Just redirect to list of current cases
         s3_redirect_default(URL(f="person", vars={"closed": "0"}))
 
