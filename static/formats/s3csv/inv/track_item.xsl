--- conflicted
+++ resolved
@@ -535,14 +535,11 @@
             </xsl:attribute>
             <data field="bin"><xsl:value-of select="$bin"/></data>
             <data field="item_source_no"><xsl:value-of select="$tracking_no"/></data>
-<<<<<<< HEAD
-=======
             <data field="currency"><xsl:value-of select="$currency"/></data>
             <data field="pack_value"><xsl:value-of select="$unit_value"/></data>
             <xsl:if test="$recv">
                 <data field="quantity">0</data>
             </xsl:if>
->>>>>>> c0232e56
             <!-- Link to warehouse -->
             <reference field="site_id" resource="org_office">
                 <xsl:attribute name="tuid">
